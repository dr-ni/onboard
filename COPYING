Format: https://www.debian.org/doc/packaging-manuals/copyright-format/1.0/
Upstream-Name: Onboard
Upstream-Contact: https://launchpad.net/~onboard/+contactuser
Source: https://launchpad.net/onboard

Files: *
Copyright: 2009-2016, marmuta <marmvta@gmail.com>
License: GPL-3+

<<<<<<< HEAD
Files: emojione/*
Copyright: Emoji provided free by http://emojione.com
License: CC-BY 4.0
=======
Files: Onboard/AtspiStateTracker.py
  Onboard/AutoShow.py
  Onboard/TextContext.py
  Onboard/TextDomain.py
  Onboard/TouchInput.py
  Onboard/WindowUtils.py
  Onboard/XInput.py
Copyright: 2012-2017, marmuta <marmvta@gmail.com>
License: GPL-3+

Files: Onboard/AutoHide.py
Copyright: 2014, 2016-2017 marmuta <marmvta@gmail.com>
License: GPL-3+
>>>>>>> e9c99119

Files: Onboard/ClickSimulator.py
  Onboard/Layout.py
Copyright: 2011-2016, marmuta <marmvta@gmail.com>
  2012, Gerd Kohlberger <lowfi@chello.at>
License: GPL-3+

Files: Onboard/Config.py
Copyright: 2009, 2011-2017, marmuta <marmvta@gmail.com>
  2012, Gerd Kohlberger <lowfi@chello.at>
  2008-2011, Francesco Fumanti <francesco.fumanti@gmx.net>
  2007-2010, Chris Jones <tortoise@tortuga>
License: GPL-3+

Files: Onboard/KbdWindow.py
Copyright: 2010-2017, marmuta <marmvta@gmail.com>
  2012, Gerd Kohlberger <lowfi@chello.at>
  2008-2011, Francesco Fumanti <francesco.fumanti@gmx.net>
  2007-2010, Chris Jones <tortoise@tortuga>
License: GPL-3+

Files: Onboard/utils.py
Copyright: 2009-2017, marmuta <marmvta@gmail.com>
  2012, Gerd Kohlberger <lowfi@chello.at>
  2008-2011, Francesco Fumanti <francesco.fumanti@gmx.net>
  2007-2010, Chris Jones <tortoise@tortuga>
License: GPL-3+

Files: Onboard/Exceptions.py
  Onboard/Indicator.py
  Onboard/LayoutLoaderSVG.py
Copyright: 2011-2017, marmuta <marmvta@gmail.com>
  2010, 2011, Francesco Fumanti <francesco.fumanti@gmx.net>
  2008-2010, Chris Jones <tortoise@tortuga>
License: GPL-3+

Files: Onboard/GlobalKeyListener.py
  Onboard/HardwareSensorTracker.py
  Onboard/osk/osk_udev.c
Copyright: 2016-2017 marmuta <marmvta@gmail.com>
License: GPL-3+

Files: Onboard/IconPalette.py
Copyright: 2011-2016, marmuta <marmvta@gmail.com>
  2011, Gerd Kohlberger <lowfi@chello.at>
  2009, Chris Jones <tortoise@tortuga>
  2008, 2009, Francesco Fumanti <francesco.fumanti@gmx.net>
License: GPL-3+

Files: Onboard/KeyCommon.py
Copyright: 2009, 2011-2017, marmuta <marmvta@gmail.com>
  2010, Francesco Fumanti <francesco.fumanti@gmx.net>
  2008, 2009, Chris Jones <tortoise@tortuga>
  2007, Martin Böhme <martin.bohm@kubuntu.org>
License: GPL-3+

Files: Onboard/KeyGtk.py
Copyright: 2009-2014, 2016, marmuta <marmvta@gmail.com>
  2012, Gerd Kohlberger <lowfi@chello.at>
  2011, Alan Bell <alanbell@ubuntu.com>
  2010, Francesco Fumanti <francesco.fumanti@gmx.net>
  2009, Chris Jones <tortoise@tortuga>
  2007, Martin Böhme <martin.bohm@kubuntu.org>
License: GPL-3+

Files: Onboard/Keyboard.py
Copyright: 2009, 2011-2017, marmuta <marmvta@gmail.com>
  2012, Gerd Kohlberger <lowfi@chello.at>
  2010, Francesco Fumanti <francesco.fumanti@gmx.net>
  2007-2009, Chris Jones <tortoise@tortuga>
  2007, Martin Böhme <martin.bohm@kubuntu.org>
License: GPL-3+

Files: Onboard/KeyboardWidget.py
Copyright: 2009, 2011-2016, marmuta <marmvta@gmail.com>
  2012, Gerd Kohlberger <lowfi@chello.at>
  2009, Chris Jones <tortoise@tortuga>
License: GPL-3+

Files: Onboard/manual_tests/test_xembed
Copyright: 2014, 2016, marmuta <marmvta@gmail.com>
License: GPL-3+

Files: Onboard/OnboardGtk.py
Copyright: 2010-2017, marmuta <marmvta@gmail.com>
  2012, 2013, Gerd Kohlberger <lowfi@chello.at>
  2008-2010, Francesco Fumanti <francesco.fumanti@gmx.net>
  2007-2010, Chris Jones <tortoise@tortuga>
  2007, Martin Böhme <martin.bohm@kubuntu.org>
License: GPL-3+

Files: Onboard/osk/*
Copyright: 2011-2015, marmuta <marmvta@gmail.com>
  2011-2013, Gerd Kohlberger <lowfi@chello.at>
License: GPL-3+

Files: Onboard/osk/osk_click_mapper.c
Copyright: 2012-2014, 2016 marmuta <marmvta@gmail.com>
  2011 Gerd Kohlberger <lowfi@chello.at>
License: GPL-3+

Files: Onboard/osk/osk_dconf.c
Copyright: 2012-2014, 2016 marmuta <marmvta@gmail.com>
  2012 Gerd Kohlberger <lowfi@chello.at>
License: GPL-3+

Files: Onboard/osk/osk_devices.c
Copyright: 2011-2016 marmuta <marmvta@gmail.com>
  2011-2012 Gerd Kohlberger <lowfi@chello.at>
License: GPL-3+

Files: Onboard/osk/osk_hunspell.c
Copyright: 2009-2015, marmuta <marmvta@gmail.com>
License: GPL-3+

Files: Onboard/osk/osk_module.c
  Onboard/osk/osk_module.h
Copyright: 2011-2013, 2016-2017 marmuta <marmvta@gmail.com>
  2011, 2013 Gerd Kohlberger <lowfi@chello.at>
License: GPL-3+

Files: Onboard/osk/osk_struts.c
Copyright: 2011-2015, marmuta <marmvta@gmail.com>
  2012, Gerd Kohlberger <lowfi@chello.at>
License: GPL-3+

Files: Onboard/osk/osk_util.c
Copyright: 2011-2014, 2016, marmuta <marmvta@gmail.com>
  2011-2013, Gerd Kohlberger <lowfi@chello.at>
License: GPL-3+

Files: Onboard/osk/osk_virtkey.c
  Onboard/osk/osk_virtkey_x.c
Copyright: 2010, 2013, 2015-2016, marmuta <marmvta@gmail.com>
  2013, Gerd Kohlberger <lowfi@chello.at>
  2006-2008, Chris Jones <tortoise@tortuga>
License: GPL-3+

Files: Onboard/pypredict/attic/ngram-test
Copyright: 2009, 2011-2014, marmuta <marmvta@gmail.com>
  2010, 2013, Francesco Fumanti <francesco.fumanti@gmx.net>
License: GPL-3+

Files: Onboard/Scanner.py
  Onboard/Sound.py
Copyright: 2011-2016, marmuta <marmvta@gmail.com>
  2011-2013, Gerd Kohlberger <lowfi@chello.at>
License: GPL-3+

Files: Onboard/settings.py
Copyright: 2011-2017, marmuta <marmvta@gmail.com>
  2011, 2012, Gerd Kohlberger <lowfi@chello.at>
  2008-2010, Francesco Fumanti <francesco.fumanti@gmx.net>
  2006, 2007, 2009, Chris Jones <tortoise@tortuga>
License: GPL-3+

Files: Onboard/SnippetView.py
Copyright: 2011-2012, 2014, 2016, marmuta <marmvta@gmail.com>
  2009, Chris Jones <tortoise@tortuga>
License: GPL-3+

Files: Onboard/test/test_gui.py
Copyright: 2015-2017, marmuta <marmvta@gmail.com>
License: GPL-3+

Files: Onboard/TouchHandles.py
Copyright: 2012-2014, 2016-2017, marmuta <marmvta@gmail.com>
License: GPL-3+

Files: Onboard/UDevTracker.py
Copyright: 2016-2017, marmuta <marmvta@gmail.com>
License: GPL-3+

Files: Onboard/WPEngine.py
  Onboard/definitions.py
Copyright: 2013-2017, marmuta <marmvta@gmail.com>
License: GPL-3+

Files: Onboard/WordSuggestions.py
Copyright: 2009-2010, 2012-2017, marmuta <marmvta@gmail.com>
License: GPL-3+

Files: data/*
Copyright: 2011-2015, marmuta <marmvta@gmail.com>
  2012, Gerd Kohlberger <lowfi@chello.at>
License: GPL-3+

Files: data/layoutstrings.py
Copyright: 2011-2016, marmuta <marmvta@gmail.com>
  2010-2011, Francesco Fumanti <francesco.fumanti@gmx.net>
  2008-2010, Chris Jones <tortoise@tortuga>
License: GPL-3+

Files: data/onboard-autostart.desktop.in
Copyright: 2012, 2015-2017, marmuta <marmvta@gmail.com>
  2015, Martin Wimpress <martin@flexion.org>
  2011, Luke Yelavitch <luke.yelavich@canonical.com>
License: GPL-3+

Files: data/onboard.desktop.in
  data/onboard-settings.desktop.in
Copyright: 2016, Mike Gabriel <mike.gabriel@das-netzwerkteam.de>
  2012, 2015, marmuta <marmvta@gmail.com>
  2010-2011, Francesco Fumanti <francesco.fumanti@gmx.net>
  2011, Gerd Kohlberger <lowfi@chello.at>
  2008, Luke Yelavitch <luke.yelavich@canonical.com>
  2007-2010, Chris Jones <tortoise@tortuga>
License: GPL-3+

Files: data/org.onboard.gschema.xml
Copyright: 2011-2017, marmuta <marmvta@gmail.com>
  2012, Gerd Kohlberger <lowfi@chello.at>
License: GPL-3+

Files: gnome/Onboard_Indicator@onboard.org/extension.js
Copyright: 2016, marmuta <marmvta@gmail.com>
  2016, Simon Schumann <simon.schumann@web.de>
License: GPL-3+

Files: gnome/Onboard_Indicator@onboard.org/metadata.json
Copyright: 2016, marmuta <marmvta@gmail.com>
  2016, Jeremy Bicha <jbicha@ubuntu.com>
License: GPL-3+

Files: help/C/*
Copyright: 2016, Francesco Fumanti <francesco.fumanti@gmx.net>
License: GPL-3+

Files: help/C/introduction.page
Copyright: 2016, Francesco Fumanti <francesco.fumanti@gmx.net>
  2016, marmuta <marmvta@gmail.com>
License: GPL-3+

Files: help/C/overview.page
  help/C/figures/*.png
Copyright: 2016, marmuta <marmvta@gmail.com>
License: GPL-3+

Files: help/C/figures/onboard-icon.png
Copyright: 2016, Francesco Fumanti <francesco.fumanti@gmx.net>
License: GPL-3+

Files: icons/*
Copyright: 2016, Francesco Fumanti <francesco.fumanti@gmx.net>
   2012-2013, 2016, marmuta <marmvta@gmail.com>
   2012, Gerd Kohlberger <lowfi@chello.at>
License: GPL-3+

Files: icons/hicolor/scalable/onboard.svg
Copyright: 2016, Francesco Fumanti <francesco.fumanti@gmx.net>
   2015-2016, marmuta <marmvta@gmail.com>
   2012, Gerd Kohlberger <lowfi@chello.at>
   2007, Martin Böhm <martin.bohm@kubuntu.org>
   2006-2007, Chris Jones <chris.e.jones@gmail.com>
License: GPL-3+

Files: icons/hicolor/??/*
Copyright: 2016, marmuta <marmvta@gmail.com>
License: GPL-3+

Files: layouts/*
Copyright: 2009, 2011-2014, 2016, marmuta <marmvta@gmail.com>
  2010, 2013, 2016, Francesco Fumanti <francesco.fumanti@gmx.net>
License: GPL-3+

Files: layouts/Full Keyboard.onboard
  layouts/Grid.onboard
  layouts/word_suggestions.xml
Copyright: 2009-2015, marmuta <marmvta@gmail.com>
License: GPL-3+

Files: layouts/Whiteboard.onboard
  layouts/Whiteboard_wide.onboard
Copyright: 2014, Johannes Almer
  2014, marmuta <marmvta@gmail.com>
License: GPL-3+

Files: layouts/Whiteboard-*.svg
  layouts/Whiteboard_wide-*.svg
Copyright: 2014, Johannes Almer
  2016, Francesco Fumanti <francesco.fumanti@gmx.net>
License: GPL-3+

Files: layouts/key_defs.xml
Copyright: 2011-2014, marmuta <marmvta@gmail.com>
  2011, 2012, Francesco Fumanti <francesco.fumanti@gmx.net>
License: GPL-3+

Files: MANIFEST.in
Copyright: 2011-2014, 2016, marmuta <marmvta@gmail.com>
  2009-2012, 2014, 2016, Francesco Fumanti <francesco.fumanti@gmx.net>
  2012, Gerd Kohlberger <lowfi@chello.at>
  2009, Chris Jones <tortoise@tortuga>
License: GPL-3+

Files: man/man1/onboard.1
Copyright: 2016, Francesco Fumanti <francesco.fumanti@gmx.net>
  2015, Mike Gabriel <mike.gabriel@das-netzwerkteam.de>
  2011-2014, marmuta <marmvta@gmail.com>
  2012, Gerd Kohlberger <lowfi@chello.at>
  2008, Chris Jones <tortoise@tortuga>
License: GPL-3+

Files: man/man1/onboard-settings.1
Copyright: 2016, Francesco Fumanti <francesco.fumanti@gmx.net>
  2015, Mike Gabriel <mike.gabriel@das-netzwerkteam.de>
License: GPL-3+

Files: models/*
Copyright: 2013, 2014, 2016, marmuta <marmvta@gmail.com>
  2011, 2012, Francesco Fumanti <francesco.fumanti@gmx.net>
License: GPL-3+

Files: onboard
Copyright: 2012, marmuta <marmvta@gmail.com>
  2009, Chris Jones <tortoise@tortuga>
  2007, Martin Böhme <martin.bohm@kubuntu.org>
License: GPL-3+

Files: onboard-defaults.conf.example
Copyright: 2011-2014, 2016-2017, marmuta <marmvta@gmail.com>
  2011, 2012, Francesco Fumanti <francesco.fumanti@gmx.net>
License: GPL-3+

Files: onboard-settings
Copyright: 2012, marmuta <marmvta@gmail.com>
  2007, Martin Böhme <martin.bohm@kubuntu.org>
License: GPL-3+

Files: po/*
Copyright: 2007-2016, Rosetta Contributors
License: BSD-3-clause
Comment: The BSD-3-clause license applies to the translation strings,
 while the original strings remain under the license of the file they
 were extracted from.

Files: scripts/*
Copyright: 2011-2014, marmuta <marmvta@gmail.com>
  2009, Chris Jones <tortoise@tortuga>
License: GPL-3+

Files: setup.py
Copyright: 2011-2017, marmuta <marmvta@gmail.com>
  2009-2017, Francesco Fumanti <francesco.fumanti@gmx.net>
  2012, 2013, Gerd Kohlberger <lowfi@chello.at>
  2015, Reiner Herrmann <reiner@reiner-h.de>
  2007, Martin Böhme <martin.bohm@kubuntu.org>
License: GPL-3+

Files: settings.ui
Copyright: 2011-2014, 2016, marmuta <marmvta@gmail.com>
  2010-2012, Francesco Fumanti <francesco.fumanti@gmx.net>
  2011-2012, Gerd Kohlberger <lowfi@chello.at>
  2009, Chris Jones <tortoise@tortuga>
License: GPL-3+

Files: settings_scanner_dialogue.ui
Copyright: 2014, 2016, marmuta <marmvta@gmail.com>
  2012, Gerd Kohlberger <lowfi@chello.at>
License: GPL-3+

Files: settings_auto_show_dialogue.ui
  settings_docking_dialog.ui
  settings_theme_dialog.ui
Copyright: 2012-2016, marmuta <marmvta@gmail.com>
License: GPL-3+

Files: sounds/onboard-key-feedback.oga
Copyright: 2013, Gerd Kohlberger <lowfi@chello.at>
License: GPL-3+

Files: themes/Aubergine.colors
  themes/ModelM.colors
  themes/Typist.colors
Copyright: 2011-2014, marmuta <marmvta@gmail.com>
  2011, Alan Bell <alanbell@ubuntu.com>
License: GPL-3+

Files: tools/licensing
Copyright: 2015-2016, marmuta <marmvta@gmail.com>
  2016-2017, Francesco Fumanti <francesco.fumanti@gmx.net>
License: GPL-3+

Files: AUTHORS
Copyright: 2010-2011, 2015-2016 Francesco Fumanti <francesco.fumanti@gmx.net>
  2008-2009, Chris Jones <tortoise@tortuga>
License: GPL-3+

Files: CHANGELOG
Copyright: 2014, Francesco Fumanti <francesco.fumanti@gmx.net>
License: GPL-3+

Files: COPYING
Copyright: 2016, Francesco Fumanti <francesco.fumanti@gmx.net>
License: GPL-3+

Files: HACKING
Copyright: 2016, marmuta <marmvta@gmail.com>
  2009, Francesco Fumanti <francesco.fumanti@gmx.net>
  2009, Chris Jones <tortoise@tortuga>
License: GPL-3+

Files: NEWS
Copyright: 2010-2017, Francesco Fumanti <francesco.fumanti@gmx.net>
  2014-2017, marmuta <marmvta@gmail.com>
  2009, Chris Jones <tortoise@tortuga>
License: GPL-3+

Files: README
Copyright: 2012-2014, 2016 marmuta <marmvta@gmail.com>
  2009-2013, 2015-2016 Francesco Fumanti <francesco.fumanti@gmx.net>
License: GPL-3+

License: GPL-3+
Comment: The license text is available in COPYING.GPL3

License: BSD-3-clause
Comment: The license text is available in COPYING.BSD3
<|MERGE_RESOLUTION|>--- conflicted
+++ resolved
@@ -7,11 +7,10 @@
 Copyright: 2009-2016, marmuta <marmvta@gmail.com>
 License: GPL-3+
 
-<<<<<<< HEAD
 Files: emojione/*
 Copyright: Emoji provided free by http://emojione.com
 License: CC-BY 4.0
-=======
+
 Files: Onboard/AtspiStateTracker.py
   Onboard/AutoShow.py
   Onboard/TextContext.py
@@ -25,7 +24,6 @@
 Files: Onboard/AutoHide.py
 Copyright: 2014, 2016-2017 marmuta <marmvta@gmail.com>
 License: GPL-3+
->>>>>>> e9c99119
 
 Files: Onboard/ClickSimulator.py
   Onboard/Layout.py
