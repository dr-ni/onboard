--- conflicted
+++ resolved
@@ -82,6 +82,7 @@
         <child name="universal-access" schema="apps.onboard.universal-access" />
         <child name="theme-settings" schema="apps.onboard.theme-settings" />
         <child name="lockdown" schema="apps.onboard.lockdown" />
+        <child name="scanner" schema="apps.onboard.scanner" />
     </schema>
 
     <schema id="apps.onboard.auto-show" path="/apps/onboard/auto-show/">
@@ -174,20 +175,9 @@
             <summary>Resize handles</summary>
             <description>Active resize handles, space separated. Recognized handles are "NE", "N", "NW", "W", "SW", "S", "SE".</description>
         </key>
-<<<<<<< HEAD
-        <child name="auto-show" schema="apps.onboard.auto-show" />
-        <child name="keyboard" schema="apps.onboard.keyboard" />
-        <child name="window" schema="apps.onboard.window" />
-        <child name="icon-palette" schema="apps.onboard.icon-palette" />
-        <child name="universal-access" schema="apps.onboard.universal-access" />
-        <child name="theme-settings" schema="apps.onboard.theme-settings" />
-        <child name="lockdown" schema="apps.onboard.lockdown" />
-        <child name="scanner" schema="apps.onboard.scanner" />
-=======
 
         <child name="landscape" schema="apps.onboard.window.landscape"/>
         <child name="portrait" schema="apps.onboard.window.portrait"/>
->>>>>>> f6a2389e
     </schema>
 
     <schema id="apps.onboard.window.landscape" path="/apps/onboard/window/landscape/">
