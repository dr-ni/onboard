--- conflicted
+++ resolved
@@ -8,12 +8,8 @@
                libgtk-3-dev,
                libxi-dev,
                libxtst-dev,
-<<<<<<< HEAD
-               libdconf-dev,
+               libdconf-dev (>= 0.13.4)
                libexttextcat-dev
-=======
-               libdconf-dev (>= 0.13.4)
->>>>>>> be4c1963
 Maintainer: Ubuntu Developers <ubuntu-devel-discuss@lists.ubuntu.com>
 XSBC-Original-Maintainer: https://launchpad.net/~onboard/+contactuser
 Standards-Version: 3.9.3
