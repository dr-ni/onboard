onboard (1.3.0-1ubuntu1) zesty; urgency=medium
<<<<<<< HEAD
=======

  * Sync with Debian. Remaining change:
    - debian/patches/add_defaults_for_ubuntu.patch:
      + Adjust defaults for better integration with Ubuntu

 -- Jeremy Bicha <jbicha@ubuntu.com>  Fri, 21 Oct 2016 19:00:21 -0400

onboard (1.2.0-0ubuntu1) xenial; urgency=medium
>>>>>>> a8f25bd7

  * Sync with Debian. Remaining change:
    - debian/patches/add_defaults_for_ubuntu.patch:
      + Adjust defaults for better integration with Ubuntu

 -- Jeremy Bicha <jbicha@ubuntu.com>  Fri, 21 Oct 2016 19:00:21 -0400

onboard (1.3.0-1) unstable; urgency=medium

  [ Jeremy Bicha ]
  * New upstream release. (Closes: #834881).
  * Add gnome-shell-extension-onboard package. (Closes: #825807).
  * Use pybuild and simplify debian/rules.
  * debian/control:
    + Build-depend on python3-cairo and python3-gi for dh_auto_test.
    + Drop unnecessary build-depends on quilt and X-Python3-Version.
    + Explicitly build-depend on dh-python.
    + Add myself to Uploaders.
    + Bump Breaks/Replaces on onboard.
    + Lower gir1.2-appindicator3-0.1 and gir1.2-atspi-2.0 to Recommends.
    + declare compatibility with gnome-shell 3.21.91 and 3.21.92.
  * debian/rules:
   + Enable all hardening flags except pie.
  * Update signing-key.asc after verifying new key signed with old one.
  * debian/patches:
    + Drop all patches. Applied in new release.
  * debian/onboard-common.install:
    + Install dbus service.
    + Don't install gnome-shell-extension files in onboard-common.

  [ Mike Gabriel ]
  * debian/copyright:
    + Update copyright attributions.
  * debian/copyright.in:
    + Update auto-generated copyright template.

 -- Mike Gabriel <sunweaver@debian.org>  Tue, 04 Oct 2016 22:58:05 +0200

onboard (1.2.0-2) unstable; urgency=medium

  [ Jeremy Bicha ]
  * debian/control:
    + Depend on gir1.2-atspi-2.0. (Closes: #826579).
  * Add debian/upstream/signing-key.asc
  * debian/patches:
    + Add 0002_build-with-gcc6.patch. (Closes: #812033).

  [ Mike Gabriel ]
  * debian/rules:
    + Enable all hardening flags.
  * debian/control:
    + Versioned B-D on dpkg-dev (>= 1.16.1.1).

 -- Mike Gabriel <sunweaver@debian.org>  Sat, 30 Jul 2016 23:45:22 +0200

onboard (1.2.0-1) unstable; urgency=medium

  * New upstream release. (Closes: #818500).
  * debian/copyright:
    + DEP-5 does not support filenames containing blanks. Using the ? wildcard
      to work around lintian failing on those filenames. Thanks to Niels Thykier
      for suggesting this.
    + debian/copyright: Update auto-generated copyright.in reference file.
    + Update copyright attributions. Include information from upstream's
      COPYING file.
  * debian/patches:
    + Drop 0002-reproducible-build.patch. Applied upstream.
  * man pages:
    + Drop man pages provided by Debian maintainer. Supplied upstream now.
  * debian/control:
    + Bump Standards: to 3.9.8. No changes needed.
    + Use encrypted URLs for Vcs-*: field.
    + Move from R (onboard) to D (onboard): gir1.2-appindicator3-0.1. Onboard
      fails to start if gir1.2-appindicator3-0.1 is not installed.
    + Process with wrap-and-sort.
  * debian/{*.install,rules,onboard.docs}:
    + Adapt installation of files into bin:packages to latest upstream release.

 -- Mike Gabriel <sunweaver@debian.org>  Sun, 29 May 2016 23:03:36 +0200

onboard (1.1.2-2) unstable; urgency=medium

  * debian/control:
    + Raise versioned BD: debhelper (>= 9).
  * debian/compat:
     + Bump DH version compatibility to debhelper 9.
  * debian/patches:
    + Add 0002-reproducible-build.patch. Make build reproducible.
      (Closes: #806517).

 -- Mike Gabriel <sunweaver@debian.org>  Sat, 02 Jan 2016 09:57:15 +0100

onboard (1.1.2-1) unstable; urgency=medium

  * New upstream release.

 -- Mike Gabriel <sunweaver@debian.org>  Wed, 02 Sep 2015 06:26:06 +0200

onboard (1.1.1-1) unstable; urgency=medium

  * New upstream release.
  * debian/control:
    + Stop hard-coding dependencies on shared libraries. These are handled by
      ${shlibs:Depends}. (Closes: #794648).
  * debian/patches:
    + Rebase 0001_make-desktop-files-appropriate-for-Debian.patch. Drop
      modifications of onboard-autostart.desktop.
  * debian/copyright:
    + Update copyright.in template file.
    + Update for latest upstream release.
  * debian/onboard-common.install:
    + Adapt to latest upstream release.
  * lintian:
    + Drop empty onboard.lintian-overrides file.

 -- Mike Gabriel <sunweaver@debian.org>  Wed, 19 Aug 2015 21:56:37 +0200

onboard (1.0.1-1) unstable; urgency=low

  * Initial upload to Debian (Closes: #694514). Most of the packaging
    adopted from the onboard package in Ubuntu trusty (1.0.0-0ubuntu1).

 -- Mike Gabriel <sunweaver@debian.org>  Tue, 20 Jan 2015 05:59:03 +0100<|MERGE_RESOLUTION|>--- conflicted
+++ resolved
@@ -1,6 +1,4 @@
 onboard (1.3.0-1ubuntu1) zesty; urgency=medium
-<<<<<<< HEAD
-=======
 
   * Sync with Debian. Remaining change:
     - debian/patches/add_defaults_for_ubuntu.patch:
@@ -9,127 +7,1166 @@
  -- Jeremy Bicha <jbicha@ubuntu.com>  Fri, 21 Oct 2016 19:00:21 -0400
 
 onboard (1.2.0-0ubuntu1) xenial; urgency=medium
->>>>>>> a8f25bd7
-
-  * Sync with Debian. Remaining change:
-    - debian/patches/add_defaults_for_ubuntu.patch:
-      + Adjust defaults for better integration with Ubuntu
-
- -- Jeremy Bicha <jbicha@ubuntu.com>  Fri, 21 Oct 2016 19:00:21 -0400
-
-onboard (1.3.0-1) unstable; urgency=medium
-
-  [ Jeremy Bicha ]
-  * New upstream release. (Closes: #834881).
-  * Add gnome-shell-extension-onboard package. (Closes: #825807).
-  * Use pybuild and simplify debian/rules.
+
+  * Request for sponsorship for new upstream release (LP: #1547054)
+  * debian/control: add gnome-shell-extension-onboard package
+  * debian/copyright: rewrite to use machine readable DEP-5 format
+  * debian/onboard.lintian-overrides: remove
+  * debian/source.lintian-overrides: 
+    - false missing license warnings: the license texts are in separate files
+  * debian/onboard.install:
+    - remove usr/share/dbus-1 entry
+    - replace usr/share/onboard/COPYING with usr/share/onboard/COPYING*
+    - add usr/share/onboard/HACKING entry
+    - add usr/share/help/C/onboard entry
+    - add usr/share/man/man1 entry
+  * debian/gnome-shell-extension-onboard.install: create
+  * Word suggestions and auto-correction:
+    - Add arrows to page through more suggestions and option to turn them off
+    - Show capitalized suggestions even when SHIFT is off
+    - Don't place the remove suggestion dialog behind Onboard
+    - Improve behaviour of auto-punctuation
+    - Begin preparations for lazy word separator insertion
+    - Disable punctuation assistance when entering commands in the terminal
+    - Disable spelling suggestions for URLs and file names
+    - Disable auto-capitalization of URLs and file names
+    - Add Bulgarian system language model
+  * Layouts:
+    - Improve Phone layout for cyrillic languages
+    - Improve Small layout for cyrillic languages (LP: #1534210)
+    - Shorten key label "horiz\nconn" to Gdk provided "ho"
+    - If the layout contains a keysym error, show full hexcode of keysym
+  * License and copyright information: (LP: #1412647)
+    - Clarify the information
+    - Update the information
+    - Make it all available in the COPYING file
+  * Unit tests:
+    - Add test for modifier unlatching
+    - Fix regression when importing Gtk without first specifying the version
+    - Adapt to the removal of onboard-defaults.conf.nexus7
+  * Preferences dialog:
+    - Make Preferences->Keyboard->Advanced scrollable
+    - Add status-icon-provider setting to Preferences (LP: #1454405)
+    - Show sticky-key-release-on-hide-delay setting in Preferences
+    - Rename "User layouts" to "My layouts"
+  * Add initial GNOME Shell extension for Onboard
+  * Replace old documentation with initial documentation in mallard format
+  * Add man pages (thanks Mike Gabriel)
+  * Detect default prompt of fish interactive shell in DomainTerminal
+  * Add support for flake8
+  * Type SHIFT+key on right click for uppercase letters, etc.
+  * Add new auto-show repositioning method for reduced pointer travel
+  * Add command to the licensing tool for writing licensing headers to files
+  * Update tools/licensing list-committers to skip binary and unversioned files
+  * Disable click sound in space feature, but keep gsettings key (LP: #1529140)
+  * Remove copyright sign from service file to appease pbuilder
+  * Allow the letter_frequencies tool to take a filename of a language model
+  * Make builds on debian reproducible, thanks Mike Gabriel (LP: #1530519)
+  * Update and improve the description of a number of gsettings keys
+  * Don't auto-save language models while keys are being pressed
+  * Remove unnecessary special treatment of ALT in override redirect mode
+  * Remove fall-back to old virtkey API. Virtkey is part of Onboard now
+  * Improve PEP8 compliance of various python files
+  * Attempt to auto-show and keep Onboard visible in unity dash
+  * Correctly position the language menu also in wily
+  * Show rounded corners and transparency of the icon palette also in wily
+  * Return transparency effects of the keyboard in wily
+  * Don't invert the case of auto-typed suggestions when CAPS is enabled
+  * Improve auto-show logic in the presence of text popups
+  * Automatically insert a slash after the top level domain co
+  * Improve window movement with enabled decoration when dragging the titlebar
+  * Keep the keyboard active while moving by title bar (LP: #1461823)
+  * Stop synchronisation of modifiers when Alt is active
+  * Recognize a touch device with reception of a touch event
+  * Enhance cleaning command of source tree
+  * Trap the occasional X error BadDrawable causing Onboard to exit
+  * Fix LibreOffice Writer losing text color on suggestions before a space
+  * Fix Compiz wall plugin's viewport not always closing (LP: #1532254)
+  * Fix some labels not being displayed in uppercase on Caps-Lock (LP: #1513773)
+  * Fix extra space being inserted when replacing selection with suggestion
+  * Fix auto-hide not extending delay while typing on physical keyboard
+  * Fix D-Bus getting tripped up by zero bytes in hex label string
+  * Fix Onboard stretching across width of unity-greeter in xenial
+  * Fix start failure on xenial when D-Bus session is not available
+  * Fix warnings about missing gi.require_version with python3-gi 3.18
+  * Fix several depreciation warnings
+  * Fix touch input with event source GTK and multi-touch mode, thanks J Wiegman
+  * Fix touch events not being received in Kwin (LP:1470825)
+  * Fix spurious backtrace on suggestions when accessible becomes invalid
+  * Fix status icon size with lxpanel-indicator-applet-plugin (LP: #1467723)
+  * Fix re.split() FutureWarning for python 3.5
+  * Fix internat. character selection offset on high-dpi screen (LP: #1421840)
+  * Fix left click on GtkStatusIcon fallback not working (LP: #1421972)
+  * Fix stuck keys in keyboard popups with event source GTK
+  * Fix auto-inserting separator Ĩ instead of space when NumLock is enabled
+  * Fix initial Py_None not being dereferenced when copying OskDeviceEvents
+  * Fix traceback when showing keyboard popups in Precise
+  * Fix display of key popups for compiz and metacity in Precise
+  * Fix segfault in the osk extension for Precise
+  * Fix transparency effects on Precise
+  * Fix stack smashing error with GCC 4.6.3 on Precise
+  * Remove outdated files
+  * Update HACKING file
+
+ -- Francesco Fumanti <francesco.fumanti@gmx.net>  Thu, 18 Feb 2016 16:02:00 +0100
+
+onboard (1.1.2-0ubuntu2) xenial; urgency=medium
+
+  * No-change rebuild to drop python3.4 support.
+
+ -- Matthias Klose <doko@ubuntu.com>  Tue, 19 Jan 2016 11:46:24 +0000
+
+onboard (1.1.2-0ubuntu1) wily; urgency=medium
+
+  * Request for sponsorship for new upstream release (LP: #1487009)
+  * debian/patches: refresh add_defaults_for_ubuntu.patch
+  * Import wily translations from rosetta for Onboard 1.1 as of 18/08/2015
+  * Attempt to auto-show and keep Onboard visible in unity dash
+  * Correctly position the language menu also in wily
+  * Have rounded corners and transparency of the icon palette also in wily
+  * Return transparency effects of the keyboard in wily
+  * Don't invert the case of auto-typed suggestions when CAPS is enabled
+  * Improve auto-show logic in the presence of text popups
+  * Automatically insert a slash after the top level domain co
+  * Fix touch input with event source GTK and multi-touch mode, thanks J Wiegman
+  * Fix touch events not being received in Kwin (LP:1470825)
+  * Fix spurious backtrace on suggestions when accessible becomes invalid
+  * Fix status icon size with lxpanel-indicator-applet-plugin (LP: #1467723)
+  * Improve window movement with enabled decoration when dragging the titlebar
+  * Keep the keyboard active while moving by title bar (LP: #1461823)
+  * Fix re.split() FutureWarning for python 3.5
+
+ -- Francesco Fumanti <francesco.fumanti@gmx.net>  Thu, 20 Aug 2015 14:39:38 +0200
+
+onboard (1.1.1-0ubuntu5) wily; urgency=medium
+
+  * Remove explicit dependencies on any shared library.
+
+ -- Matthias Klose <doko@ubuntu.com>  Wed, 05 Aug 2015 12:36:16 +0200
+
+onboard (1.1.1-0ubuntu4) wily; urgency=medium
+
+  * Rebuild, follow-up for libstdc++ ABI transition.
+
+ -- Matthias Klose <doko@ubuntu.com>  Wed, 05 Aug 2015 11:20:31 +0200
+
+onboard (1.1.1-0ubuntu3) wily; urgency=medium
+
+  * debian/rules: Use dh_python3 --shebang=/usr/bin/python3 (LP: #1479699)
+
+ -- Adam Conrad <adconrad@ubuntu.com>  Thu, 30 Jul 2015 04:01:54 -0600
+
+onboard (1.1.1-0ubuntu2) wily; urgency=medium
+
+  * No-change rebuild for python3.5 transition
+
+ -- Steve Langasek <steve.langasek@ubuntu.com>  Wed, 22 Jul 2015 19:04:01 +0000
+
+onboard (1.1.1-0ubuntu1) vivid; urgency=low
+
+  * Request for sponsorship for new upstream release (LP: #1423181)
+  * debian/rules:
+    - Add additional cleaning to override_dh_auto_clean target
+  * debian/patches:
+    - Clean up and rebase add_defaults_for_ubuntu.patch patch
+  * Import vivid translations from rosetta for Onboard 1.1 as of 18/02/2015
+  * Fix international character selection offset on high-dpi screen (LP: #1421840)
+  * Fix left click on GtkStatusIcon fallback not working (LP: #1421972)
+  * Trap the occasional X error BadDrawable causing Onboard to exit
+  * Fix traceback when showing keyboard popups in Precise
+  * Fix display of key popups for compiz and metacity in Precise
+  * Fix stuck keys in keyboard popups with event source GTK
+  * Fix auto-inserting separator Ĩ instead of space when NumLock is enabled
+  * Fix initial Py_None not being dereferenced when copying OskDeviceEvents
+  * Stop synchronisation of modifiers when Alt is active
+  * Recognize a touch device with reception of a touch event
+  * Enhance cleaning command of source tree
+  * Add encoding line to setup.py
+  * Remove unused template.svg
+
+ -- Francesco Fumanti <francesco.fumanti@gmx.net>  Wed, 18 Feb 2015 14:47:43 +0100
+
+onboard (1.1.0-0ubuntu1) vivid; urgency=low
+
+  * Request for sponsorship for new upstream release (LP: #1415041)
   * debian/control:
-    + Build-depend on python3-cairo and python3-gi for dh_auto_test.
-    + Drop unnecessary build-depends on quilt and X-Python3-Version.
-    + Explicitly build-depend on dh-python.
-    + Add myself to Uploaders.
-    + Bump Breaks/Replaces on onboard.
-    + Lower gir1.2-appindicator3-0.1 and gir1.2-atspi-2.0 to Recommends.
-    + declare compatibility with gnome-shell 3.21.91 and 3.21.92.
+    - Raise Standards-Version to 3.9.6
+    - Add xdg-utils to Recommends
+  * debian/copyright:
+    - Edit emails to add small protection against email harvesting
+    - Update years information
+  * debian/onboard.install:
+    - Add the usr/share/onboard/settings_auto_show_dialog.ui file
+  * debian/patches:
+    - Remove patch to add support for MATE (now upstream)
+    - Remove patch to fix the auto-start issue (now upstream)
+    - Update add_defaults_for_ubuntu.patch with values for this release
   * debian/rules:
-   + Enable all hardening flags except pie.
-  * Update signing-key.asc after verifying new key signed with old one.
+    - Remove shebang rewrite from override_dh_python3
+    - Add no-guessing-deps to override_dh_python3
+  * Word suggestions:
+    - Add possibility to learn word sequences, but no new words
+    - Add removal of words from current user language model on long press
+    - Add removal of a word in current context only
+    - Add tool to extract letter frequencies from a given language model
+    - Use slash as word separator in the path component of URLs
+    - Improve word suggestions after a wrap to a second line in gnome-terminal
+    - Better handle interaction with the awesome bar's URL completion of firefox
+    - Fix synchronisation between libreoffice writer and text document
+    - Fix insertion of word separators consisting of more than one character
+    - Delete selected text before inserting suggestions into Gtk-3 widgets
+    - Fix memory leak in predict calls
+    - Improve robustness of language model loading by handling word counts <= 0
+    - Have the checkmodels tool check for valid n-gram frequency fields
+    - Fix and improve broken doctest for _get_word_to_spell_check()
+    - Remove "th" from the English system language models
+    - Increase the number of words in the German system language models
+    - Fix traceback when migrating user language model with LANG=C
+    - Always use "Other Languages" as name for submenu of languages menu
+    - Move second separator in language menu to correct position
+  * Auto-show and auto-hide:
+    - Add hiding of Onboard keyboard on physical key-press for XInput
+    - Add setting for the time to stay hidden after physical key-press
+    - Add possibility to turn off repositioning on auto-show (LP #1402212)
+    - Centralize auto-show code to make it available for future views
+    - Correctly register at-spi listeners on startup
+    - Correctly disconnect events on exit
+    - Fix auto-show on cursor movement in single-line text entries
+  * XEmbedding in unity-greeter and gnome-screensaver:
+    - Enable hide button in unity-greeter; needs restart until greeter assists
+    - Add a toggle to system defaults to enable the background image
+    - Read filename of background in greeter's shema in unity-greeter
+    - Ignore xembed-unity-greeter-offset-x on small screens
+    - Increase xembed aspect change range (LP: #1297695)
+    - Add the color of the background bar to system defaults
+    - Fix loading of desktop backgrounds with non-ascii filenames
+    - Fix black bars problem
+    - Fix background image not showing with python 3.2 on Precise
+    - Add debug command line option "--launched-by" to ease testing xembedding
+    - Add script to manually test the xembed behaviour
+  * Improvements when org.gnome.interface scaling-factor is > 1:
+    - Apply scaling to XImput events
+    - Also scale docking struts
+    - Switch more reliably when scaling factor changes
+    - Work around unscaled accessible extents (LP: #1325026)
+    - Fix incomplete rendering of keys (LP #1283491)
+    - Fix get_position() of all override redirect windows (LP #1283491)
+    - Improve display of blurry images
+  * Layouts:
+    - Update layout format to new version 3.2
+    - New key attribute "show_active" shifts hard-coded behavior to layouts
+    - Add nocycle variants to the sticky key behaviour attribute
+    - Add push-button behaviour for sticky keys
+    - Fix keys with the same id being ignored
+    - Fix images not being found for layouts given on command line
+    - Fix typo of the author's name in GPL header of the Whiteboard layouts
+    - Reorder keys in Grid layout for more efficient scanning for azerty maps
+    - Show 'm' key in Grid layout for azerty key maps (LP: #1293259)
+    - Fix opening of layouts folder when layouts folder does not exist
+  * Logging:
+    - Tweak and colorize log output in interactive terminals
+    - Add new logging levels "atspi", "event" and "all"
+    - Move all at-spi logging to log-level "atspi"
+    - Allow to specify a range of logging levels for the -d command line option
+  * Unit tests:
+    - Add unit tests for moving/resizing of keyboard and floating icon
+    - Add unit test for system theme tracking with high/low contrast gtk-themes
+    - Add unit test for preserving the numlock state after exit
+    - Add unit test for running in the live-CD environment
+    - Fix unit tests failures with python 3.2 on Precise
+  * Add support for multiple monitors to docking
+  * By default, automatically move docked keyboard to monitor with active window
+  * Add context menu to floating icon
+  * Add tool to install gsettings shema without building the debian package
+  * Add deletion of build files from source tree to some setup.py commands
+  * Add new snippets dialog for empty snippets on snippets button click
+  * Also open new snippets dialog on long press for snippet editing
+  * Synchronize Onboard with all externally activated modifiers (LP: #1331549)
+  * Reorganize output of the onboard --help switch
+  * Take new window manager name "GNOME-Shell" into account
+  * Don't auto-start Onboard in GNOME classic as it uses its own keyboard now
+  * Set opacity after realizing window for compatibility with Vivid
+  * Remove the restart requirement for the "Touch input" setting
+  * Close the language menu when the language button is pressed a second time
+  * Don't show keyboard on moving and resizing the floating icon
+  * Use xdg-open for layout folder; thanks J.Beekman (LP: #1322368,LP: #1389978)
+  * Remove useless notebook tab from the docking settings and auto-show dialog
+  * Add optional delay between automatic keystrokes  (LP: #1391241)
+  * Extend resize protection to include window movement
+  * Fix CAPS behavior when set up as switcher for "input sources" (LP: #1313176)
+  * Don't activate the move button twice per press
+  * Don't hide dialogs behind keyboard when using force-to-top mode
+  * Improve handling of absolute paths containing space characters
+  * Correctly show the on/off state of auto-show in the Preferences dialog
+  * Fix Onboard start when it gets enabled in the system settings (LP: #1376764)
+  * Fix start when org.gnome.desktop.a11y.applications is missing (LP: #1402558)
+  * Fix start when hint file was created for wrong user
+  * Fix start with non-unicode locales and with C locale
+  * Fix Onboard becoming unusable because of invisible warning dialogs
+  * Fix unresponsive keyboard with wacom driver (LP: #1297692)
+  * Fix display of About dialog when po file has empty msgids (LP: #1293829)
+  * Make sure to escape markup to prevent errors with translations
+  * Scale the default size of label popups with the window-scaling-factor
+  * Assume RGBA support exist without compositing only for unity-greeter
+  * Have key events from the XInput event source deliver a valid source_id
+  * Fix EventSource cleanup
+  * Prevent package build failures when running onboard-settings before build
+  * Enable gcc option -Wdeclaration-after-statement for building on Arch Linux
+  * Fix declarations after statement warnings when compiling osk in Precise
+  * Fix traceback and hang when using click buttons with python 3.2 on Precise
+  * Add information about our stable PPA to README
+  * Add build instructions for Ubuntu, Arch and Mageia 4 to README
+  * Perform some small visual tweaks
+  * Add missing GPL header to some files
+  * Fix some Gtk deprecation warnings; not all for compatibility with Precise
+  * Perform various code cleanups
+  * Include translations for vivid from the Ubuntu Translators as of 20150127
+
+ -- Francesco Fumanti <francesco.fumanti@gmx.net>  Wed, 28 Jan 2015 12:17:36 +0100
+
+onboard (1.0.0-0ubuntu6) vivid; urgency=medium
+
+  * Added support for MATE to the autostart .desktop file
+
+ -- Martin Wimpress <martin@flexion.org>  Tue, 13 Jan 2015 11:56:27 +0000
+
+onboard (1.0.0-0ubuntu5) vivid; urgency=medium
+
+  * Request for sponsorship (LP: #1378739)
   * debian/patches:
-    + Drop all patches. Applied in new release.
-  * debian/onboard-common.install:
-    + Install dbus service.
-    + Don't install gnome-shell-extension files in onboard-common.
-
-  [ Mike Gabriel ]
-  * debian/copyright:
-    + Update copyright attributions.
-  * debian/copyright.in:
-    + Update auto-generated copyright template.
-
- -- Mike Gabriel <sunweaver@debian.org>  Tue, 04 Oct 2016 22:58:05 +0200
-
-onboard (1.2.0-2) unstable; urgency=medium
-
-  [ Jeremy Bicha ]
+    - Add fix_autostart.patch (LP: #1376764)
+
+ -- Francesco Fumanti <francesco.fumanti@gmx.net>  Wed, 08 Oct 2014 21:52:03 +0200
+
+onboard (1.0.0-0ubuntu4) trusty; urgency=medium
+
+  * Request for sponsorship (LP: #1303370)
+  * debian/patches/add_defaults_for_ubuntu.patch:
+    - Increase xembed aspect change range (LP: #1297695)
+
+ -- Francesco Fumanti <francesco.fumanti@gmx.net>  Fri, 04 Apr 2014 21:11:15 +0200
+
+onboard (1.0.0-0ubuntu3) trusty; urgency=medium
+
+  * No change rebuild to drop python3.3 compiled extension.
+
+ -- Dimitri John Ledkov <xnox@ubuntu.com>  Mon, 31 Mar 2014 19:35:53 +0100
+
+onboard (1.0.0-0ubuntu2) trusty; urgency=medium
+
+  * Rewrite the python shebang path to /usr/bin/python3.
+
+ -- Matthias Klose <doko@ubuntu.com>  Thu, 20 Feb 2014 13:14:16 +0100
+
+onboard (1.0.0-0ubuntu1) trusty; urgency=low
+
+  * Request for sponsorship for new upstream release (LP: #1282231)
   * debian/control:
-    + Depend on gir1.2-atspi-2.0. (Closes: #826579).
-  * Add debian/upstream/signing-key.asc
-  * debian/patches:
-    + Add 0002_build-with-gcc6.patch. (Closes: #812033).
-
-  [ Mike Gabriel ]
+    - Raise Standards-Version to 3.9.5
+    - Add librsvg2-common to Depends for Kubuntu (LP: #1204896)
+  * debian/onboard.install:
+    - Use usr/share/onboard/onboard-defaults.conf* instead of single entries
+    - Add the usr/share/onboard/tools/checkmodels file
+  * debian/patches/add_defaults_for_ubuntu.patch:
+    - Update add_defaults_for_ubuntu.patch with values for this release
+  * Word suggestions enhancements:
+    - Every language id now has its own user language model
+    - Add a checkbox to the Preferences to show the language switch on layouts
+    - Add a checkbox to the Preferences to show the pause learning button
+    - Add Canadian English system language model
+    - Add Danish system language model
+    - Add various flavors of the Dutch system language model
+    - Add Gaelic system language model
+    - Add Greek system language model
+    - Add Irish system language model
+    - Add Luxembourgian system language model.
+    - Add Polish system language model
+    - Add Romanian system language model
+    - Add Swedish system language model
+    - Add Turkish system language model
+    - Update Brazilian system language model
+    - Improve makemodels script
+    - Add model_info tool
+    - Add checkmodels tool to diagnose language model loading errors
+    - Add tool to randomize sentences in corpora
+    - Add copy function to allow transfer between language models
+    - Add smart support for camel-case words (Thanks Michael Bauer)
+    - Make language switcher more user-friendly (Thanks Michael Bauer)
+    - Stop word correction when spell checker dictionary is not present
+    - Fix learning of text spans larger than 100 characters
+    - Fix word suggestions sometimes being unaware of modifier presses
+    - Fix all upper-case words not being suggested at sentence begin
+    - Fix wrong caret position in rename function of Nautilus
+    - Fix some character deletion on focus change after a word completion
+    - Fix bit rot in split_corpus tool
+    - Improve handling of the / and other non-word tokens
+    - Improve support for URLs and directories
+    - Don't learn passwords from URLs
+    - Show dialog on language model loading error (LP: #1278599)
+  * Layouts:
+    - Add support for polygonal keys instead of only rectangles (LP: #1259371)
+    - Make the Return key of the Compact and Full Keyboard layouts a polygon
+    - Don't write suggestions outside prediction area in Onboard
+    - Grid layout: add settings,move,hide,quit and click buttons (LP: #754391)
+    - Add Whiteboard and Whiteboard wide layouts (contributed by Johannes Almer)
+    - Add short and long description to the layouts
+    - Perform small visual improvements
+  * Change the design of the layout section in the Preferences
+  * Tweak themes lightly
+  * Click buttons:
+    - Add support for new mousetweaks branch (version >= 3.9)
+    - Fix CSClickMapper sometimes erroneously claiming to be active
+  * Add dependencies check to setup.py
+  * Add gsettings key to choose between Appindicator and GtkStatusIcon
+  * Add new D-Bus method ToggleVisible() for (LP: #1232107)
+  * Add input-event-source to the system defaults example file
+  * Add basic doctest for window manager detection
+  * Enhance the system defaults file with entries for the typing assistance
+  * Fix window manager detection
+  * Fix unregistering of events when auto-show is disabled
+  * Fix reading system defaults from XDG_CONFIG paths
+  * Fix quit button in popup layouts
+  * Fix back trace when pressing char keys
+  * Auto-release modifiers when hiding the keyboard (LP: #1277255)
+  * Allow startup without Atspi typelib
+  * Add fallback character for popup indicator in case it is not in the font
+  * Check for absolute paths before loading files (LP: #1249493, LP: #1249825)
+  * Make moving of keyboard more responsive
+  * Correct D-Bus section in README
+  * New layout order in the Preferences of Onboard
+  * Improve some comments and strings in the source code
+  * Remove unused changekbd.sh
+  * Some code cleanup
+
+ -- Francesco Fumanti <francesco.fumanti@gmx.net>  Tue, 19 Feb 2014 20:04:00 +0100
+
+onboard (0.99.0-0ubuntu2) trusty; urgency=medium
+
+  * Rebuild for python3.4 as a supported python version.
+
+ -- Matthias Klose <doko@ubuntu.com>  Sat, 04 Jan 2014 18:31:34 +0000
+
+onboard (0.99.0-0ubuntu1) saucy; urgency=low
+
+  * Request for sponsorship for new upstream release (LP: #1215164)
+  * debian/control:
+    - Add libcanberra-dev, libxkbfile-dev and libhunspell-dev to Build-Depends
+    - Raise Standards-Version to 3.9.4
+    - Remove python3-virtkey from Depends
+    - Add libxkbfile1, libcanberra0, libhunspell-1.3-0 and iso-codes to Depends
+    - Define new package onboard-data package for all architectures
+    - Add onboard-data to Recommends
+    - Update description of onboard package
+  * debian/control_python2.in: removed
+  * debian/control_python3.in: removed
+  * debian/onboard.install: new file to split keyboard from the prediction data
+  * debian/onboard-data.install: new file with the prediction data for onboard
   * debian/rules:
-    + Enable all hardening flags.
+    - Remove support for python2
+    - Add override_dh_auto_install target to use debian/tmp
+    - Add override_dh_install target
+  * debian/patches/add_defaults_for_ubuntu.patch:
+    - Update add_defaults_for_ubuntu.patch with values for this release
+  * Long press popup:
+    - Hide long press popup when keyboard gets hidden
+    - Add possibility to show arbitrary layouts in popups
+    - Add character alternatives for most latin based languages
+  * Add key-press feedback:
+    - Size of label popup stored in gsettings-key
+    - Also allow images in the touch feedback
+    - Don't show feedback popup when xembedded
+  * Add sound feedback:
+    - New dependency: libcanberra
+    - Add 'Play sound' option to the Preferences dialog
+  * Add word suggestions:
+    - Add tools to create language models (lm) from large corpora
+    - Learn from typed text by default
+    - Limit over-learning in the terminal with additional filters.
+    - Use UTF-8 encoding internally (cuts memory usage)
+    - Fall back to hard-coded country codes if there is no lm for current locale
+    - Add initial system language models for: de_AT, de_CH, de_DE, en_AU,
+      en_ES, en_GB, en_US, fr_fr, it_IT, pt_BR, pt_PT, ru_RU
+    - Optimize system language models for size/memory usage.
+    - Use case insensitive predictions most of the time
+    - Offer spelling suggestions based on the hunspell C-API
+    - Auto-add word separators
+    - Add word suggestion row to all layouts
+    - Make word suggestion also work when using the scanning mode
+    - Doctests available for English, German, Italian, Portuguese, Russian and
+      Spanish
+  * Add auto-capitalization
+    - Off by default because very new
+    - Add corresponding option to the Preferences of Onboard
+    - Independent of word suggestions
+  * Add XInput as a new event source and make it the default: (LP: #905636)
+    - Fall back to GTK event handling if XInput 2.2 isn't available
+    - Allow switching between GTK and XInput events without restarting Onboard
+    - Listen only to the XInput client pointer and its slaves
+    - Make XInput target specific windows instead of root window
+    - Support Multi-touch
+    - Don't count scroll-wheel movement as button presses
+    - Grab pointer even if click is performed by different device than movement
+    - Fix pointer becoming unresponsive on wetab tablet (LP: #1095508)
+  * Docking: 
+    - Fix returning to the undocked position when turning off docking
+  * Layouts:
+    - Add new layout called Phone
+    - Add new layout called Small
+    - Fix Euro sign not being typed in Phone and Small layouts (LP: #1164009)
+    - Fix key stroke width not being written to theme files
+    - Make layouts understand a new 'layout' tag for sub-layouts
+    - Make layouts understand a new 'compact' attribute for boxes
+    - New 'svg_id' attribute allows ids in the svg file different from key id
+    - New key attribute 'label_margin' to influence the size of the labels
+    - New attribute 'theme_id' for keys
+    - Allow multiple characters in char attribute of layouts
+    - Fall back to default layout on a layout loading error
+    - Allow blocking of auto-switch to layer0 for arbitrary sub-trees
+    - Perform various layout tweaks
+    - Move hide button to word suggestion line when visible
+    - Update layouts format versions to 3.1
+  * Remove support for python 2
+  * Integrate functionality of virtkey extension into Onboard; the separate
+    python-virtkey package is not necessary anymore
+  * Fix another problem with handling the no core keyboard case (LP: 526791)
+  * Fix setting the Super key label override in the Preferences dialog
+  * Make system defaults work also after a manual install (LP: #1210568)
+  * Prevent motion event congestion when using XInput (LP: #1210665)
+  * Base remapping of middle and right click on XInput (LP: #1191098)
+  * Add another click type switching method under XInput (LP: #1210575)
+  * Allow to wrap simulated clicks in left Alt presses (LP: #1212248)
+  * Support XDG Base Directory Specification (LP: #1074448)
+  * Don't create empty user directories until they are needed (LP: #1105843)
+  * Allow drag selection of keys (LP: #644210)
+  * Add HighContrast icon (LP: #1082243)
+  * Fix onboard sometimes not switching labels back to lower case (LP: #1207503)
+  * Ensure proper python thread state in gdk event filters (LP: #1189946)
+  * Properly set up signal handler in the osk python thread state (LP: #1195857)
+  * Fix segfault when activating drag click the first time without hover click
+  * Don't interrupt manual window movement with auto-show repositioning
+  * Do not support anymore outdated conversion to gsettings (LP: #1123789)
+  * Fix window resizing while the scanner is enabled
+  * Don't flash the icon palette when rotating the screen of the Nexus 7
+  * Terminate drag click on pointer stop instead of click to work around bug
+  * Move keyboard to current desktop with D-Bus Show() in OpenBox (LP: #1092166)
+  * Work around hang/endless loop when quickly switching themes
+  * Fix URL bar of Epiphany web browser not being detected by AT-SPI
+  * Various fixes to improve python2 compatibility
+  * Fix osk errors found by cpychecker
+  * Make more AT-SPI processing asynchronous
+  * Handle more uncaught AT-SPI exceptions
+  * Don't read much data from accessibles before we know them to be of interest
+  * Let ConfigObject be the interface of all gsettings delay and apply calls
+  * Improve appearance of the Preferences dialog
+  * Allow starting up without python(3)-dbus (runs with reduced functionality)
+  * Update system defaults example files
+  * Make themes work with more layers
+  * Improve themes and color schemes
+  * Add sdist to pkg-config debugging aid
+  * Remove Alt-Tab blocking on Nexus 7 (LP: #1082101)
+  * Drop gconf2 migration
+  * Update some labels and tooltips
+  * Some code cleanup
+
+ -- Francesco Fumanti <francesco.fumanti@gmx.net>  Thu, 22 Aug 2013 10:24:23 +0200
+
+onboard (0.99.0~alpha1~tr1190-0ubuntu1) raring; urgency=low
+
+  * New upstream alpha release. (LP: #1089396)
+    + Fix Onboard becoming empty when system font dpi changes
+
+ -- Francesco Fumanti <francesco.fumanti@gmx.net>  Wed, 12 Dec 2012 21:33:43 +0100
+
+onboard (0.99.0~alpha1~tr1188-0ubuntu1) raring; urgency=low
+
+  * Sponsorship request for Ubuntu Raring (LP: #1089396)
+  * debian/control: raise virtkey run dependency to 0.63.0 or above
+  * debian/patches: refresh patch and change default theme
+  * Onboard requires now virtkey >= 0.63.0
+  * Add example file with system defaults for the nexus7
+  * Various changes to get acceptable speeds on the nexus7 (LP: #1070760)
+  * Add docking feature (LP: #405034)
+  * Add sliding feature for docking and auto-repositioning
+  * Add multitouch support
+  * Add a toggle to stop listening to touch events in case of many problems
+  * Add popup on long press for key variants like diacritics
+  * New option to choose popup vs repeat for keys with variants
+  * New gsettings key for the popup delay
+  * Make move, frame and touch handles work on the nexus7
+  * Perform simulated clicks on correct touch position
+  * Auto-release pointer grab after timeout in case nexus7 is unresponsive
+  * Fix xserver memory leaking
+  * Improve speed when typing and moving the pointer (LP: #1055448)
+  * Fix rendering being slowed by emboss effect on keycaps (LP: #890221)
+  * Fix for not being able to move/resize Onboard on touchscreens (LP: #959035)
+  * Have Onboard respect launcher icon size (LP: #1078554)
+  * Auto-show Onboard by clicking already selected text entries (LP: #1078602)
+  * Make default shortcut for language/layout work from Onboard (LP: #1078629)
+  * New design of the Preferences dialog with more options (LP: #1053496)
+  * Disable click buttons when mousetweaks is not installed
+  * Add D-Bus service to show and hide the keyboard (LP: 1032042)
+  * Don't export dbus service for embedded instances
+  * Set NumLock's default sticky behavior to LOCK_ONLY
+  * Keep state of NumLock across restarts
+  * New attribute in layout files for sticky key behaviour
+  * New layout tags key_template and keysym_rule defining keysym-specific labels
+  * New window tag for color schemes to define border of popups
+  * New layout tag for language specific overrides in the layouts
+  * Move common key definitions into template for import by layout files
+  * Sync modifier states of Onboard with changes by hardware keyboard or tools
+  * Fix keys not re-rendered when releasing latched modifiers (LP: #1069990)
+  * Send key strokes for all modifiers (LP: #1067797)
+  * Blacklist Ctrl-LAlt+Fn keys by default
+  * Add alternative key generation by at-spi2
+  * Try to improve struts handling for metacity and mutter
+  * Fix getpreferredencoding hack, by Matthias Klose
+  * Build for all python3 versions, by Matthias Klose
+  * Add work arounds for some problems with the search box of firefox
+  * Improve startup sequence to fix Onboard showing up sometime at position 0.0
+  * Make scanning work out of the box on the nexus7
+  * Small changes to some themes
+  * Add new Nightshade theme
+  * Add keystroke width to the theme settings
+  * Highlight pressed keys longer for better visibility on slow computers
+  * More visual tweaks
+  * Several code cleanups
+
+ -- Francesco Fumanti <francesco.fumanti@gmx.net>  Wed, 12 Dec 2012 14:47:19 +0100
+
+onboard (0.98.2-0ubuntu1) raring; urgency=low
+
+  * Sponsorship request for Ubuntu Raring (LP: #1071888)
+  * Fix keys with operators (+,-,*,/) on the number keypad of Onboard
+  * Fix failure to instantiate Config singleton with python 3.3
+  * Fix distutils-extra build with python3.3
+  * Sync translations files with the 0.98 branch in rosetta as of 2012-10-26
+  * debian/control: demote mousetweaks from Recommends to Suggests
+  * debian/rules: build for all python3 versions, by Matthias Klose
+  * debian/patches: add defaults file with values appropriate for Ubuntu
+
+ -- Francesco Fumanti <francesco.fumanti@gmx.net>  Fri, 26 Oct 2012 22:06:50 +0200
+
+onboard (0.98.1-0ubuntu1) quantal; urgency=low
+
+  * Sponsorship request for Ubuntu Quantal (LP: #1057518)
+  * Try to raise Onboard on top of full-screen windows (LP: #1035578)
+  * Don't auto-start Onboard in GNOME Shell when a11y key is set (LP: #879942)
+  * Fix status icon showing in MATE, Xfce and others (LP: #1044918)
+  * Do not have the mono icons appear in Unity Launcher
+  * Do not abort startup if dconf key migration fails
+  * Hide preferences button if g-c-c isn't in PATH (LP: #1053194)
+  * Give --not-show-in less chance to cause D-Bus timeouts in GNOME Shell
+  * Also add stack traces to file logging
+  * Lighten up shadows in Ambiance theme
+  * Fix configuring of Direct Scan
+  * Fix vendor/product id lookup of input devices
+  * Fix input device listing in the Preferences dialog
+  * Remove redundant code from the Preferences dialog
+  * Fix opening SVG files when used in python2 mode
+  * Sync with translations of 0.98 in rosetta as of 2012-09-27
+
+ -- Francesco Fumanti <francesco.fumanti@gmx.net>  Thu, 27 Sep 2012 15:15:58 +0200
+
+onboard (0.98.0-0ubuntu6) raring; urgency=low
+
+  * Rebuild to drop python3.2 extension.
+
+ -- Matthias Klose <doko@ubuntu.com>  Thu, 08 Nov 2012 11:15:48 +0000
+
+onboard (0.98.0-0ubuntu5) raring; urgency=low
+
+  * Fix shebang.
+
+ -- Dmitrijs Ledkovs <dmitrij.ledkov@ubuntu.com>  Tue, 06 Nov 2012 17:58:41 +0000
+
+onboard (0.98.0-0ubuntu4) raring; urgency=low
+
+  * Backport from upstream: Fix failure to instantiate Config singleton with
+    Python 3.3.
+
+ -- Colin Watson <cjwatson@ubuntu.com>  Thu, 01 Nov 2012 14:27:53 +0000
+
+onboard (0.98.0-0ubuntu3) raring; urgency=low
+
+  * Fix getpreferredencoding hack.
+  * Build for all python version.
+
+ -- Matthias Klose <doko@ubuntu.com>  Fri, 26 Oct 2012 12:17:02 +0200
+
+onboard (0.98.0-0ubuntu2) quantal; urgency=low
+
+  * debian/control: Demote mousetweaks to suggests, to prevent undesired GNOME
+    infrastructure from being pulled onto Xubuntu images.
+
+ -- Luke Yelavich <themuso@ubuntu.com>  Wed, 19 Sep 2012 12:45:19 +1000
+
+onboard (0.98.0-0ubuntu1) quantal; urgency=low
+
+  * Freeze exception request for new upstream release (LP: #1041303)
+  * debian/pycompat: removed as not used anymore
   * debian/control:
-    + Versioned B-D on dpkg-dev (>= 1.16.1.1).
-
- -- Mike Gabriel <sunweaver@debian.org>  Sat, 30 Jul 2016 23:45:22 +0200
-
-onboard (1.2.0-1) unstable; urgency=medium
-
-  * New upstream release. (Closes: #818500).
-  * debian/copyright:
-    + DEP-5 does not support filenames containing blanks. Using the ? wildcard
-      to work around lintian failing on those filenames. Thanks to Niels Thykier
-      for suggesting this.
-    + debian/copyright: Update auto-generated copyright.in reference file.
-    + Update copyright attributions. Include information from upstream's
-      COPYING file.
-  * debian/patches:
-    + Drop 0002-reproducible-build.patch. Applied upstream.
-  * man pages:
-    + Drop man pages provided by Debian maintainer. Supplied upstream now.
+    - Build-Depends:
+      + replace python and python-all-dev with python3-all-dev
+      + replace python-distutils-extra with python3-distutils-extra
+      + remove libxi-dev as libgtk-3-dev pulls it in
+    - remove X-Python-Version and set X-Python3-Version: >= 3.2
+    - Depends:
+      + remove ${python:Depends}, python-cairo, python-dbus,
+        python-virtkey (>= 0.60.0) and gir1.2-wnck-3.0
+      + add ${python3:Depends}, python3-cairo, python3-gi-cairo,
+        python3-dbus and python3-virtkey (>= 0.61.0)
+  * debian/rules:
+    - enhance it to work with python2 and python3
+    - add procedure to switch between python2 and python3
+    - add --without python-support to appease lintian
+  * debian/onboard.lintian-override:
+    - override missing manual message
+    - override extra-license-file message
+  * Move gsettings path to /org/onboard (LP: #982699); thanks R. Ancell
+  * Various visual improvements: 
+    - push down effect on keys
+    - keys now have shadows
+    - smaller touch handles
+    - tweak images used by click buttons and other keys
+    - smoother transparency transitions
+  * Detect window manager to care for its specificities
+  * Add command line option to override automatic environment detection
+  * Mark command line help as translatable
+  * Add middle click in hover click mode; requires mousetweaks >= 3.3.90
+  * Various auto-show fixes
+  * Stop endless loop of auto-show on top of unity dash
+  * Fix some show/hide problems
+  * Stop wiggling of launcher icons on show/hide of keyboard window
+  * Various python3 adaptions, trying to keep python2 compatibility
+  * Move to python3 needs virtkey version >= 0.61.0
+  * Switch all translated strings to unicode (LP: #933030)
+  * Make python3 the default
+  * Don't show disabled buttons when XEmbedding (LP: #1019593)
+  * Don't create the icon palette when XEmbedding
+  * Add new color scheme to follow the HighContrastInverse theme update
+  * Stayon top of full-screen windows in force-to-top mode (LP: #1035578)
+  * Fix keyboard and icon palette not always above dash
+  * Add lockdown key to disable all dwell-activation
+  * Adapt to WM_NAMEs of Unity version 6
+  * Write message listing dependencies when sdist fails
+  * Add tests to check translations for errors, uses python-nose
+  * Make Onboard more robust against translation errors
+  * Make icon palette dwellable
+  * Add dconf version detection, thanks Robert Ancell
+  * Fix Super key (LP: #900191)
+  * Make menu key pop up context menu
+  * Separate layout loading from the keyboard widget
+  * Improve exception handling for theme and color files
+  * Limit keyboard size when it doesn't fit on screen (LP: #991318)
+  * Trap various X BadWindow errors (LP: #1016980)
+  * Work around regression of configure event in quantal
+  * Remove wnck dependency as gtk3's window-state-event reports iconification
+  * Prevent zombie process when launching preferences (LP: #936332)
+  * Only appear in gnome-screen-saver if onboard was running (LP: #938302)
+  * Don't check for running Onboard if "Typing Assistant" is on (LP: #938302)
+  * Fix some problems when compositing is enabled
+  * Switch window property to type XA_CARDINAL for compiz
+  * Fix keyboard window not moving when the gsettings keys are changed
+  * Fix regression when starting in unity-greeter
+  * Suppress python error messages in unity-greeter
+  * Catch SIGTERM and make sure all keys are released when exiting (LP: #978430)
+  * Don't hide the keyboard when switching themes in unity-greeter
+  * Fix saving of keyboard window and icon palette after first start
+  * Fix theme not being remembered between launches
+  * Make active modifier keys visible in scanning mode
+  * Fix init of scanning mode with Xinput 2.2 and GTK 3.5.12-0ubuntu1
+  * Fix python3 encoding errors in non-Unicode locales
+  * Fix python3 encoding error when trying to personalize a layout
+  * Fix python3 backtrace on adding a new snippet
+  * Fix migration of gsettings values of icon palette
+  * Fix startup of Onboard for some tablet users
+  * Don't get resized by compiz grid plugin
+  * Fix saving of home-rect in GNOME Shell when decoration is active
+  * Fix keyboard window resizing when rotating screen in GNOME Shell
+  * Inform unity that this is an on-screen keyboard, cf LP: #739812
+  * Fix idle transparency kicking in while typing into firefox awesomebar
+  * Exit cleanly on Ctrl-c
+  * Fix typos in tooltips
+  * Some code and comments cleanup
+
+ -- Francesco Fumanti <francesco.fumanti@gmx.net>  Thu, 23 Aug 2012 22:41:24 +0200
+
+onboard (0.97.0-0ubuntu1) oneiric; urgency=low
+
+  * Request for sponsorship: New release available (LP: #932855)
   * debian/control:
-    + Bump Standards: to 3.9.8. No changes needed.
-    + Use encrypted URLs for Vcs-*: field.
-    + Move from R (onboard) to D (onboard): gir1.2-appindicator3-0.1. Onboard
-      fails to start if gir1.2-appindicator3-0.1 is not installed.
-    + Process with wrap-and-sort.
-  * debian/{*.install,rules,onboard.docs}:
-    + Adapt installation of files into bin:packages to latest upstream release.
-
- -- Mike Gabriel <sunweaver@debian.org>  Sun, 29 May 2016 23:03:36 +0200
-
-onboard (1.1.2-2) unstable; urgency=medium
-
+      Build-Depends: add libdconf-dev
+      Depends: add gir1.2-wnck-3.0, libdconf0
+      Recommends: add gir1.2-atspi-2.0
+  * debian/copyright: add year 2012
+  * debian/patches: update onboard-defaults.conf file
+  * Add improved scanning feature to osk extension
+    - scanning works with all official layouts
+    - different scan modes are available
+    - support for 1, 2, 3 and 5 switches
+    - devices can be configured to be used exclusively for scanning
+  * Port osk extension to GTK3
+  * Add auto-show with auto-move feature; requires at-spi2 (LP: #443986)
+    - confirm activation of at-spi2 with a dialog
+    - automatically move Onboard when it covers the input focus
+    - no auto-move when the keyboard is manually shown
+    - logging of focused at-spi accessibles through 'onboard -ddebug'
+  * Hide and show Onboard with a middle click on the indicator icon
+  * Add new icons for appindicator matching Ambiance and Radiance themes
+  * Add lockdown options for kiosk mode (LP: #879944)
+  * Silently embed into gnome-screen-saver if no app did so (LP: #857813)
+  * Make Onboard aware of screen rotation (LP: 911821)
+  * Protect against accidental resize/move of Onboard's windows (LP: #893644)
+  * Add option to disable resize handles (LP: #930373)
+  * Allow resizing with all mouse buttons
+  * Show menu entry for Xubuntu/Xfce (LP: #833862)
+  * Extend force-to-top mode to the Icon Palette
+  * Allow /user/local/share/onboard as an alternative installation directory
+  * Support starting onboard-settings in cli with non default language
+  * Don't start more than one instance under normal usage
+  * Fix onboard-settings crash in get_selected_layout_filename (LP: #913484)
+  * Add double click and drag click also for non dwelling mode
+  * Adjust category of the onboard-settings.desktop file (LP: #833873)
+  * Add more modifier behaviors: cycle (default), dblclick, latch, lock
+  * Add option to always show on visible workspace (LP: #803875)
+  * Add Alan Bell's themes: Typist, ModelM
+  * Add HighContrast, HighContrastInverse and LowContrast themes
+  * Option to track GTK theme to have Onboard switch to matching theme
+  * Make the colors of the icon of the Icon Palette adapt to the theme
+  * Calculate corner radius of the Icon Palette based on it's size
+  * Let Onboard draw itself the icon of Icon Palette instead of loading it
+  * Make a newly created customized theme the active one
+  * Stop selecting the default theme when resetting or deleting a theme
+  * Remove overrides for font setting and key label from themes
+  * Add format information to schemas, themes and colors files
+  * Convert sticky-key-behavior and system-theme-associations to dicts
+  * Show touch handles when activating drag click in dwell mode
+  * Show touch handles on long press of the move button
+  * Save window geometry 5 seconds after it was changed (LP: #819971)
+  * Add option to keep aspect ratio of keyboard window
+  * Update and fix system defaults example file
+  * Give the AppIndicator an accessible description (LP: #891931)
+  * Try to protect against bad accessibles
+  * Fix backtrace and ignore menu positioning with the status icon fallback
+  * Add shortcuts to the Preferences dialog
+  * Allow canceling click buttons actions at any time before the click
+  * Limit system impact of click polling (LP: #928800)
+  * Don't let the move button leave the screen (LP: 885608)
+  * Ask window manager to remove the maximize function (LP: #859288)
+  * Fix Unity 2D fighting with Onboard for the top spot
+  * Fix starting of the Preferences of Onboard on the LiveCD (LP: #877592)
+  * Block opening of Preferences when running in the Display Manager
+  * Improve handling of gsettings events (LP: #877601)
+  * Don't let compiz grid plugin resize the Icon Palette (LP: 893644)
+  * New color scheme format to better support detailed color settings
+  * Rename key attributes. "hovered" -> "prelight" and "latched" -> "active"
+  * Fix middle and right click button for 0.95 legacy layouts
+  * Fix Icon Palette flashing when unity-greeter is killed
+  * Fix Icon Palette not restoring the correct position
+  * Don't fail to start on older versions of gtk3 (3.0.11 on Mandriva 2011)
+  * Fix missing super key label on distributions without the ubuntu logo
+  * Fix almost invisibly short feedback on keypress occuring on some notebooks
+  * Fix Onboard being invisible after unlocking the screen
+  * Fix transparency bug when rapidly toggling inactivity timer
+  * Work around transparency state loss due to bug 837456
+  * Fix intltool warnings about messages being hard to translate
+  * Rename layer buttons
+  * Remove outdated hint about option for modal dialogs in AT panel
+  * Remove unused images
+  * Fix black corner issue when auto-starting in unity (LP: #877604)
+  * No fade delay when hiding Onboard and transparency is not supported
+  * Don't set inactive transparency when a text field gets focus while typing
+  * Remove redundant hook check
+  * Improve hide/show by using libwnck (LP: #917386), new runtime dependency
+  * Fix broken hide button in metacity without compositing
+  * Prevent onboard from disappearing when jammed into the lower left corner
+  * Don't allow to open multiple new snippet dialogs in force-to-top mode
+  * Don't hide new snippet dialog behind keyboard window in force-to-top mode
+  * Remove all active grabs
+  * Fix hidden window appearing as ghost in Metacity (LP: #929513)
+  * Fix showing of Icon Palette of first try in Metacity
+  * Fix typo in message about turning on accessibility (LP: #929226)
+  * Fix several backtraces
+  * Cleanup gsettings schema
+  * Rename tool-tip to tooltip (LP: #912929)
+  * Improve and fix some tooltips and key names
+  * Don't show tooltips while moving the keyboard
+  * Code cleanup, typo fixing, gui and tooltip improvements, performance fixes
+  * Replace % operator by python 3 string formatting to avoid encoding errors
+  * Begin python3 (>=3.2) conversion
+  * Add Gerd to AUTHORS file and order the names alphabetically
+
+ -- Francesco Fumanti <francesco.fumanti@gmx.net>  Wed, 15 Feb 2012 16:42:03 +0100
+
+onboard (0.96.0-0ubuntu1) oneiric; urgency=low
+
+  * Feature Freeze exception request (LP: #872374)
+  * Uses gobject introspection (GTK3), (LP: #858988)
+  * Uses gsettings rather than gconf (LP: #801208)
+  * Show on new lock screen (LP: #857813)
+  * Make Caps Lock stick on single click, (LP: #68716)
+  * Use dh_python2 (LP: #788514)
+  * Make Caps Lock stick on single click (LP: #68716)
+  * Add a hide button (LP: #564040 , LP: #584119)
+  * Add options for transparency of the onscreen keyboard window (LP: #643204)
+  * Add option to use a window without decoration
+  * Add tooltips to some keys of Onboard
+  * Add option to force Onboard window to top (work around bug 739812)
+  * Add possibility to differentiate snippets with custom labels
+  * Add buttons to control the hover click eature provided by the system
+  * Enhance the layout creation with parts that are visible on all layer
+  * Reworked the layouts and renamed Classic Onboard layout to Compact layout
+  * Many other little fixes and adjustments (details in commits on launchpad)
   * debian/control:
-    + Raise versioned BD: debhelper (>= 9).
-  * debian/compat:
-     + Bump DH version compatibility to debhelper 9.
-  * debian/patches:
-    + Add 0002-reproducible-build.patch. Make build reproducible.
-      (Closes: #806517).
-
- -- Mike Gabriel <sunweaver@debian.org>  Sat, 02 Jan 2016 09:57:15 +0100
-
-onboard (1.1.2-1) unstable; urgency=medium
-
-  * New upstream release.
-
- -- Mike Gabriel <sunweaver@debian.org>  Wed, 02 Sep 2015 06:26:06 +0200
-
-onboard (1.1.1-1) unstable; urgency=medium
-
-  * New upstream release.
+      Build-Depends: add python-all-dev, libgtk-3-dev, libxi-dev, libxtst-dev
+                     remove libxi6
+      Depends: add ${shlibs:Depends}, python-dbus, gir1.2-gtk-3.0,
+                   gir1.2-pango-1.0 (>= 1.29.3), gir1.2-glib-2.0,
+                   gir1.2-gdkpixbuf-2.0, libgtk-3-0, libxtst6
+               remove python-gtk2, python-gconf, python-gobject, libx11-6
+  * debian/copyright: add Gerd Kohlberger to the list of authors
+  * debian/rules: uncomment clean target
+  * debian/patches: update onboard-defaults.conf file
+                    remove onboard_autostart.patch
+  * debian: remove outdated README.source file
+
+ -- Francesco Fumanti <francesco.fumanti@gmx.net>  Tue, 11 Oct 2011 19:38:59 +0200
+
+onboard (0.95.1-0ubuntu4) oneiric; urgency=low
+
+  * Fix last update which caused onboard to always start by default
+    (LP: #858988)
+
+ -- Jeremy Bicha <jbicha@ubuntu.com>  Sun, 25 Sep 2011 13:03:00 -0400
+
+onboard (0.95.1-0ubuntu3) oneiric; urgency=low
+
+  * Disable autostart in GNOME Shell so that onboard doesn't conflict
+    with the build-it onscreen keyboard
+
+ -- Jeremy Bicha <jbicha@ubuntu.com>  Sun, 25 Sep 2011 05:19:15 -0400
+
+onboard (0.95.1-0ubuntu2) oneiric; urgency=low
+
+  * Add autostart desktop file so onboard loads when on-screen keyboard is
+    enabled in the accessibility applet of control center
+
+ -- Luke Yelavich <themuso@ubuntu.com>  Tue, 09 Aug 2011 12:19:18 +1000
+
+onboard (0.95.1-0ubuntu1) oneiric; urgency=low
+
+    * Request for sponsorship: New release available (LP: #802027)
+    * Don't crash when the icon fails to load.
+    * Construct GtkAdjustments before the objects they are referenced in. Works
+      around regression caused by 
+      https://bugzilla.gnome.org/show_bug.cgi?id=576492
+    * Update README about themes and macros
+    * Import translations from launchpad on 25th June 2011
+    * debian/control and debian/rules:
+        Convert build system to dh7 and Python helper to dh_python2; code from
+        Barry Warsaw (LP: #788514)
+    * debian/patches:
+        Set Ambiance as default theme by using the provided configuration
+        mechanism; Ambiance is the theme designed for Ubuntu Natty
+    * debian/copyright:
+        Add the year 2011
+
+ -- Francesco Fumanti <francesco.fumanti@gmx.net>  Sat, 25 Jun 2011 19:41:52 +0200
+
+onboard (0.95.0-0ubuntu1) natty; urgency=low
+
+  * Add support for themes supporting gradients, color schemes, round
+    corners, fonts, font styles, ... (partially Alan Bells; LP: #713466)
+  * Themes available:
+       - Ambiance (LP: #768583, Alan Bells design for Ubuntu 11.04)
+       - Blackboard
+       - Classic Onboard
+       - Darkroom
+       - Droid
+  * Use the theme for color information; not anymore the layout file
+  * Add theming to cli parameters
+  * Add configuration file for distributions to control default appearance
+  * Add possibility to name each snippet button according to its content
+  * Some cosmetic improvements by Gerd Kohlberger
+  * Move user settings from .sok to .onboard directory
+  * Rename layout files according to convention <layout name>-<pane name>.svg
+  * Make capitalisation of the name of Onboard consistent (LP: #524297)
+  * Fix and improve the "Personalize current layout" fonctionality
+  * Improve handling of deleted and invalid layout filenames
+  * Bring the height of the scan layout in line with the other layouts
+  * Fix memory leak (LP: #732179)
+  * Fix the close function of the status icon (LP: #718458)
+  * Improve mouse button emulation by increasing click polling (LP: #731642)
+  * Fix loading of default layout (LP: #769104)
+  * Import community translations from launchpad on 21st June 2011)
+  * Replace the word "Settings" with "Preferences" already used in Onboard
+  * Fix some usage of the ellipsis symbol
+  * Reduce the number of layout updates
+  * debian/control: Raise Standards-Version to 3.9.2
+
+ -- Francesco Fumanti <francesco.fumanti@gmx.net>  Wed, 22 Jun 2011 21:29:54 +0200
+
+onboard (0.94.0-0ubuntu1) maverick; urgency=low
+
+    * Make onboard follow keyboard layout changes (LP: 526791, LP: 65626)
+    * Save onboard geometry on quit instead on configure-events (LP: #596248)
+    * Improve handling of missing dependency for the clicks (LP: #524148):
+        - Use soname instead of linker for libXi in X11.py
+        - Add dependency on libxi6 to break package build if necessary
+        - Get current version of soname for libx11 from environment
+        - Respect DISPLAY environment variable in KeyboardGTK.py
+        - Add debian/README.source with info about libxi6 and libx11
+    * Do not crash if icon of IconPalette is missing (LP: #538109)
+    * Fix Menu key, Delete key and Insert key
+    * Qualify the import of our X11 module
+    * Make strings in our X11 module translatable
+    * Some cleanup by remove trailing spaces
+    * debian/source/format:
+        - Add debian source format file and use 3.0 (quilt)
+    * debian/compat:
+        - Raise it to 7
+    * debian/control:
+        - Update Standards-Version to 3.9.1
+        - Update email address of original maintainer
+        - Set minimal required version for debhelper to 7.0.8
+        - Add quilt and libxi6 to Build-Depends
+        - Add libxi6 and libx11-6 to Depends
+    * debian/copyright:
+        - Add hosting site
+        - Add section with upstream authors
+        - Update license information to GPL 3
+    * debian/rules:
+        - Include patchsys-quilt.mk and remove simple-patchsys.mk
+        - Add clean target
+    * debian/watch:
+        - Add watch file
+    * debian/README.source
+        - Add README.source file
+
+ -- Francesco Fumanti <francesco.fumanti@gmx.net>  Fri, 20 Aug 2010 17:11:12 +0200
+
+onboard (0.93.0-0ubuntu1) lucid; urgency=low
+
+  * New upstream release (LP: #523403)
+    - Add option to make onboard appear when unlocking the screen
+    - Add possibility to do a middle click/right click by doing a left click
+    - Fix for the translations (LP: #452897)
+    - Replace with-keyword for compatibility with python < 2.6 (LP: #460389)
+    - Do not launch settings dialog under GDM (LP: #440371)
+    - Minimize to IconPalette if running under GDM, instead of disappearing
+    - Fix capitalisation of the word GNOME (LP: #495526)
+    - Check against version of auto module and not against version of package
+    - Make it compatible to DistUtilsExtra.auto >= 2.10
+    - Adjust permissions and fix typo (LP: #461491)
+    - Fix long description in schemas file
+    - Fix keysym of Del key
+    - Fix taskbar icon visibility (LP: #456178)
   * debian/control:
-    + Stop hard-coding dependencies on shared libraries. These are handled by
-      ${shlibs:Depends}. (Closes: #794648).
-  * debian/patches:
-    + Rebase 0001_make-desktop-files-appropriate-for-Debian.patch. Drop
-      modifications of onboard-autostart.desktop.
-  * debian/copyright:
-    + Update copyright.in template file.
-    + Update for latest upstream release.
-  * debian/onboard-common.install:
-    + Adapt to latest upstream release.
-  * lintian:
-    + Drop empty onboard.lintian-overrides file.
-
- -- Mike Gabriel <sunweaver@debian.org>  Wed, 19 Aug 2015 21:56:37 +0200
-
-onboard (1.0.1-1) unstable; urgency=low
-
-  * Initial upload to Debian (Closes: #694514). Most of the packaging
-    adopted from the onboard package in Ubuntu trusty (1.0.0-0ubuntu1).
-
- -- Mike Gabriel <sunweaver@debian.org>  Tue, 20 Jan 2015 05:59:03 +0100+    - Replace python-dev with python in Build-Depends
+    - Update Standards-Version
+    - Require python-distutils-extra >= 2.10
+  * debian/rules:
+    - Add simple-patchsys.mk
+
+ -- Francesco Fumanti <francesco.fumanti@gmx.net>  Wed, 17 Feb 2010 20:54:10 +0100
+
+onboard (0.92.0-0ubuntu1) karmic; urgency=low
+
+  * New upstream release
+
+ -- Francesco Fumanti <francesco.fumanti@gmx.net>  Fri, 16 Aug 2009 17:10:21 +0100
+
+onboard (0.91.2-0ubuntu1) karmic; urgency=low
+
+  * New upstream release
+
+ -- Luke Yelavich <themuso@ubuntu.com>  Mon, 20 Jul 2009 16:19:48 +1000
+
+onboard (0.91ubuntu2) hardy; urgency=low
+
+  * Do not display the onboard and onboard settings menu items.
+
+ -- Luke Yelavich <luke.yelavich@canonical.com>  Tue, 04 Mar 2008 09:58:16 +1100
+
+onboard (0.91ubuntu1) hardy; urgency=low
+
+  * Onboard/OnboardGtk.py: Fix typo (Chris Jones). LP: #196772.
+
+ -- Matthias Klose <doko@ubuntu.com>  Thu, 28 Feb 2008 23:18:47 +0000
+
+onboard (0.91) hardy; urgency=low
+
+  * New upstream version (Chris Jones).
+  * Onboard/utils.py: Fix typo.
+  * Remove dependency on python-xml.
+  * Remove backup files.
+  * debian/rules: Don't set DH_PYCENTRAL=nomove.
+
+ -- Matthias Klose <doko@ubuntu.com>  Wed, 27 Feb 2008 21:07:35 +0000
+
+onboard (0.90) hardy; urgency=low
+
+  * Sync to latest bzr, as requested by upstream author.
+  * debian/control:
+    - Add homepage field.
+    - Add Vcs-Bzr field.
+    - Tightened dependency on python-virtkey.
+
+ -- Luke Yelavich <luke.yelavich@canonical.com>  Tue, 19 Feb 2008 13:43:33 +1100
+
+onboard (0.87) gutsy; urgency=low
+
+  * debian/control: added python-glade2 to Depends. (LP: #109783)
+
+ -- Daniel Holbach <daniel.holbach@ubuntu.com>  Mon, 18 Jun 2007 18:12:20 +0200
+
+onboard (0.86) feisty; urgency=low
+
+  * Sync from bzr as requested by upstream author. 
+
+ -- Jani Monoses <jani@ubuntu.com>  Fri,  2 Mar 2007 12:43:10 +0200
+
+onboard (0.85) edgy; urgency=low
+
+  * Sync to r42 in bzr repo, fixes working without Nautilus
+
+ -- Jani Monoses <jani@ubuntu.com>  Fri, 13 Oct 2006 15:58:53 +0300
+
+onboard (0.84) edgy; urgency=low
+
+  * debian/onboard.desktop:
+    - no menu item by default, fix the icon to use
+  * debian/onboard-settings.desktop:
+    - no menu item by default, fix the icon to use
+
+ -- Sebastien Bacher <seb128@canonical.com>  Wed, 11 Oct 2006 16:00:37 +0200
+
+onboard (0.83) edgy; urgency=low
+
+  * Update to r40 from the bzr repo.  
+
+ -- Tollef Fog Heen <tfheen@ubuntu.com>  Mon,  9 Oct 2006 13:38:39 +0200
+
+onboard (0.82) edgy; urgency=low
+
+  [Jani Monoses]
+    - debian/control: depend on python-gconf only instead of python-gnome2 
+    - Settings.py: fall back to Thunar if Nautilus is not available
+  
+  [Michael Bienia]
+    - debian/onboard.desktop, debian/onboard-settings.desktop: fix icon path
+    in desktop files (closes LP #64384)
+      
+ -- Jani Monoses <jani@ubuntu.com>  Sat,  7 Oct 2006 10:33:49 +0300
+
+onboard (0.81) edgy; urgency=low
+
+  [Chris Jones]
+   - Rebrandinig
+   - rules and control fixes
+
+  [Daniel Holbach]
+   - packaging changes: simplify packaging, Python Policy changes, Policy
+     changes. 
+  
+ -- Chris Jones <cej105@soton.ac.uk>  Tue, 18 Jul 2006 19:47:14 +0100