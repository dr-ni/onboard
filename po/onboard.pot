--- conflicted
+++ resolved
@@ -8,7 +8,7 @@
 msgstr ""
 "Project-Id-Version: PACKAGE VERSION\n"
 "Report-Msgid-Bugs-To: \n"
-"POT-Creation-Date: 2011-06-29 14:53+0200\n"
+"POT-Creation-Date: 2011-07-10 14:45+0200\n"
 "PO-Revision-Date: YEAR-MO-DA HO:MI+ZONE\n"
 "Last-Translator: FULL NAME <EMAIL@ADDRESS>\n"
 "Language-Team: LANGUAGE <LL@li.org>\n"
@@ -17,91 +17,105 @@
 "Content-Type: text/plain; charset=UTF-8\n"
 "Content-Transfer-Encoding: 8bit\n"
 
-<<<<<<< HEAD
-#: ../data/onboard-settings.desktop.in.h:1
-msgid "Change onBoard settings"
-msgstr ""
-
-#: ../data/onboard-settings.desktop.in.h:2
-msgid "onBoard Settings"
-msgstr ""
-
-#: ../data/onboard-settings.desktop.in.h:3
-msgid "onBoard onscreen keyboard settings"
-=======
-#: ../Onboard/Config.py:138
+#. assume theme is just a basename
+#: ../Onboard/ConfigUtils.py:213
+#, python-format
+msgid "Can't find file '%s'. Retrying as %s basename."
+msgstr ""
+
+#: ../Onboard/ConfigUtils.py:229
+#, python-format
+msgid "Can't load basename '%s' loading default %s instead"
+msgstr ""
+
+#: ../Onboard/ConfigUtils.py:237
+#, python-format
+msgid "Unable to find %s '%s'"
+msgstr ""
+
+#: ../Onboard/ConfigUtils.py:265
+#, python-format
+msgid "Looking for system defaults in %s"
+msgstr ""
+
+#: ../Onboard/ConfigUtils.py:272
+msgid "Failed to read system defaults. "
+msgstr ""
+
+#: ../Onboard/ConfigUtils.py:275
+msgid "No system defaults found."
+msgstr ""
+
+#: ../Onboard/ConfigUtils.py:277
+#, python-format
+msgid "Loading system defaults from %s."
+msgstr ""
+
+#: ../Onboard/ConfigUtils.py:298
+msgid "Found system default '{}={}'"
+msgstr ""
+
+#: ../Onboard/ConfigUtils.py:313
+msgid "System defaults: Unknown key '{}' in section '{}'"
+msgstr ""
+
+#: ../Onboard/ConfigUtils.py:323
+msgid ""
+"System defaults: Invalid value for key '{}' in section '{}'\n"
+"  {}"
+msgstr ""
+
+#: ../Onboard/ConfigUtils.py:354
+msgid "Failed to get gsettings value. "
+msgstr ""
+
+#: ../Onboard/Config.py:146
 msgid "Migrating user directory '{}' to '{}'."
 msgstr ""
 
 #. python >2.5
-#: ../Onboard/Config.py:144
+#: ../Onboard/Config.py:151
 msgid "Failed to migrate user directory. "
 msgstr ""
 
-#: ../Onboard/Config.py:377
+#: ../Onboard/Config.py:172
+msgid "Loading theme from '{}'"
+msgstr ""
+
+#: ../Onboard/Config.py:176
+msgid "Unable to read theme '{}'"
+msgstr ""
+
+#: ../Onboard/Config.py:269
 #, python-format
 msgid "layout '%s' does not exist"
 msgstr ""
 
-#: ../Onboard/Config.py:383
+#: ../Onboard/Config.py:295
 #, python-format
 msgid "theme '%s' does not exist"
 msgstr ""
 
-#: ../Onboard/Config.py:389
+#: ../Onboard/Config.py:501
 #, python-format
 msgid "color scheme '%s' does not exist"
 msgstr ""
 
-#: ../Onboard/Config.py:537
-#, python-format
-msgid "Looking for system defaults in %s"
-msgstr ""
-
-#: ../Onboard/Config.py:544
-msgid "Failed to read system defaults. "
-msgstr ""
-
-#: ../Onboard/Config.py:547
-msgid "No system defaults found."
-msgstr ""
-
-#: ../Onboard/Config.py:549
-#, python-format
-msgid "Loading system defaults from %s."
-msgstr ""
-
-#. assume theme_filename is just a basename
-#: ../Onboard/Config.py:600
-#, python-format
-msgid "Can't find file '%s'. Retrying as %s basename."
-msgstr ""
-
-#: ../Onboard/Config.py:616
-#, python-format
-msgid "Can't load basename '%s' loading default %s instead"
-msgstr ""
-
-#: ../Onboard/Config.py:624
-#, python-format
-msgid "Unable to find %s '%s'"
-msgstr ""
-
-#: ../Onboard/KeyboardSVG.py:55
+#: ../Onboard/KeyboardSVG.py:61
 msgid "Units for canvas height and width must currently be px (pixels)."
 msgstr ""
 
-#: ../Onboard/KeyboardSVG.py:98
+#: ../Onboard/KeyboardSVG.py:104
 #, python-format
 msgid "%s appears in scanning definition only"
 msgstr ""
 
-#: ../Onboard/KeyboardSVG.py:131 ../Onboard/Appearance.py:241
-#: ../Onboard/Appearance.py:296 ../Onboard/Appearance.py:510
+#: ../Onboard/KeyboardSVG.py:137 ../Onboard/Appearance.py:274
+#: ../Onboard/Appearance.py:333 ../Onboard/Appearance.py:576
 msgid "Error loading "
 msgstr ""
 
-#: ../Onboard/KeyboardSVG.py:267
+#: ../Onboard/KeyboardSVG.py:284
 msgid "Snippet"
 msgstr ""
 
@@ -117,25 +131,81 @@
 msgid "Onboard onscreen keyboard settings"
 msgstr ""
 
-#. block dialog in xembed mode
-#: ../Onboard/Keyboard.py:145
-msgid "New snippet"
-msgstr ""
-
-#: ../Onboard/Keyboard.py:149
-msgid "_Save snippet"
-msgstr ""
-
-#: ../Onboard/Keyboard.py:158
-msgid "Enter a new snippet for this button:"
-msgstr ""
-
-#: ../Onboard/Keyboard.py:164
-msgid "_Button label:"
-msgstr ""
-
-#: ../Onboard/Keyboard.py:168
-msgid "S_nippet:"
+#: ../Onboard/settings.py:71
+msgid "Onboard Preferences"
+msgstr ""
+
+#: ../Onboard/settings.py:185
+msgid "No file manager to open layout folder"
+msgstr ""
+
+#: ../Onboard/settings.py:192
+msgid "Enter name for personalised layout"
+msgstr ""
+
+#: ../Onboard/settings.py:225
+msgid "Add Layout"
+msgstr ""
+
+#: ../Onboard/settings.py:235
+msgid "Onboard layout files"
+msgstr ""
+
+#: ../Onboard/settings.py:240
+msgid "All files"
+msgstr ""
+
+#: ../Onboard/settings.py:321
+msgid "Enter a name for the new theme:"
+msgstr ""
+
+#: ../Onboard/settings.py:329
+#, python-format
+msgid ""
+"The theme file already exists.\n"
+"'%s'\n"
+"\n"
+"Overwrite it anyway?"
+msgstr ""
+
+#: ../Onboard/settings.py:345
+msgid "Revert selected theme to Onboard defaults?"
+msgstr ""
+
+#: ../Onboard/settings.py:347
+msgid "Delete selected theme file?"
+msgstr ""
+
+#: ../Onboard/settings.py:588
+msgid "Flat"
+msgstr ""
+
+#: ../Onboard/settings.py:589
+msgid "Gradient"
+msgstr ""
+
+#: ../Onboard/settings.py:633 ../Onboard/settings.py:687
+msgid "Default"
+msgstr ""
+
+#: ../Onboard/settings.py:674
+msgid "Bold"
+msgstr ""
+
+#: ../Onboard/settings.py:676
+msgid "Italic"
+msgstr ""
+
+#: ../Onboard/settings.py:678
+msgid "Condensed"
+msgstr ""
+
+#: ../Onboard/settings.py:688
+msgid ""
+msgstr ""
+
+#: ../Onboard/settings.py:688
+msgid "Ubuntu Logo"
 msgstr ""
 
 #. ##############
@@ -166,7 +236,6 @@
 #: ../Onboard/SnippetList.py:83
 #, python-format
 msgid "Snippet %d is already in use."
->>>>>>> 2735ef00
 msgstr ""
 
 #: ../settings.ui.h:1
@@ -281,81 +350,25 @@
 msgid "_Show status icon"
 msgstr ""
 
-#: ../Onboard/settings.py:71
-msgid "Onboard Preferences"
-msgstr ""
-
-#: ../Onboard/settings.py:185
-msgid "No file manager to open layout folder"
-msgstr ""
-
-#: ../Onboard/settings.py:192
-msgid "Enter name for personalised layout"
-msgstr ""
-
-#: ../Onboard/settings.py:225
-msgid "Add Layout"
-msgstr ""
-
-#: ../Onboard/settings.py:235
-msgid "Onboard layout files"
-msgstr ""
-
-#: ../Onboard/settings.py:240
-msgid "All files"
-msgstr ""
-
-#: ../Onboard/settings.py:321
-msgid "Enter a name for the new theme:"
-msgstr ""
-
-#: ../Onboard/settings.py:329
-#, python-format
-msgid ""
-"The theme file already exists.\n"
-"'%s'\n"
-"\n"
-"Overwrite it anyway?"
-msgstr ""
-
-#: ../Onboard/settings.py:345
-msgid "Revert selected theme to Onboard defaults?"
-msgstr ""
-
-#: ../Onboard/settings.py:347
-msgid "Delete selected theme file?"
-msgstr ""
-
-#: ../Onboard/settings.py:588
-msgid "Flat"
-msgstr ""
-
-#: ../Onboard/settings.py:589
-msgid "Gradient"
-msgstr ""
-
-#: ../Onboard/settings.py:633 ../Onboard/settings.py:687
-msgid "Default"
-msgstr ""
-
-#: ../Onboard/settings.py:674
-msgid "Bold"
-msgstr ""
-
-#: ../Onboard/settings.py:676
-msgid "Italic"
-msgstr ""
-
-#: ../Onboard/settings.py:678
-msgid "Condensed"
-msgstr ""
-
-#: ../Onboard/settings.py:688
-msgid ""
-msgstr ""
-
-#: ../Onboard/settings.py:688
-msgid "Ubuntu Logo"
+#. block dialog in xembed mode
+#: ../Onboard/Keyboard.py:247
+msgid "New snippet"
+msgstr ""
+
+#: ../Onboard/Keyboard.py:251
+msgid "_Save snippet"
+msgstr ""
+
+#: ../Onboard/Keyboard.py:260
+msgid "Enter a new snippet for this button:"
+msgstr ""
+
+#: ../Onboard/Keyboard.py:266
+msgid "_Button label:"
+msgstr ""
+
+#: ../Onboard/Keyboard.py:270
+msgid "S_nippet:"
 msgstr ""
 
 #: ../Onboard/Indicator.py:47
@@ -378,7 +391,7 @@
 msgid "Onboard onscreen keyboard"
 msgstr ""
 
-#: ../Onboard/OnboardGtk.py:128
+#: ../Onboard/OnboardGtk.py:146
 msgid ""
 "Onboard is configured to appear with the dialog to unlock the screen; for "
 "example to dismiss the password-protected screensaver.\n"
@@ -391,7 +404,7 @@
 "screen?"
 msgstr ""
 
-#: ../Onboard/OnboardGtk.py:146
+#: ../Onboard/OnboardGtk.py:164
 msgid ""
 "Onboard is configured to appear with the dialog to unlock the screen; for "
 "example to dismiss the password-protected screensaver.\n"
@@ -401,27 +414,9 @@
 "Would you like to activate it?"
 msgstr ""
 
-<<<<<<< HEAD
-#: ../Onboard/KeyboardSVG.py:60
-msgid "Units for canvas height and width must currently be px (pixels)."
-msgstr ""
-
-#: ../Onboard/KeyboardSVG.py:101
-#, python-format
-msgid "%s appears in scanning definition only"
-msgstr ""
-
-#: ../Onboard/KeyboardSVG.py:128
-msgid "Error loading "
-msgstr ""
-
-#: ../Onboard/KeyboardSVG.py:241
-msgid "Snippet"
-=======
-#: ../Onboard/Appearance.py:78
+#: ../Onboard/Appearance.py:82
 #, python-format
 msgid "Color scheme for theme '%s' not found"
->>>>>>> 2735ef00
 msgstr ""
 
 #: ../data/layoutstrings.py:5
@@ -615,20 +610,6 @@
 msgstr ""
 
 #. bug in oneiric: unsupported icon format svg
-#: ../Onboard/IconPalette.py:114
+#: ../Onboard/IconPalette.py:119
 msgid "Failed to load Onboard icon."
-msgstr ""
-
-#: ../Onboard/X11.py:8
-msgid " - middle/right click buttons disabled"
-msgstr ""
-
-#: ../Onboard/X11.py:37
-#, python-format
-msgid "Xlib unavailable%s\n"
-msgstr ""
-
-#: ../Onboard/X11.py:104
-#, python-format
-msgid "XInput extension unavailable%s\n"
 msgstr ""