--- conflicted
+++ resolved
@@ -8,11 +8,7 @@
 msgstr ""
 "Project-Id-Version: PACKAGE VERSION\n"
 "Report-Msgid-Bugs-To: \n"
-<<<<<<< HEAD
-"POT-Creation-Date: 2010-03-05 21:35+0100\n"
-=======
 "POT-Creation-Date: 2010-08-19 15:01+0200\n"
->>>>>>> e6c8b533
 "PO-Revision-Date: YEAR-MO-DA HO:MI+ZONE\n"
 "Last-Translator: FULL NAME <EMAIL@ADDRESS>\n"
 "Language-Team: LANGUAGE <LL@li.org>\n"
@@ -170,11 +166,7 @@
 msgid "onBoard onscreen keyboard"
 msgstr ""
 
-<<<<<<< HEAD
-#: ../Onboard/OnboardGtk.py:120
-=======
 #: ../Onboard/OnboardGtk.py:114
->>>>>>> e6c8b533
 msgid ""
 "Onboard is configured to appear with the dialog to unlock the screen; for "
 "example to dismiss the password-protected screensaver.\n"
@@ -187,11 +179,7 @@
 "screen?"
 msgstr ""
 
-<<<<<<< HEAD
-#: ../Onboard/OnboardGtk.py:130
-=======
 #: ../Onboard/OnboardGtk.py:124
->>>>>>> e6c8b533
 msgid ""
 "Onboard is configured to appear with the dialog to unlock the screen; for "
 "example to dismiss the password-protected screensaver.\n"
@@ -338,8 +326,6 @@
 #. The pause key on a computer keyboard
 #: ../data/layoutstrings.py:47
 msgid "Pause"
-<<<<<<< HEAD
-=======
 msgstr ""
 
 #: ../data/onboard-settings.desktop.in.h:1
@@ -366,5 +352,4 @@
 #: ../Onboard/X11.py:104
 #, python-format
 msgid "XInput extension unavailable%s\n"
->>>>>>> e6c8b533
 msgstr ""