# Italian translation for onboard
# Copyright (c) 2006 Rosetta Contributors and Canonical Ltd 2006
# This file is distributed under the same license as the onboard package.
# FIRST AUTHOR <EMAIL@ADDRESS>, 2006.
#
msgid ""
msgstr ""
"Project-Id-Version: onboard\n"
"Report-Msgid-Bugs-To: \n"
"POT-Creation-Date: 2009-09-23 19:32+0100\n"
<<<<<<< HEAD
"PO-Revision-Date: 2009-07-21 20:26+0000\n"
"Last-Translator: Andrea Amoroso <andrea.amoroso@alice.it>\n"
=======
"PO-Revision-Date: 2009-10-01 06:17+0000\n"
"Last-Translator: Silvio Brera <Unknown>\n"
>>>>>>> 59e66497
"Language-Team: Italian <it@li.org>\n"
"MIME-Version: 1.0\n"
"Content-Type: text/plain; charset=UTF-8\n"
"Content-Transfer-Encoding: 8bit\n"
<<<<<<< HEAD
"X-Launchpad-Export-Date: 2009-07-27 08:28+0000\n"
=======
"X-Launchpad-Export-Date: 2009-10-01 06:37+0000\n"
>>>>>>> 59e66497
"X-Generator: Launchpad (build Unknown)\n"

#: ../Onboard/KeyboardSVG.py:45
msgid "Units for canvas height and width must currently be px (pixels)."
<<<<<<< HEAD
msgstr ""
=======
msgstr "Altezza e larghezza devono essere espresse in pixel (px)."
>>>>>>> 59e66497

#: ../Onboard/KeyboardSVG.py:100
msgid "Error loading "
msgstr ""

#: ../Onboard/KeyboardSVG.py:201
msgid "Snippet"
msgstr "Ritaglio"

#: ../Onboard/KeyboardSVG.py:201
msgid "Snippet"
msgstr "Ritaglio"

#: ../Onboard/OnboardGtk.py:70
msgid "_Quit"
msgstr "_Esci"

#: ../Onboard/OnboardGtk.py:71
msgid "Quit onBoard"
msgstr "Esci da onBoard"

#: ../Onboard/OnboardGtk.py:72
msgid "_Settings"
msgstr "I_mpostazioni"

#: ../Onboard/OnboardGtk.py:72
msgid "Show settings"
msgstr "Mostra impostazioni"

#: ../data/settings.ui.h:1
msgid ""
"<b><i>Scanning mode only works with layouts which are designed for the "
"purpose.</i></b>"
msgstr ""

#: ../data/settings.ui.h:2
msgid "General"
msgstr ""

#: ../data/settings.ui.h:3
msgid "Interval"
msgstr ""

#: ../data/settings.ui.h:4
msgid "Layouts"
msgstr ""

#: ../data/settings.ui.h:5
msgid "Open layout folder"
msgstr ""

#: ../data/settings.ui.h:6
msgid "Personalise current layout"
msgstr ""

#: ../data/settings.ui.h:7
msgid "Scanning"
msgstr ""

#: ../data/settings.ui.h:8
msgid "Scanning mode"
msgstr ""

#: ../data/settings.ui.h:9
msgid ""
"Show a floating icon on the desktop when onboard is hidden. A click on the "
"icon makes onboard reappear."
msgstr ""

#: ../data/settings.ui.h:10
msgid "Show floating _icon when onboard is hidden"
msgstr ""

#: ../data/settings.ui.h:11
msgid ""
"Show on icon in the system tray. A click on that icon hides or shows onboard."
msgstr ""

#: ../data/settings.ui.h:12
#, fuzzy
msgid "Snippets"
msgstr ""
"Ritaglio\n"
"%d"

#: ../data/settings.ui.h:13
msgid ""
"Snippets are pieces of text which are entered when the corresponding button "
"in Onboard is pressed."
msgstr ""

#: ../data/settings.ui.h:14
msgid "Start onboard _minimized"
msgstr ""

#: ../data/settings.ui.h:15
msgid "Start onboard hidden."
msgstr ""

#: ../data/settings.ui.h:16
msgid "_Show icon in system tray to hide/show onboard"
msgstr ""

#: ../Onboard/settings.py:102
msgid "Enter text for snippet"
msgstr ""

#: ../Onboard/settings.py:124
msgid "No file manager to open layout folder"
msgstr ""

#: ../Onboard/settings.py:131
msgid "Enter name for personalised layout"
msgstr ""

#: ../data/layoutstrings.py:5
msgid ""
"Switch\n"
"Buttons"
msgstr ""
"Scambia\n"
"pulsanti"

#: ../data/layoutstrings.py:6
msgid "Settings"
msgstr "Impostazioni"

#. The tab key on a computer keyboard
#: ../data/layoutstrings.py:8
msgid "Tab"
msgstr ""

#. The caps lock key on a computer keyboard
#: ../data/layoutstrings.py:10
msgid "CAPS"
msgstr ""

#. The control key on a computer keyboard
#: ../data/layoutstrings.py:12
msgid "Ctrl"
<<<<<<< HEAD
msgstr ""
=======
msgstr "Ctrl"
>>>>>>> 59e66497

#. The windows or meta key on a computer keyboard
#: ../data/layoutstrings.py:14
msgid "Win"
msgstr ""

#. The alt key on a computer keyboard
#: ../data/layoutstrings.py:16
msgid "Alt"
msgstr ""

#. The alt gr key on a computer keyboard
#: ../data/layoutstrings.py:18
msgid "Alt Gr"
msgstr ""

#. The return key on a computer keyboard
#: ../data/layoutstrings.py:20
msgid "Return"
msgstr ""

#. The menu key on a computer keyboard
#: ../data/layoutstrings.py:22
msgid "Menu"
msgstr ""

#. The insert key on a computer keyboard
#: ../data/layoutstrings.py:24
msgid "Ins"
msgstr ""

#. The home key on a computer keyboard
#: ../data/layoutstrings.py:26
msgid "Hm"
msgstr ""

#. The del key on a computer keyboard
#: ../data/layoutstrings.py:28
msgid "Del"
msgstr ""

#. The end key on a computer keyboard
#: ../data/layoutstrings.py:30
msgid "End"
msgstr ""

#. The page up key on a computer keyboard
#: ../data/layoutstrings.py:32
msgid ""
"Pg\n"
"Up"
msgstr ""

#. The page down key on a computer keyboard
#: ../data/layoutstrings.py:34
msgid ""
"Pg\n"
"Dn"
msgstr ""

#. The num lock key on a computer keyboard
#: ../data/layoutstrings.py:36
msgid ""
"Nm\n"
"Lk"
msgstr ""

#. The enter key on a computer keyboard
#: ../data/layoutstrings.py:38
msgid "Ent"
msgstr ""

#. The ecape key on a computer keyboard
#: ../data/layoutstrings.py:40
msgid "ESC"
msgstr ""

#. The print screen key on a computer keyboard
#: ../data/layoutstrings.py:42
msgid "Prnt"
msgstr ""

#. The scroll lock key on a computer keyboard
#: ../data/layoutstrings.py:44
msgid "Scroll"
msgstr ""

#. The pause key on a computer keyboard
#: ../data/layoutstrings.py:46
msgid "Pause"
msgstr ""
<<<<<<< HEAD
=======

#, python-format
#~ msgid "require %s"
#~ msgstr "necessita %s"
>>>>>>> 59e66497

#~ msgid ""
#~ "Snippet\n"
#~ "%d"
#~ msgstr ""
#~ "Ritaglio\n"
#~ "%d"

#~ msgid "require %s"
#~ msgstr "necessita %s"<|MERGE_RESOLUTION|>--- conflicted
+++ resolved
@@ -8,51 +8,34 @@
 "Project-Id-Version: onboard\n"
 "Report-Msgid-Bugs-To: \n"
 "POT-Creation-Date: 2009-09-23 19:32+0100\n"
-<<<<<<< HEAD
-"PO-Revision-Date: 2009-07-21 20:26+0000\n"
-"Last-Translator: Andrea Amoroso <andrea.amoroso@alice.it>\n"
-=======
 "PO-Revision-Date: 2009-10-01 06:17+0000\n"
 "Last-Translator: Silvio Brera <Unknown>\n"
->>>>>>> 59e66497
 "Language-Team: Italian <it@li.org>\n"
 "MIME-Version: 1.0\n"
 "Content-Type: text/plain; charset=UTF-8\n"
 "Content-Transfer-Encoding: 8bit\n"
-<<<<<<< HEAD
-"X-Launchpad-Export-Date: 2009-07-27 08:28+0000\n"
-=======
 "X-Launchpad-Export-Date: 2009-10-01 06:37+0000\n"
->>>>>>> 59e66497
 "X-Generator: Launchpad (build Unknown)\n"
 
 #: ../Onboard/KeyboardSVG.py:45
 msgid "Units for canvas height and width must currently be px (pixels)."
-<<<<<<< HEAD
-msgstr ""
-=======
 msgstr "Altezza e larghezza devono essere espresse in pixel (px)."
->>>>>>> 59e66497
 
 #: ../Onboard/KeyboardSVG.py:100
 msgid "Error loading "
-msgstr ""
+msgstr "Errore nel caricamento "
 
 #: ../Onboard/KeyboardSVG.py:201
 msgid "Snippet"
 msgstr "Ritaglio"
 
-#: ../Onboard/KeyboardSVG.py:201
-msgid "Snippet"
-msgstr "Ritaglio"
-
 #: ../Onboard/OnboardGtk.py:70
 msgid "_Quit"
 msgstr "_Esci"
 
 #: ../Onboard/OnboardGtk.py:71
 msgid "Quit onBoard"
-msgstr "Esci da onBoard"
+msgstr "Esce da onBoard"
 
 #: ../Onboard/OnboardGtk.py:72
 msgid "_Settings"
@@ -67,86 +50,92 @@
 "<b><i>Scanning mode only works with layouts which are designed for the "
 "purpose.</i></b>"
 msgstr ""
+"<b><i>La modalità scansione funziona soltanto con le disposizioni che sono "
+"progettate per lo scopo.</i></b>"
 
 #: ../data/settings.ui.h:2
 msgid "General"
-msgstr ""
+msgstr "Generale"
 
 #: ../data/settings.ui.h:3
 msgid "Interval"
-msgstr ""
+msgstr "Intervallo"
 
 #: ../data/settings.ui.h:4
 msgid "Layouts"
-msgstr ""
+msgstr "Disposizioni"
 
 #: ../data/settings.ui.h:5
 msgid "Open layout folder"
-msgstr ""
+msgstr "Apri cartella disposizioni"
 
 #: ../data/settings.ui.h:6
 msgid "Personalise current layout"
-msgstr ""
+msgstr "Personalizza disposizione attuale"
 
 #: ../data/settings.ui.h:7
 msgid "Scanning"
-msgstr ""
+msgstr "Scansione in corso"
 
 #: ../data/settings.ui.h:8
 msgid "Scanning mode"
-msgstr ""
+msgstr "Modalità scansione"
 
 #: ../data/settings.ui.h:9
 msgid ""
 "Show a floating icon on the desktop when onboard is hidden. A click on the "
 "icon makes onboard reappear."
 msgstr ""
+"Mostra un'icona mobile sulla scrivania quando il programma è nascosto. "
+"Facendo clic su di essa il programma torna visibile."
 
 #: ../data/settings.ui.h:10
 msgid "Show floating _icon when onboard is hidden"
-msgstr ""
+msgstr "Mostrare un'_icona mobile quando il programma è nascosto"
 
 #: ../data/settings.ui.h:11
 msgid ""
 "Show on icon in the system tray. A click on that icon hides or shows onboard."
 msgstr ""
+"Mostra un'icona nell'area di notifica. Facendo clic su di essa, il programma "
+"verrà nascosto o mostrato."
 
 #: ../data/settings.ui.h:12
-#, fuzzy
 msgid "Snippets"
-msgstr ""
-"Ritaglio\n"
-"%d"
+msgstr "Snippet"
 
 #: ../data/settings.ui.h:13
 msgid ""
 "Snippets are pieces of text which are entered when the corresponding button "
 "in Onboard is pressed."
 msgstr ""
+"Le snippet sono parti di testo che vengono inserite quando viene premuto il "
+"pulsante corrispondente."
 
 #: ../data/settings.ui.h:14
 msgid "Start onboard _minimized"
-msgstr ""
+msgstr "Avviare _minimizzato"
 
 #: ../data/settings.ui.h:15
 msgid "Start onboard hidden."
-msgstr ""
+msgstr "Avvia il programma nascosto."
 
 #: ../data/settings.ui.h:16
 msgid "_Show icon in system tray to hide/show onboard"
 msgstr ""
+"Mo_strare l'icona nell'area di notifica per nascondere/mostrare il programma"
 
 #: ../Onboard/settings.py:102
 msgid "Enter text for snippet"
-msgstr ""
+msgstr "Inserire il testo per la snippet"
 
 #: ../Onboard/settings.py:124
 msgid "No file manager to open layout folder"
-msgstr ""
+msgstr "Nessun gestore di file per aprire la cartella delle disposizioni"
 
 #: ../Onboard/settings.py:131
 msgid "Enter name for personalised layout"
-msgstr ""
+msgstr "Inserire il nome per la disposizione personalizzata"
 
 #: ../data/layoutstrings.py:5
 msgid ""
@@ -154,7 +143,7 @@
 "Buttons"
 msgstr ""
 "Scambia\n"
-"pulsanti"
+"pulsanti mouse"
 
 #: ../data/layoutstrings.py:6
 msgid "Settings"
@@ -173,11 +162,7 @@
 #. The control key on a computer keyboard
 #: ../data/layoutstrings.py:12
 msgid "Ctrl"
-<<<<<<< HEAD
-msgstr ""
-=======
 msgstr "Ctrl"
->>>>>>> 59e66497
 
 #. The windows or meta key on a computer keyboard
 #: ../data/layoutstrings.py:14
@@ -269,20 +254,15 @@
 #: ../data/layoutstrings.py:46
 msgid "Pause"
 msgstr ""
-<<<<<<< HEAD
-=======
 
 #, python-format
 #~ msgid "require %s"
 #~ msgstr "necessita %s"
->>>>>>> 59e66497
-
+
+#, python-format
 #~ msgid ""
 #~ "Snippet\n"
 #~ "%d"
 #~ msgstr ""
 #~ "Ritaglio\n"
-#~ "%d"
-
-#~ msgid "require %s"
-#~ msgstr "necessita %s"+#~ "%d"