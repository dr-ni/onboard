# Simplified Chinese translation for onboard
# Copyright (c) 2007 Rosetta Contributors and Canonical Ltd 2007
# This file is distributed under the same license as the onboard package.
# FIRST AUTHOR <EMAIL@ADDRESS>, 2007.
#
msgid ""
msgstr ""
"Project-Id-Version: onboard\n"
"Report-Msgid-Bugs-To: \n"
"POT-Creation-Date: 2009-09-23 19:32+0100\n"
<<<<<<< HEAD
"PO-Revision-Date: 2007-06-24 13:00+0000\n"
"Last-Translator: rainofchaos <rainofchaos@gmail.com>\n"
=======
"PO-Revision-Date: 2009-09-28 09:08+0000\n"
"Last-Translator: Kyle WANG <waxaca@163.com>\n"
>>>>>>> 59e66497
"Language-Team: Simplified Chinese <zh_CN@li.org>\n"
"MIME-Version: 1.0\n"
"Content-Type: text/plain; charset=UTF-8\n"
"Content-Transfer-Encoding: 8bit\n"
<<<<<<< HEAD
"X-Launchpad-Export-Date: 2009-07-27 08:28+0000\n"
=======
"X-Launchpad-Export-Date: 2009-09-30 06:39+0000\n"
>>>>>>> 59e66497
"X-Generator: Launchpad (build Unknown)\n"

#: ../Onboard/KeyboardSVG.py:45
msgid "Units for canvas height and width must currently be px (pixels)."
msgstr "画布当前的尺寸单位必须为 px （像素）。"

#: ../Onboard/KeyboardSVG.py:100
msgid "Error loading "
msgstr "载入出错 "

#: ../Onboard/KeyboardSVG.py:201
msgid "Snippet"
msgstr "片断"

#: ../Onboard/KeyboardSVG.py:201
msgid "Snippet"
msgstr ""

#: ../Onboard/OnboardGtk.py:70
msgid "_Quit"
msgstr "退出(_Q)"

#: ../Onboard/OnboardGtk.py:71
msgid "Quit onBoard"
msgstr "退出onBoard"

#: ../Onboard/OnboardGtk.py:72
msgid "_Settings"
msgstr "设置(_S)"

#: ../Onboard/OnboardGtk.py:72
msgid "Show settings"
msgstr "显示设置内容"

#: ../data/settings.ui.h:1
msgid ""
"<b><i>Scanning mode only works with layouts which are designed for the "
"purpose.</i></b>"
msgstr "<b><i>扫描模式仅在为了这种目的而设计的布局中起作用。</i></b>"

#: ../data/settings.ui.h:2
msgid "General"
msgstr "常规"

#: ../data/settings.ui.h:3
msgid "Interval"
msgstr "间隔"

#: ../data/settings.ui.h:4
msgid "Layouts"
msgstr "布局"

#: ../data/settings.ui.h:5
msgid "Open layout folder"
msgstr "打开布局文件夹"

#: ../data/settings.ui.h:6
msgid "Personalise current layout"
msgstr "个性化当前布局"

#: ../data/settings.ui.h:7
msgid "Scanning"
msgstr "扫描"

#: ../data/settings.ui.h:8
msgid "Scanning mode"
msgstr "扫描模式"

#: ../data/settings.ui.h:9
msgid ""
"Show a floating icon on the desktop when onboard is hidden. A click on the "
"icon makes onboard reappear."
msgstr "onboard 隐藏时在桌面上显示一个浮动图标。单击它可以显示 onboard。"

#: ../data/settings.ui.h:10
msgid "Show floating _icon when onboard is hidden"
msgstr "onboard 隐藏时显示浮动图标"

#: ../data/settings.ui.h:11
msgid ""
"Show on icon in the system tray. A click on that icon hides or shows onboard."
msgstr "在系统托盘中显示图标。单击图标可隐藏或显示 onboard。"

#: ../data/settings.ui.h:12
msgid "Snippets"
msgstr "片断"

#: ../data/settings.ui.h:13
msgid ""
"Snippets are pieces of text which are entered when the corresponding button "
"in Onboard is pressed."
msgstr "片断是 Onboard 中按下相应按钮时输入的一段文本。"

#: ../data/settings.ui.h:14
msgid "Start onboard _minimized"
msgstr "启动时最小化 onboard"

#: ../data/settings.ui.h:15
msgid "Start onboard hidden."
msgstr "启动时隐藏 onboard"

#: ../data/settings.ui.h:16
msgid "_Show icon in system tray to hide/show onboard"
msgstr "在系统托盘中显示图标(_S)"

#: ../Onboard/settings.py:102
msgid "Enter text for snippet"
msgstr "输入片断文本"

#: ../Onboard/settings.py:124
msgid "No file manager to open layout folder"
msgstr "无文件管理来打开布局文件夹"

#: ../Onboard/settings.py:131
msgid "Enter name for personalised layout"
msgstr "输入个性化布局名称"

#: ../data/layoutstrings.py:5
msgid ""
"Switch\n"
"Buttons"
msgstr ""
"切换\n"
"按钮"

#: ../data/layoutstrings.py:6
msgid "Settings"
msgstr "设置"

#. The tab key on a computer keyboard
#: ../data/layoutstrings.py:8
msgid "Tab"
<<<<<<< HEAD
msgstr ""
=======
msgstr "Tab"
>>>>>>> 59e66497

#. The caps lock key on a computer keyboard
#: ../data/layoutstrings.py:10
msgid "CAPS"
<<<<<<< HEAD
msgstr ""
=======
msgstr "CAPS"
>>>>>>> 59e66497

#. The control key on a computer keyboard
#: ../data/layoutstrings.py:12
msgid "Ctrl"
<<<<<<< HEAD
msgstr ""
=======
msgstr "Ctrl"
>>>>>>> 59e66497

#. The windows or meta key on a computer keyboard
#: ../data/layoutstrings.py:14
msgid "Win"
<<<<<<< HEAD
msgstr ""
=======
msgstr "Win"
>>>>>>> 59e66497

#. The alt key on a computer keyboard
#: ../data/layoutstrings.py:16
msgid "Alt"
<<<<<<< HEAD
msgstr ""
=======
msgstr "Alt"
>>>>>>> 59e66497

#. The alt gr key on a computer keyboard
#: ../data/layoutstrings.py:18
msgid "Alt Gr"
<<<<<<< HEAD
msgstr ""
=======
msgstr "Alt Gr"
>>>>>>> 59e66497

#. The return key on a computer keyboard
#: ../data/layoutstrings.py:20
msgid "Return"
<<<<<<< HEAD
msgstr ""
=======
msgstr "回车"
>>>>>>> 59e66497

#. The menu key on a computer keyboard
#: ../data/layoutstrings.py:22
msgid "Menu"
<<<<<<< HEAD
msgstr ""
=======
msgstr "菜单键"
>>>>>>> 59e66497

#. The insert key on a computer keyboard
#: ../data/layoutstrings.py:24
msgid "Ins"
<<<<<<< HEAD
msgstr ""
=======
msgstr "Ins"
>>>>>>> 59e66497

#. The home key on a computer keyboard
#: ../data/layoutstrings.py:26
msgid "Hm"
<<<<<<< HEAD
msgstr ""
=======
msgstr "Home"
>>>>>>> 59e66497

#. The del key on a computer keyboard
#: ../data/layoutstrings.py:28
msgid "Del"
<<<<<<< HEAD
msgstr ""
=======
msgstr "Del"
>>>>>>> 59e66497

#. The end key on a computer keyboard
#: ../data/layoutstrings.py:30
msgid "End"
<<<<<<< HEAD
msgstr ""
=======
msgstr "End"
>>>>>>> 59e66497

#. The page up key on a computer keyboard
#: ../data/layoutstrings.py:32
msgid ""
"Pg\n"
"Up"
msgstr ""
<<<<<<< HEAD
=======
"Page\n"
"Up"
>>>>>>> 59e66497

#. The page down key on a computer keyboard
#: ../data/layoutstrings.py:34
msgid ""
"Pg\n"
"Dn"
msgstr ""
<<<<<<< HEAD
=======
"Page\n"
"Down"
>>>>>>> 59e66497

#. The num lock key on a computer keyboard
#: ../data/layoutstrings.py:36
msgid ""
"Nm\n"
"Lk"
msgstr ""
<<<<<<< HEAD
=======
"Num\n"
"Lock"
>>>>>>> 59e66497

#. The enter key on a computer keyboard
#: ../data/layoutstrings.py:38
msgid "Ent"
<<<<<<< HEAD
msgstr ""
=======
msgstr "回车"
>>>>>>> 59e66497

#. The ecape key on a computer keyboard
#: ../data/layoutstrings.py:40
msgid "ESC"
<<<<<<< HEAD
msgstr ""
=======
msgstr "ESC"
>>>>>>> 59e66497

#. The print screen key on a computer keyboard
#: ../data/layoutstrings.py:42
msgid "Prnt"
<<<<<<< HEAD
msgstr ""
=======
msgstr "Print"
>>>>>>> 59e66497

#. The scroll lock key on a computer keyboard
#: ../data/layoutstrings.py:44
msgid "Scroll"
<<<<<<< HEAD
msgstr ""
=======
msgstr "Scroll"
>>>>>>> 59e66497

#. The pause key on a computer keyboard
#: ../data/layoutstrings.py:46
msgid "Pause"
<<<<<<< HEAD
msgstr ""

=======
msgstr "Pause"

#, python-format
>>>>>>> 59e66497
#~ msgid "require %s"
#~ msgstr "需要 %s"<|MERGE_RESOLUTION|>--- conflicted
+++ resolved
@@ -8,22 +8,13 @@
 "Project-Id-Version: onboard\n"
 "Report-Msgid-Bugs-To: \n"
 "POT-Creation-Date: 2009-09-23 19:32+0100\n"
-<<<<<<< HEAD
-"PO-Revision-Date: 2007-06-24 13:00+0000\n"
-"Last-Translator: rainofchaos <rainofchaos@gmail.com>\n"
-=======
 "PO-Revision-Date: 2009-09-28 09:08+0000\n"
 "Last-Translator: Kyle WANG <waxaca@163.com>\n"
->>>>>>> 59e66497
 "Language-Team: Simplified Chinese <zh_CN@li.org>\n"
 "MIME-Version: 1.0\n"
 "Content-Type: text/plain; charset=UTF-8\n"
 "Content-Transfer-Encoding: 8bit\n"
-<<<<<<< HEAD
-"X-Launchpad-Export-Date: 2009-07-27 08:28+0000\n"
-=======
 "X-Launchpad-Export-Date: 2009-09-30 06:39+0000\n"
->>>>>>> 59e66497
 "X-Generator: Launchpad (build Unknown)\n"
 
 #: ../Onboard/KeyboardSVG.py:45
@@ -38,10 +29,6 @@
 msgid "Snippet"
 msgstr "片断"
 
-#: ../Onboard/KeyboardSVG.py:201
-msgid "Snippet"
-msgstr ""
-
 #: ../Onboard/OnboardGtk.py:70
 msgid "_Quit"
 msgstr "退出(_Q)"
@@ -156,110 +143,62 @@
 #. The tab key on a computer keyboard
 #: ../data/layoutstrings.py:8
 msgid "Tab"
-<<<<<<< HEAD
-msgstr ""
-=======
 msgstr "Tab"
->>>>>>> 59e66497
 
 #. The caps lock key on a computer keyboard
 #: ../data/layoutstrings.py:10
 msgid "CAPS"
-<<<<<<< HEAD
-msgstr ""
-=======
 msgstr "CAPS"
->>>>>>> 59e66497
 
 #. The control key on a computer keyboard
 #: ../data/layoutstrings.py:12
 msgid "Ctrl"
-<<<<<<< HEAD
-msgstr ""
-=======
 msgstr "Ctrl"
->>>>>>> 59e66497
 
 #. The windows or meta key on a computer keyboard
 #: ../data/layoutstrings.py:14
 msgid "Win"
-<<<<<<< HEAD
-msgstr ""
-=======
 msgstr "Win"
->>>>>>> 59e66497
 
 #. The alt key on a computer keyboard
 #: ../data/layoutstrings.py:16
 msgid "Alt"
-<<<<<<< HEAD
-msgstr ""
-=======
 msgstr "Alt"
->>>>>>> 59e66497
 
 #. The alt gr key on a computer keyboard
 #: ../data/layoutstrings.py:18
 msgid "Alt Gr"
-<<<<<<< HEAD
-msgstr ""
-=======
 msgstr "Alt Gr"
->>>>>>> 59e66497
 
 #. The return key on a computer keyboard
 #: ../data/layoutstrings.py:20
 msgid "Return"
-<<<<<<< HEAD
-msgstr ""
-=======
 msgstr "回车"
->>>>>>> 59e66497
 
 #. The menu key on a computer keyboard
 #: ../data/layoutstrings.py:22
 msgid "Menu"
-<<<<<<< HEAD
-msgstr ""
-=======
 msgstr "菜单键"
->>>>>>> 59e66497
 
 #. The insert key on a computer keyboard
 #: ../data/layoutstrings.py:24
 msgid "Ins"
-<<<<<<< HEAD
-msgstr ""
-=======
 msgstr "Ins"
->>>>>>> 59e66497
 
 #. The home key on a computer keyboard
 #: ../data/layoutstrings.py:26
 msgid "Hm"
-<<<<<<< HEAD
-msgstr ""
-=======
 msgstr "Home"
->>>>>>> 59e66497
 
 #. The del key on a computer keyboard
 #: ../data/layoutstrings.py:28
 msgid "Del"
-<<<<<<< HEAD
-msgstr ""
-=======
 msgstr "Del"
->>>>>>> 59e66497
 
 #. The end key on a computer keyboard
 #: ../data/layoutstrings.py:30
 msgid "End"
-<<<<<<< HEAD
-msgstr ""
-=======
 msgstr "End"
->>>>>>> 59e66497
 
 #. The page up key on a computer keyboard
 #: ../data/layoutstrings.py:32
@@ -267,11 +206,8 @@
 "Pg\n"
 "Up"
 msgstr ""
-<<<<<<< HEAD
-=======
 "Page\n"
 "Up"
->>>>>>> 59e66497
 
 #. The page down key on a computer keyboard
 #: ../data/layoutstrings.py:34
@@ -279,11 +215,8 @@
 "Pg\n"
 "Dn"
 msgstr ""
-<<<<<<< HEAD
-=======
 "Page\n"
 "Down"
->>>>>>> 59e66497
 
 #. The num lock key on a computer keyboard
 #: ../data/layoutstrings.py:36
@@ -291,58 +224,34 @@
 "Nm\n"
 "Lk"
 msgstr ""
-<<<<<<< HEAD
-=======
 "Num\n"
 "Lock"
->>>>>>> 59e66497
 
 #. The enter key on a computer keyboard
 #: ../data/layoutstrings.py:38
 msgid "Ent"
-<<<<<<< HEAD
-msgstr ""
-=======
 msgstr "回车"
->>>>>>> 59e66497
 
 #. The ecape key on a computer keyboard
 #: ../data/layoutstrings.py:40
 msgid "ESC"
-<<<<<<< HEAD
-msgstr ""
-=======
 msgstr "ESC"
->>>>>>> 59e66497
 
 #. The print screen key on a computer keyboard
 #: ../data/layoutstrings.py:42
 msgid "Prnt"
-<<<<<<< HEAD
-msgstr ""
-=======
 msgstr "Print"
->>>>>>> 59e66497
 
 #. The scroll lock key on a computer keyboard
 #: ../data/layoutstrings.py:44
 msgid "Scroll"
-<<<<<<< HEAD
-msgstr ""
-=======
 msgstr "Scroll"
->>>>>>> 59e66497
 
 #. The pause key on a computer keyboard
 #: ../data/layoutstrings.py:46
 msgid "Pause"
-<<<<<<< HEAD
-msgstr ""
-
-=======
 msgstr "Pause"
 
 #, python-format
->>>>>>> 59e66497
 #~ msgid "require %s"
 #~ msgstr "需要 %s"