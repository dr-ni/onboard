--- conflicted
+++ resolved
@@ -102,7 +102,6 @@
 
 ##### private extension 'osk' #####
 
-<<<<<<< HEAD
 MODULE_NAME_OSK = 'Onboard.osk'
 
 class Extension_osk(Extension):
@@ -111,12 +110,14 @@
                'osk_util.c',
                'osk_dconf.c',
                'osk_text_classifier.c',
+               'osk_struts.c',
               ]
 
     depends = ['osk_module.h',
                'osk_devices.h',
                'osk_util.h',
                'osk_text_classifier.h',
+               'osk_struts.h',
               ]
 
     # even MINOR numbers for stable versions
@@ -190,45 +191,6 @@
                           )
 
 extension_lm = Extension_lm("Onboard", "Onboard")
-=======
-OSK_EXTENSION = 'Onboard.osk'
-
-SOURCES = ['osk_module.c',
-           'osk_devices.c',
-           'osk_util.c',
-           'osk_dconf.c',
-           'osk_struts.c',
-          ]
-SOURCES = ['Onboard/osk/' + x for x in SOURCES]
-
-DEPENDS = ['osk_module.h',
-           'osk_devices.h',
-           'osk_util.h',
-           'osk_struts.h',
-          ]
-# even MINOR numbers for stable versions
-MACROS = [('MAJOR_VERSION', '0'),
-          ('MINOR_VERSION', '2'),
-          ('MICRO_VERSION', '0')]
-
-# dconf had an API change between 0.12 and 0.13, tell osk
-major, minor, revision = get_pkg_version("dconf")
-if major == 0 and minor <= 12:
-    MACROS.append(("DCONF_API_0", 1))
-print("found dconf version {}.{}.{}".format(major, minor, revision))
-
-
-module = Extension(
-    OSK_EXTENSION,
-
-    define_macros = MACROS,
-
-    sources = SOURCES,
-    depends = DEPENDS,   # trigger rebuild on changes to these
-
-    **pkgconfig('gdk-3.0', 'x11', 'xi', 'xtst', 'dconf')
-)
->>>>>>> eebb63f4
 
 
 #### custom test command ####'
