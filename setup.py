--- conflicted
+++ resolved
@@ -37,11 +37,8 @@
                   ('share/onboard/data', glob.glob('data/*.gif')),
                   ('share/onboard/docs', glob.glob('docs/*')),
                   ('share/onboard/layouts', glob.glob('layouts/*')),
-<<<<<<< HEAD
+                  ('share/onboard/themes', glob.glob('themes/*')),
                   ('share/onboard/dictionaries', glob.glob('dictionaries/*.dict')),
-=======
-                  ('share/onboard/themes', glob.glob('themes/*')),
->>>>>>> 7b417b37
                   ('share/onboard/scripts', glob.glob('scripts/*'))],
 
     scripts = ['onboard', 'onboard-settings'],
