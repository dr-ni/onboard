#!/usr/bin/python3

from __future__ import print_function

import os
import sys
import re
import glob
import subprocess
from os.path import dirname, abspath, join, split
from distutils.core import Extension, Command
from distutils      import version
from contextlib import contextmanager

# Work around encoding error in python3-distutils-extra
# when building in pbuilder with LANG=C (LP# 1017468).
if sys.version_info.major == 3:
    import locale
    locale.getpreferredencoding = lambda: 'UTF-8'

try:
    # try python 3
    from subprocess import getstatusoutput
except:
    # python 2 fallback
    from commands import getstatusoutput

try:
    import DistUtilsExtra.auto
except ImportError:
    print('To build Onboard you need https://launchpad.net/python-distutils-extra', file=sys.stderr)
    sys.exit(1)

current_ver = version.StrictVersion(DistUtilsExtra.auto.__version__)
required_ver = version.StrictVersion('2.12')
assert current_ver >= required_ver , 'needs DistUtilsExtra.auto >= 2.12'

@contextmanager
def import_path(path):
    """ temporily change python import path """
    old_path = sys.path
    sys.path = [path] + sys.path
    yield
    sys.path = old_path


def pkgconfig(*packages, **kw):
    command = "pkg-config --libs --cflags %s" % ' '.join(packages)
    status, output = getstatusoutput(command)

    # print command and ouput to console to aid in debugging
    if "build" in sys.argv or \
       "build_ext" in sys.argv:
        print("setup.py: running pkg-config:", command)
        print("setup.py:", output)

    if status != 0:
        print('setup.py: pkg-config returned exit code %d' % status, file=sys.stderr)
        sys.exit(1)


    flag_map = {'-I': 'include_dirs', '-L': 'library_dirs', '-l': 'libraries'}
    for token in output.split():
        if token[:2] in flag_map:
            kw.setdefault(flag_map.get(token[:2]), []).append(token[2:])
        else:
            kw.setdefault('extra_link_args', []).append(token)
    for k, v in kw.items():
        kw[k] = list(set(v))
    return kw


def get_pkg_version(package):
    """ get major, minor version of package """
    command = "pkg-config --modversion " + package
    status, output = getstatusoutput(command)
    if status != 0:
        print("setup.py: get_pkg_version({}): "
              "pkg-config returned exit code {}" \
              .format(repr(package), status), file=sys.stderr)
        sys.exit(2)

    version = re.search('(?:(?:\d+)\.)+\d+', output).group()
    components = version.split(".")
    major, minor = components[0], components[1]
    return major, minor


# Make xgettext extract translatable strings from _format() calls too.
var = "XGETTEXT_ARGS"
os.environ[var] = os.environ.get(var, "") + " --keyword=_format"


##### private extension 'osk' #####

<<<<<<< HEAD
MODULE_NAME_OSK = 'Onboard.osk'

class Extension_osk(Extension):
    sources = ['osk_module.c',
               'osk_devices.c',
               'osk_util.c',
               'osk_text_classifier.c',
              ]

    depends = ['osk_module.h',
               'osk_devices.h',
               'osk_util.h',
               'osk_text_classifier.h',
              ]

    def __init__(self, root = ""):
        path = join(root, 'Onboard', 'osk')
        sources = [join(path, x) for x in self.sources]
        depends = [join(path, x) for x in self.depends]
        Extension.__init__(self,
                           MODULE_NAME_OSK,

                           # even MINOR numbers for stable versions
                           define_macros = [('MAJOR_VERSION', '0'),
                                            ('MINOR_VERSION', '2'),
                                            ('MICRO_VERSION', '0'),
                                            ('USE_LANGUAGE_CLASSIFIER', '1'),
                                           ],

                           sources = sources,
                           depends = depends,

                           **pkgconfig('gdk-3.0', 'x11', 'xi', 'xtst',
                                       'dconf', 'libexttextcat')
                          )

extension_osk = Extension_osk()


##### private extension lm #####

MODULE_NAME_LM = 'Onboard.pypredict.lm'

class Extension_lm(Extension):
    sources = ['lm.cpp',
               'lm_dynamic.cpp',
               'lm_merged.cpp',
               'lm_python.cpp',
               'pool_allocator.cpp']

    depends = ['lm.h',
               'lm_dynamic.h',
               'lm_dynamic_impl.h',
               'lm_dynamic_kn.h',
               'lm_dynamic_cached.h',
               'lm_merged.h']

    def __init__(self, root = "", module_root = ""):
        path = join(root, 'pypredict', 'lm')
        sources = [join(path, x) for x in self.sources]
        depends = [join(path, x) for x in self.depends]

        module_name = "pypredict.lm"
        if module_root:
            module_name = module_root + "." + module_name

        Extension.__init__(self,
                           module_name,
                           sources = sources,
                           depends = depends,
                           undef_macros = [],
                           library_dirs = [],
                           libraries = [],
                           #define_macros=[('NDEBUG', '1')],
                          )

extension_lm = Extension_lm("Onboard", "Onboard")
=======
OSK_EXTENSION = 'Onboard.osk'

SOURCES = ['osk_module.c',
           'osk_devices.c',
           'osk_util.c',
          ]
SOURCES = ['Onboard/osk/' + x for x in SOURCES]

DEPENDS = ['osk_module.h',
           'osk_devices.h',
           'osk_util.h',
          ]
# even MINOR numbers for stable versions
MACROS = [('MAJOR_VERSION', '0'),
          ('MINOR_VERSION', '2'),
          ('MICRO_VERSION', '0')]

# dconf had an API change between 0.12 and 0.13, tell osk
major, minor = get_pkg_version("dconf")
if major == 0 and minor <= 12:
    MACROS.append("DCONF_API_0")
print("found dconf version {}.{}".format(major, minor))


module = Extension(
    OSK_EXTENSION,

    define_macros = MACROS,

    sources = SOURCES,
    depends = DEPENDS,   # trigger rebuild on changes to these

    **pkgconfig('gdk-3.0', 'x11', 'xi', 'xtst', 'dconf')
)
>>>>>>> be4c1963


#### custom test command ####'

class TestCommand(Command):

    user_options = []

    def initialize_options(self):
        pass

    def finalize_options(self):
        pass

    def run(self):
        import nose
        if nose.run(argv=[__file__, "--with-doctest"]):
            sys.exit( 0 )
        else:
            sys.exit( 1 )


##### setup #####

DistUtilsExtra.auto.setup(
    name = 'onboard',
    version = '0.98.0',
    author = 'Chris Jones',
    author_email = 'chris.e.jones@gmail.com',
    maintainer = 'Ubuntu Core Developers',
    maintainer_email = 'ubuntu-devel-discuss@lists.ubuntu.com',
    url = 'http://launchpad.net/onboard/',
    license = 'gpl',
    description = 'Simple On-screen Keyboard',

    packages = ['Onboard', 'Onboard.pypredict'],

    data_files = [('share/glib-2.0/schemas', glob.glob('data/*.gschema.xml')),
                  ('share/GConf/gsettings', glob.glob('data/*.convert')),
                  ('share/onboard', glob.glob('AUTHORS')),
                  ('share/onboard', glob.glob('CHANGELOG')),
                  ('share/onboard', glob.glob('COPYING')),
                  ('share/onboard', glob.glob('NEWS')),
                  ('share/onboard', glob.glob('README')),
                  ('share/onboard', glob.glob('onboard-defaults.conf.example')),
                  ('share/icons/hicolor/scalable/apps', glob.glob('icons/hicolor/*')),
                  ('share/icons/ubuntu-mono-dark/status/22', glob.glob('icons/ubuntu-mono-dark/*')),
                  ('share/icons/ubuntu-mono-light/status/22', glob.glob('icons/ubuntu-mono-light/*')),
                  ('share/onboard/data', glob.glob('data/*.gif')),
                  ('share/onboard/docs', glob.glob('docs/*')),
                  ('share/onboard/layouts', glob.glob('layouts/*.*')),
                  ('share/onboard/layouts/images', glob.glob('layouts/images/*')),
                  ('share/onboard/themes', glob.glob('themes/*')),
                  ('share/onboard/scripts', glob.glob('scripts/*')),
                  ('/etc/xdg/autostart', glob.glob('data/onboard-autostart.desktop')),

                  ('share/onboard/models', glob.glob('models/*.lm')),
                  ('/usr/share/dbus-1/services', glob.glob('data/org.onboard-word-prediction.service')),
                 ],

    scripts = ['onboard', 'onboard-settings', 'onboard-word-predictiond'],

    # don't let distutils-extra import our files
    requires = [MODULE_NAME_OSK, MODULE_NAME_LM],

    ext_modules = [extension_osk, extension_lm],

    cmdclass = {'test': TestCommand},
)

# Link the extensions back to the project directory
# so Onboard can be run from source as usual, without --inplace.
# Remove this at any time if there is a better way.
if "build" in sys.argv or \
   "build_ext" in sys.argv:
    root = dirname(abspath(__file__))
    build_root = join(root, 'build', 'lib*{}.*'.format(sys.version_info.major))
    libs = [['Onboard', 'osk*.so'],
            ['Onboard/pypredict', 'lm*.so']]
    for path, pattern in libs:
        files = glob.glob(join(build_root, path, pattern))
        for file in files:
            dstfile = join(path, split(file)[1])
            print("symlinking {} to {}".format(file, dstfile))

            try: os.unlink(dstfile)
            except OSError: pass
            os.symlink(file, dstfile)
<|MERGE_RESOLUTION|>--- conflicted
+++ resolved
@@ -93,7 +93,6 @@
 
 ##### private extension 'osk' #####
 
-<<<<<<< HEAD
 MODULE_NAME_OSK = 'Onboard.osk'
 
 class Extension_osk(Extension):
@@ -109,22 +108,31 @@
                'osk_text_classifier.h',
               ]
 
+    # even MINOR numbers for stable versions
+    defines = [('MAJOR_VERSION', '0'),
+               ('MINOR_VERSION', '2'),
+               ('MICRO_VERSION', '0'),
+               ('USE_LANGUAGE_CLASSIFIER', '1'),
+              ]
+
     def __init__(self, root = ""):
         path = join(root, 'Onboard', 'osk')
         sources = [join(path, x) for x in self.sources]
         depends = [join(path, x) for x in self.depends]
+        defines = self.defines
+
+        # dconf had an API change between 0.12 and 0.13, tell osk
+        major, minor = get_pkg_version("dconf")
+        if major == 0 and minor <= 12:
+            defines.append(("DCONF_API_0", 0))
+        print("found dconf version {}.{}".format(major, minor))
+        print(self.defines)
         Extension.__init__(self,
                            MODULE_NAME_OSK,
 
-                           # even MINOR numbers for stable versions
-                           define_macros = [('MAJOR_VERSION', '0'),
-                                            ('MINOR_VERSION', '2'),
-                                            ('MICRO_VERSION', '0'),
-                                            ('USE_LANGUAGE_CLASSIFIER', '1'),
-                                           ],
-
                            sources = sources,
                            depends = depends,
+                           define_macros = defines,
 
                            **pkgconfig('gdk-3.0', 'x11', 'xi', 'xtst',
                                        'dconf', 'libexttextcat')
@@ -171,42 +179,6 @@
                           )
 
 extension_lm = Extension_lm("Onboard", "Onboard")
-=======
-OSK_EXTENSION = 'Onboard.osk'
-
-SOURCES = ['osk_module.c',
-           'osk_devices.c',
-           'osk_util.c',
-          ]
-SOURCES = ['Onboard/osk/' + x for x in SOURCES]
-
-DEPENDS = ['osk_module.h',
-           'osk_devices.h',
-           'osk_util.h',
-          ]
-# even MINOR numbers for stable versions
-MACROS = [('MAJOR_VERSION', '0'),
-          ('MINOR_VERSION', '2'),
-          ('MICRO_VERSION', '0')]
-
-# dconf had an API change between 0.12 and 0.13, tell osk
-major, minor = get_pkg_version("dconf")
-if major == 0 and minor <= 12:
-    MACROS.append("DCONF_API_0")
-print("found dconf version {}.{}".format(major, minor))
-
-
-module = Extension(
-    OSK_EXTENSION,
-
-    define_macros = MACROS,
-
-    sources = SOURCES,
-    depends = DEPENDS,   # trigger rebuild on changes to these
-
-    **pkgconfig('gdk-3.0', 'x11', 'xi', 'xtst', 'dconf')
-)
->>>>>>> be4c1963
 
 
 #### custom test command ####'
