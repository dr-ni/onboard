#!/usr/bin/python3

from __future__ import print_function

import os
import sys
import re
import glob
import subprocess
from os.path import dirname, abspath, join, split
from distutils.core import Extension, Command
from distutils      import version
from contextlib import contextmanager

# Work around encoding error in python3-distutils-extra
# when building in pbuilder with LANG=C (LP# 1017468).
if sys.version_info.major == 3:
    import locale
    locale.getpreferredencoding = lambda: 'UTF-8'

try:
    # try python 3
    from subprocess import getstatusoutput
except:
    # python 2 fallback
    from commands import getstatusoutput

try:
    import DistUtilsExtra.auto
except ImportError:
    print('To build Onboard you need https://launchpad.net/python-distutils-extra', file=sys.stderr)
    sys.exit(1)

current_ver = version.StrictVersion(DistUtilsExtra.auto.__version__)
required_ver = version.StrictVersion('2.12')
assert current_ver >= required_ver , 'needs DistUtilsExtra.auto >= 2.12'

@contextmanager
def import_path(path):
    """ temporily change python import path """
    old_path = sys.path
    sys.path = [path] + sys.path
    yield
    sys.path = old_path


def pkgconfig(*packages, **kw):
    command = "pkg-config --libs --cflags %s" % ' '.join(packages)
    status, output = getstatusoutput(command)

    # print command and ouput to console to aid in debugging
    if "build" in sys.argv or \
       "build_ext" in sys.argv:
        print("setup.py: running pkg-config:", command)
        print("setup.py:", output)

    if status != 0:
        print('setup.py: pkg-config returned exit code %d' % status, file=sys.stderr)
        print('setup.py: sdist needs libgtk-3-dev, libxtst-dev and libdconf-dev')
        sys.exit(1)


    flag_map = {'-I': 'include_dirs', '-L': 'library_dirs', '-l': 'libraries'}
    for token in output.split():
        if token[:2] in flag_map:
            kw.setdefault(flag_map.get(token[:2]), []).append(token[2:])
        else:
            kw.setdefault('extra_link_args', []).append(token)
    for k, v in kw.items():
        kw[k] = list(set(v))

    # work around bad include path for libexttextcat (LP: #1024374)
    kw["include_dirs"] = [s.replace("libextextcat", "libexttextcat") \
                          for s in kw["include_dirs"]]
    return kw


def get_pkg_version(package):
    """ get major, minor version of package """
    command = "pkg-config --modversion " + package
    status, output = getstatusoutput(command)
    if status != 0:
        print("setup.py: get_pkg_version({}): "
              "pkg-config returned exit code {}" \
              .format(repr(package), status), file=sys.stderr)
        sys.exit(2)

    version = re.search('(?:(?:\d+)\.)+\d+', output).group()
    components = version.split(".")
    major, minor = int(components[0]), int(components[1])
    revision = int(components[2]) if len(components) >= 3 else 0
    return major, minor, revision


# Make xgettext extract translatable strings from _format() calls too.
var = "XGETTEXT_ARGS"
os.environ[var] = os.environ.get(var, "") + " --keyword=_format"


##### private extension 'osk' #####

<<<<<<< HEAD
MODULE_NAME_OSK = 'Onboard.osk'

class Extension_osk(Extension):
    sources = ['osk_module.c',
               'osk_devices.c',
               'osk_util.c',
               'osk_text_classifier.c',
              ]

    depends = ['osk_module.h',
               'osk_devices.h',
               'osk_util.h',
               'osk_text_classifier.h',
              ]

    # even MINOR numbers for stable versions
    defines = [('MAJOR_VERSION', '0'),
               ('MINOR_VERSION', '2'),
               ('MICRO_VERSION', '0'),
               ('USE_LANGUAGE_CLASSIFIER', '1'),
              ]

    def __init__(self, root = ""):
        path = join(root, 'Onboard', 'osk')
        sources = [join(path, x) for x in self.sources]
        depends = [join(path, x) for x in self.depends]
        defines = self.defines

        # dconf had an API change between 0.12 and 0.13, tell osk
        major, minor = get_pkg_version("dconf")
        if major == 0 and minor <= 12:
            defines.append(("DCONF_API_0", 0))
        print("found dconf version {}.{}".format(major, minor))
        Extension.__init__(self,
                           MODULE_NAME_OSK,

                           sources = sources,
                           depends = depends,
                           define_macros = defines,

                           **pkgconfig('gdk-3.0', 'x11', 'xi', 'xtst',
                                       'dconf', 'libexttextcat')
                          )

extension_osk = Extension_osk()


##### private extension lm #####

MODULE_NAME_LM = 'Onboard.pypredict.lm'

class Extension_lm(Extension):
    sources = ['lm.cpp',
               'lm_dynamic.cpp',
               'lm_merged.cpp',
               'lm_python.cpp',
               'pool_allocator.cpp']

    depends = ['lm.h',
               'lm_dynamic.h',
               'lm_dynamic_impl.h',
               'lm_dynamic_kn.h',
               'lm_dynamic_cached.h',
               'lm_merged.h']

    def __init__(self, root = "", module_root = ""):
        path = join(root, 'pypredict', 'lm')
        sources = [join(path, x) for x in self.sources]
        depends = [join(path, x) for x in self.depends]

        module_name = "pypredict.lm"
        if module_root:
            module_name = module_root + "." + module_name

        Extension.__init__(self,
                           module_name,
                           sources = sources,
                           depends = depends,
                           undef_macros = [],
                           library_dirs = [],
                           libraries = [],
                           #define_macros=[('NDEBUG', '1')],
                          )

extension_lm = Extension_lm("Onboard", "Onboard")
=======
OSK_EXTENSION = 'Onboard.osk'

SOURCES = ['osk_module.c',
           'osk_devices.c',
           'osk_util.c',
           'osk_dconf.c',
          ]
SOURCES = ['Onboard/osk/' + x for x in SOURCES]

DEPENDS = ['osk_module.h',
           'osk_devices.h',
           'osk_util.h',
          ]
# even MINOR numbers for stable versions
MACROS = [('MAJOR_VERSION', '0'),
          ('MINOR_VERSION', '2'),
          ('MICRO_VERSION', '0')]

# dconf had an API change between 0.12 and 0.13, tell osk
major, minor, revision = get_pkg_version("dconf")
if major == 0 and minor <= 12:
    MACROS.append(("DCONF_API_0", 1))
print("found dconf version {}.{}.{}".format(major, minor, revision))


module = Extension(
    OSK_EXTENSION,

    define_macros = MACROS,

    sources = SOURCES,
    depends = DEPENDS,   # trigger rebuild on changes to these

    **pkgconfig('gdk-3.0', 'x11', 'xi', 'xtst', 'dconf')
)
>>>>>>> 9d79db77


#### custom test command ####'

class TestCommand(Command):

    user_options = []

    def initialize_options(self):
        pass

    def finalize_options(self):
        pass

    def run(self):
        import nose
        if nose.run(argv=[__file__, "--with-doctest"]):
            sys.exit( 0 )
        else:
            sys.exit( 1 )


##### setup #####

DistUtilsExtra.auto.setup(
    name = 'onboard',
    version = '0.98.0',
    author = 'Chris Jones',
    author_email = 'chris.e.jones@gmail.com',
    maintainer = 'Ubuntu Core Developers',
    maintainer_email = 'ubuntu-devel-discuss@lists.ubuntu.com',
    url = 'http://launchpad.net/onboard/',
    license = 'gpl',
    description = 'Simple On-screen Keyboard',

    packages = ['Onboard', 'Onboard.pypredict'],

    data_files = [('share/glib-2.0/schemas', glob.glob('data/*.gschema.xml')),
                  ('share/GConf/gsettings', glob.glob('data/*.convert')),
                  ('share/onboard', glob.glob('AUTHORS')),
                  ('share/onboard', glob.glob('CHANGELOG')),
                  ('share/onboard', glob.glob('COPYING')),
                  ('share/onboard', glob.glob('NEWS')),
                  ('share/onboard', glob.glob('README')),
                  ('share/onboard', glob.glob('onboard-defaults.conf.example')),
                  ('share/icons/hicolor/scalable/apps', glob.glob('icons/hicolor/*')),
                  ('share/icons/ubuntu-mono-dark/status/22', glob.glob('icons/ubuntu-mono-dark/*')),
                  ('share/icons/ubuntu-mono-light/status/22', glob.glob('icons/ubuntu-mono-light/*')),
                  ('share/onboard/docs', glob.glob('docs/*')),
                  ('share/onboard/layouts', glob.glob('layouts/*.*')),
                  ('share/onboard/layouts/images', glob.glob('layouts/images/*')),
                  ('share/onboard/themes', glob.glob('themes/*')),
                  ('share/onboard/scripts', glob.glob('scripts/*')),
                  ('/etc/xdg/autostart', glob.glob('data/onboard-autostart.desktop')),

                  ('share/onboard/models', glob.glob('models/*.lm')),
                  ('/usr/share/dbus-1/services', glob.glob('data/org.onboard-prediction.service')),
                 ],

    scripts = ['onboard', 'onboard-settings', 'onboard-predictiond'],

    # don't let distutils-extra import our files
    requires = [MODULE_NAME_OSK, MODULE_NAME_LM],

    ext_modules = [extension_osk, extension_lm],

    cmdclass = {'test': TestCommand},
)

# Link the extensions back to the project directory
# so Onboard can be run from source as usual, without --inplace.
# Remove this at any time if there is a better way.
if "build" in sys.argv or \
   "build_ext" in sys.argv:
    root = dirname(abspath(__file__))
    build_root = join(root, 'build', 'lib*{}.*'.format(sys.version_info.major))
    libs = [['Onboard', 'osk*.so'],
            ['Onboard/pypredict', 'lm*.so']]
    for path, pattern in libs:
        files = glob.glob(join(build_root, path, pattern))
        for file in files:
            dstfile = join(path, split(file)[1])
            print("symlinking {} to {}".format(file, dstfile))

            try: os.unlink(dstfile)
            except OSError: pass
            os.symlink(file, dstfile)
<|MERGE_RESOLUTION|>--- conflicted
+++ resolved
@@ -99,13 +99,13 @@
 
 ##### private extension 'osk' #####
 
-<<<<<<< HEAD
 MODULE_NAME_OSK = 'Onboard.osk'
 
 class Extension_osk(Extension):
     sources = ['osk_module.c',
                'osk_devices.c',
                'osk_util.c',
+               'osk_dconf.c',
                'osk_text_classifier.c',
               ]
 
@@ -129,10 +129,11 @@
         defines = self.defines
 
         # dconf had an API change between 0.12 and 0.13, tell osk
-        major, minor = get_pkg_version("dconf")
+        major, minor, revision = get_pkg_version("dconf")
         if major == 0 and minor <= 12:
             defines.append(("DCONF_API_0", 0))
-        print("found dconf version {}.{}".format(major, minor))
+        print("found dconf version {}.{}.{}".format(major, minor, revision))
+
         Extension.__init__(self,
                            MODULE_NAME_OSK,
 
@@ -185,43 +186,6 @@
                           )
 
 extension_lm = Extension_lm("Onboard", "Onboard")
-=======
-OSK_EXTENSION = 'Onboard.osk'
-
-SOURCES = ['osk_module.c',
-           'osk_devices.c',
-           'osk_util.c',
-           'osk_dconf.c',
-          ]
-SOURCES = ['Onboard/osk/' + x for x in SOURCES]
-
-DEPENDS = ['osk_module.h',
-           'osk_devices.h',
-           'osk_util.h',
-          ]
-# even MINOR numbers for stable versions
-MACROS = [('MAJOR_VERSION', '0'),
-          ('MINOR_VERSION', '2'),
-          ('MICRO_VERSION', '0')]
-
-# dconf had an API change between 0.12 and 0.13, tell osk
-major, minor, revision = get_pkg_version("dconf")
-if major == 0 and minor <= 12:
-    MACROS.append(("DCONF_API_0", 1))
-print("found dconf version {}.{}.{}".format(major, minor, revision))
-
-
-module = Extension(
-    OSK_EXTENSION,
-
-    define_macros = MACROS,
-
-    sources = SOURCES,
-    depends = DEPENDS,   # trigger rebuild on changes to these
-
-    **pkgconfig('gdk-3.0', 'x11', 'xi', 'xtst', 'dconf')
-)
->>>>>>> 9d79db77
 
 
 #### custom test command ####'
