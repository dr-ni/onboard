--- conflicted
+++ resolved
@@ -1,106 +1,7 @@
 <?xml version="1.0" ?>
 <keyboard id="Compact" format="2.1">
-<<<<<<< HEAD
-    <box border="1" spacing='2'>
-        <box spacing="2" orientation="vertical">
-=======
-    <box border="1" spacing="1.5">
-        <panel>
-            <panel layer="alpha" filename="Compact-Alpha.svg">
-                <key group="alphanumeric" id="AB01" keycode="52" sticky="false"/>
-                <key group="alphanumeric" id="AE02" keycode="11" sticky="false"/>
-                <key group="alphanumeric" id="AE03" keycode="12" sticky="false"/>
-                <key group="alphanumeric" id="AD09" keycode="32" sticky="false"/>
-                <key group="alphanumeric" id="AE01" keycode="10" sticky="false"/>
-                <key group="alphanumeric" id="AE06" keycode="15" sticky="false"/>
-                <key group="alphanumeric" id="AE07" keycode="16" sticky="false"/>
-                <key group="alphanumeric" id="AE04" keycode="13" sticky="false"/>
-                <key group="alphanumeric" id="AE05" keycode="14" sticky="false"/>
-                <key group="alphanumeric" id="AD03" keycode="26" sticky="false"/>
-                <key group="alphanumeric" id="AD02" keycode="25" sticky="false"/>
-                <key group="alphanumeric" id="AD01" keycode="24" sticky="false"/>
-                <key group="alphanumeric" id="AE09" keycode="18" sticky="false"/>
-                <key group="alphanumeric" id="AD07" keycode="30" sticky="false"/>
-                <key group="alphanumeric" id="AD06" keycode="29" sticky="false"/>
-                <key group="alphanumeric" id="AD05" keycode="28" sticky="false"/>
-                <key group="alphanumeric" id="AD04" keycode="27" sticky="false"/>
-                <key group="alphanumeric" id="AB10" keycode="61" sticky="false"/>
-                <key group="alphanumeric" id="AC11" keycode="48" sticky="false"/>
-                <key group="alphanumeric" id="AC10" keycode="47" sticky="false"/>
-                <key group="alphanumeric" id="TLDE" keycode="49" sticky="false"/>
-                <key group="alphanumeric" id="LSGT" keycode="94" sticky="false"/>
-                <key group="alphanumeric" id="BKSL" keycode="51" sticky="false"/>
-                <key group="alphanumeric" id="AD10" keycode="33" sticky="false"/>
-                <key group="alphanumeric" id="AD11" keycode="34" sticky="false"/>
-                <key group="alphanumeric" id="AD12" keycode="35" sticky="false"/>
-                <key group="alphanumeric" id="AB08" keycode="59" sticky="false"/>
-                <key group="alphanumeric" id="AE11" keycode="20" sticky="false"/>
-                <key group="alphanumeric" id="AE10" keycode="19" sticky="false"/>
-                <key group="alphanumeric" id="AE12" keycode="21" sticky="false"/>
-                <key group="alphanumeric" id="AC04" keycode="41" sticky="false"/>
-                <key group="alphanumeric" id="AC05" keycode="42" sticky="false"/>
-                <key group="alphanumeric" id="AC06" keycode="43" sticky="false"/>
-                <key group="alphanumeric" id="AC07" keycode="44" sticky="false"/>
-                <key group="alphanumeric" id="AB09" keycode="60" sticky="false"/>
-                <key group="alphanumeric" id="AC01" keycode="38" sticky="false"/>
-                <key group="alphanumeric" id="AC02" keycode="39" sticky="false"/>
-                <key group="alphanumeric" id="AC03" keycode="40" sticky="false"/>
-                <key group="alphanumeric" id="AB05" keycode="56" sticky="false"/>
-                <key group="alphanumeric" id="AB04" keycode="55" sticky="false"/>
-                <key group="alphanumeric" id="AE08" keycode="17" sticky="false"/>
-                <key group="alphanumeric" id="AB06" keycode="57" sticky="false"/>
-                <key group="alphanumeric" id="AC08" keycode="45" sticky="false"/>
-                <key group="alphanumeric" id="AC09" keycode="46" sticky="false"/>
-                <key group="alphanumeric" id="AB03" keycode="54" sticky="false"/>
-                <key group="alphanumeric" id="AB02" keycode="53" sticky="false"/>
-                <key group="alphanumeric" id="AD08" keycode="31" sticky="false"/>
-                <key group="alphanumeric" id="AB07" keycode="58" sticky="false"/>
-                <key group="bottomrow" id="LCTL" label="Ctrl" modifier="control" sticky="true"/>
-                <key group="bottomrow" id="RALT" label="Alt Gr" modifier="mod5" sticky="true"/>
-                <key group="bottomrow" id="LALT" label="Alt" modifier="mod1" sticky="true"/>
-                <key group="bottomrow" id="SPCE" keycode="65" sticky="false"/>
-                <key group="bottomrow" id="LWIN" label="Win" keycode="133" sticky="true"/>
-                <key group="bottomrow" id="DELE.next-to-backspace" keypress_name="delete" image="erase.svg" sticky="false"/>
-                <key group="bottomrow" id="BKSP" keycode="22" image="erase-left.svg" sticky="false"/>
-                <key group="misc" id="TAB" keycode="23" label="⇥" sticky="false" label_x_align='0.0'/>
-                <key group="misc" id="CAPS" label="⇪" modifier="caps" sticky="true" label_x_align='0.0'/>
-                <key group="misc" id="RTRN" keycode="36" label="⏎" sticky="false" label_x_align='0.0'/>
-                <key group="shifts" id="LFSH" label="⇧" modifier="shift" sticky="true" label_x_align='0.0'/>
-                <key group="shifts" id="RTSH" label="⇧" modifier="shift" sticky="true" label_x_align='0.0'/>
-                <key group="directions_alpha" id="LEFT" keypress_name="left" label="←" sticky="false"/>
-                <key group="directions_alpha" id="RGHT" keypress_name="right" label="→" sticky="false"/>
-                <key group="directions_alpha" id="UP" keypress_name="up" label="↑" sticky="false"/>
-                <key group="directions_alpha" id="DOWN" keypress_name="down" label="↓" sticky="false"/>
-            </panel>
-            <panel layer="numbers" filename="Compact-Numbers.svg" border="2">
-                <key group="keypadmisc" id="KPDL" keypress_name="delete" label="Del" sticky="false" scan_priority="2"/>
-                <key group="keypadmisc" id="NMLK" label="Nm&#10;Lk" modifier="mod2" sticky="true" scan_priority="2"/>
-                <key group="keypadmisc" id="KPEN" keycode="108" label="Ent" sticky="false" scan_priority="2"/>
-                <key group="keypadnumber" id="KP0" keycode="90" label="0" sticky="false" scan_priority="2"/>
-                <key group="keypadnumber" id="KP1" keycode="87" label="1" sticky="false" scan_priority="2"/>
-                <key group="keypadnumber" id="KP2" keycode="88" label="2" sticky="false" scan_priority="2"/>
-                <key group="keypadnumber" id="KP3" keycode="89" label="3" sticky="false" scan_priority="2"/>
-                <key group="keypadnumber" id="KP4" keycode="83" label="4" sticky="false" scan_priority="2"/>
-                <key group="keypadnumber" id="KP5" keycode="84" label="5" sticky="false" scan_priority="2"/>
-                <key group="keypadnumber" id="KP6" keycode="85" label="6" sticky="false" scan_priority="2"/>
-                <key group="keypadnumber" id="KP7" keycode="79" label="7" sticky="false" scan_priority="2"/>
-                <key group="keypadnumber" id="KP8" keycode="80" label="8" sticky="false" scan_priority="2"/>
-                <key group="keypadnumber" id="KP9" keycode="81" label="9" sticky="false" scan_priority="2"/>
-                <key char="-" group="keypadoperators" id="KPSU" label="-" sticky="false" scan_priority="2"/>
-                <key char="/" group="keypadoperators" id="KPDV" label="/" sticky="false" scan_priority="2"/>
-                <key char="+" group="keypadoperators" id="KPAD" label="+" sticky="false" scan_priority="2"/>
-                <key char="*" group="keypadoperators" id="KPMU" label="*" sticky="false" scan_priority="2"/>
-                <key group="directions" id="LEFT" keypress_name="left" label="←" sticky="false" scan_priority="1"/>
-                <key group="directions" id="RGHT" keypress_name="right" label="→" sticky="false" scan_priority="1"/>
-                <key group="directions" id="UP" keypress_name="up" label="↑" sticky="false" scan_priority="1"/>
-                <key group="directions" id="DOWN" keypress_name="down" label="↓" sticky="false" scan_priority="1"/>
-                <key group="editing" id="INS" keypress_name="insert" label="Ins" sticky="false"/>
-                <key group="editing" id="DELE" keypress_name="delete" label="Del" sticky="false"/>
-                <key group="editing" id="HOME" keypress_name="home" label="Hm" sticky="false"/>
-                <key group="editing" id="END" keypress_name="end" label="End" sticky="false"/>
-                <key group="editing" id="PGUP" keypress_name="page_up" label="Pg&#10;Up" sticky="false"/>
-                <key group="editing" id="PGDN" keypress_name="page_down" label="Pg&#10;Dn" sticky="false"/>
->>>>>>> 9d79db77
+    <box border="1" spacing='1.5'>
+        <box spacing="1.5" orientation="vertical">
 
             <!--- word suggestions -->
             <panel id='wordlistbar' group="wordlist" class="WordListPanel" filename='Compact-Alpha.svg'>
@@ -176,8 +77,8 @@
                         <key group="bottomrow" id="RALT" label="Alt Gr" modifier="mod5" sticky="true"/>
                         <key group="bottomrow" id="LALT" label="Alt" modifier="mod1" sticky="true"/>
                         <key group="bottomrow" id="SPCE" keycode="65" sticky="false"/>
-                        <key group="bottomrow" id="LWIN" label="Win" modifier="mod4" sticky="true"/>
-                        <key group="bottomrow" id="DELE.next-to-backspace" keypress_name="delete" label="Del" sticky="false"/>
+                        <key group="bottomrow" id="LWIN" label="Win" keycode="133" sticky="true"/>
+                        <key group="bottomrow" id="DELE.next-to-backspace" keypress_name="delete" image="erase.svg" sticky="false"/>
                         <key group="misc" id="BKSP" keycode="22" label="⇦" sticky="false" label_x_align='0.0'/>
                         <key group="misc" id="TAB" keycode="23" label="⇥" sticky="false" label_x_align='0.0'/>
                         <key group="misc" id="CAPS" label="⇪" modifier="caps" sticky="true" label_x_align='0.0'/>
