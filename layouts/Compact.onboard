--- conflicted
+++ resolved
@@ -98,23 +98,6 @@
                 <key group="editing" id="PGDN" keypress_name="page_down" label="Pg&#10;Dn" sticky="false"/>
 
                 <key group="bottomrow" id="ESC" keysym="65307" label="Esc" sticky="false"/>
-<<<<<<< HEAD
-                <key group="fkeys" id="F1" keysym="65470" label="F1" sticky="false"/>
-                <key group="fkeys" id="F2" keysym="65471" label="F2" sticky="false"/>
-                <key group="fkeys" id="F3" keysym="65472" label="F3" sticky="false"/>
-                <key group="fkeys" id="F4" keysym="65473" label="F4" sticky="false"/>
-                <key group="fkeys" id="F5" keysym="65474" label="F5" sticky="false"/>
-                <key group="fkeys" id="F6" keysym="65475" label="F6" sticky="false"/>
-                <key group="fkeys" id="F7" keysym="65476" label="F7" sticky="false"/>
-                <key group="fkeys" id="F8" keysym="65477" label="F8" sticky="false"/>
-                <key group="fkeys" id="F9" keysym="65478" label="F9" sticky="false"/>
-                <key group="fkeys" id="F12" keysym="65481" label="F12" sticky="false"/>
-                <key group="fkeys" id="F10" keysym="65479" label="F10" sticky="false"/>
-                <key group="fkeys" id="F11" keysym="65480" label="F11" sticky="false"/>
-                <key group="editing" id="Prnt" keysym="65377" label="Prnt" sticky="false" scan_priority="1"/>
-                <key group="editing" id="Pause" keysym="65299" label="Pause" sticky="false" scan_priority="1"/>
-                <key group="editing" id="Scroll" keysym="65300" label="Scroll" sticky="false" scan_priority="1"/>
-=======
                 <key group="fkeys" id="F1.rows_of_six" keysym="65470" label="F1" sticky="false"/>
                 <key group="fkeys" id="F2.rows_of_six" keysym="65471" label="F2" sticky="false"/>
                 <key group="fkeys" id="F3.rows_of_six" keysym="65472" label="F3" sticky="false"/>
@@ -127,10 +110,9 @@
                 <key group="fkeys" id="F12.rows_of_six" keysym="65481" label="F12" sticky="false"/>
                 <key group="fkeys" id="F10.rows_of_six" keysym="65479" label="F10" sticky="false"/>
                 <key group="fkeys" id="F11.rows_of_six" keysym="65480" label="F11" sticky="false"/>
-                <key group="editing" id="Prnt" keysym="65377" label="Prnt" sticky="false"/>
-                <key group="editing" id="Pause" keysym="65299" label="Pause" sticky="false"/>
-                <key group="editing" id="Scroll" keysym="65300" label="Scroll" sticky="false"/>
->>>>>>> 30992756
+                <key group="editing" id="Prnt" keysym="65377" label="Prnt" sticky="false" scan_priority="1"/>
+                <key group="editing" id="Pause" keysym="65299" label="Pause" sticky="false" scan_priority="1"/>
+                <key group="editing" id="Scroll" keysym="65300" label="Scroll" sticky="false" scan_priority="1"/>
             </panel>
             <panel layer="utils" filename="Compact-Utils.svg" border="2">
                 <key group='snippets' id='m0'  macro='0'  sticky='false'/>
