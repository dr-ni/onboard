<?xml version='1.0' encoding='UTF-8'?>
<keyboard id='Full Keyboard' format='3.0'>

    <include file='key_defs.xml'/>

    <box border='1' spacing='3'>
<<<<<<< HEAD
        <box  spacing='3' orientation="vertical">

            <!--- word suggestions -->
            <panel id='wordlistbar' group="wordlist" class="WordListPanel" filename='Full Keyboard-Alpha.svg'>
                <!-- area of word suggestions -->
                <key id='wordlist' group='wordlist' label=' ' sensitive='false' scannable='false'/>

                <!-- template for spelling suggestions -->
                <key id='correction' label=' ' visible='false' scannable='false' tooltip='Spelling suggestion'/>

                <!-- template for predictions -->
                <key id='word' label=' ' visible='false' scannable='false'/>

                <!-- wordlist buttons -->
                <key id='expand-corrections' group='wordlist' image='arrow-right.svg' class='BarKey' button='true' tooltip='More suggestions'/>
                <key id='language' group='wpbutton' image='arrow-down.svg' class='BarKey' button='true' scannable='false' tooltip='Prediction options'/>
            </panel>

            <!--- keyboard, multiple layers -->
            <panel>
                <panel layer='alpha' filename='Full Keyboard-Alpha.svg'>
                    <key id='inputline' group='inputline' label=' ' button='true' scannable='false'/>

                    <key sticky='false' id='AB01' keycode='52' group='alphanumeric'/>
                    <key sticky='false' id='AE02' keycode='11' group='alphanumeric'/>
                    <key sticky='false' id='AE03' keycode='12' group='alphanumeric'/>
                    <key sticky='false' id='AD09' keycode='32' group='alphanumeric'/>
                    <key sticky='false' id='AE01' keycode='10' group='alphanumeric'/>
                    <key sticky='false' id='AE06' keycode='15' group='alphanumeric'/>
                    <key sticky='false' id='AE07' keycode='16' group='alphanumeric'/>
                    <key sticky='false' id='AE04' keycode='13' group='alphanumeric'/>
                    <key sticky='false' id='AE05' keycode='14' group='alphanumeric'/>
                    <key sticky='false' id='AD03' keycode='26' group='alphanumeric'/>
                    <key sticky='false' id='AD02' keycode='25' group='alphanumeric'/>
                    <key sticky='false' id='AD01' keycode='24' group='alphanumeric'/>
                    <key sticky='false' id='AE09' keycode='18' group='alphanumeric'/>
                    <key sticky='false' id='AD07' keycode='30' group='alphanumeric'/>
                    <key sticky='false' id='AD06' keycode='29' group='alphanumeric'/>
                    <key sticky='false' id='AD05' keycode='28' group='alphanumeric'/>
                    <key sticky='false' id='AD04' keycode='27' group='alphanumeric'/>
                    <key sticky='false' id='AB10' keycode='61' group='alphanumeric'/>
                    <key sticky='false' id='AC11' keycode='48' group='alphanumeric'/>
                    <key sticky='false' id='AC10' keycode='47' group='alphanumeric'/>

                    <key sticky='false' id='TLDE' keycode='49' group='alphanumeric'/>
                    <key sticky='false' id='LSGT' keycode='94' group='alphanumeric'/>
                    <key sticky='false' id='BKSL' keycode='51' group='alphanumeric'/>
                    <key modifier='control' sticky='true' id='RCTL' label='Ctrl' group='bottomrow'/>
                    <key modifier='control' sticky='true' id='LCTL' label='Ctrl' group='bottomrow'/>
                    <key modifier='mod5' sticky='true' id='RALT' label='Alt Gr' group='bottomrow'/>
                    <key keycode='23' sticky='false' id='TAB' label='⇥' group='misc' label_x_align='0.0'/>
                    <key modifier='mod1' sticky='true' id='LALT' label='Alt' group='bottomrow'/>
                    <key modifier='shift' sticky='true' id='LFSH' label='⇧' group='shifts' label_x_align='0.0'/>
                    <key keycode='22' sticky='false' id='BKSP' image='erase-left.svg' group='backspace' label_x_align='0.0'/>
                    <key modifier='caps' sticky='true' id='CAPS' label='⇪' group='misc' label_x_align='0.0'/>
                    <key keycode='36' sticky='false' id='RTRN' label='⏎' group='misc' label_x_align='0.0'/>
                    <key keycode='135' sticky='false' id='MENU' label='Menu' group='bottomrow'/>
                    <key sticky='false' id='AD10' keycode='33' group='alphanumeric'/>
                    <key sticky='false' id='AD11' keycode='34' group='alphanumeric'/>
                    <key sticky='false' id='AD12' keycode='35' group='alphanumeric'/>
                    <key sticky='false' id='AB08' keycode='59' group='alphanumeric'/>
                    <key sticky='false' id='AE11' keycode='20' group='alphanumeric'/>
                    <key sticky='false' id='AE10' keycode='19' group='alphanumeric'/>
                    <key sticky='false' id='AE12' keycode='21' group='alphanumeric'/>
                    <key sticky='false' id='AC04' keycode='41' group='alphanumeric'/>
                    <key sticky='false' id='AC05' keycode='42' group='alphanumeric'/>
                    <key sticky='false' id='AC06' keycode='43' group='alphanumeric'/>
                    <key sticky='false' id='AC07' keycode='44' group='alphanumeric'/>
                    <key sticky='false' id='AB09' keycode='60' group='alphanumeric'/>
                    <key sticky='false' id='AC01' keycode='38' group='alphanumeric'/>
                    <key sticky='false' id='AC02' keycode='39' group='alphanumeric'/>
                    <key sticky='false' id='AC03' keycode='40' group='alphanumeric'/>
                    <key sticky='false' id='AB05' keycode='56' group='alphanumeric'/>
                    <key sticky='false' id='AB04' keycode='55' group='alphanumeric'/>
                    <key sticky='false' id='AE08' keycode='17' group='alphanumeric'/>
                    <key sticky='false' id='AB06' keycode='57' group='alphanumeric'/>
                    <key sticky='false' id='AC08' keycode='45' group='alphanumeric'/>
                    <key sticky='false' id='AC09' keycode='46' group='alphanumeric'/>
                    <key sticky='false' id='AB03' keycode='54' group='alphanumeric'/>
                    <key sticky='false' id='AB02' keycode='53' group='alphanumeric'/>
                    <key sticky='false' id='AD08' keycode='31' group='alphanumeric'/>
                    <key sticky='false' id='AB07' keycode='58' group='alphanumeric'/>
                    <key group="bottomrow" id="RWIN" label="Win" keycode="134" sticky="true"/>
                    <key sticky='false' id='SPCE' keycode='65' group='bottomrow'/>
                    <key modifier='shift' sticky='true' id='RTSH' label='⇧' group='shifts' label_x_align='0.0'/>
                    <key group="bottomrow" id="LWIN" label="Win" keycode="133" sticky="true"/>
                    <key sticky='false' keysym='65377' id='Prnt' label='Prnt' group='printblock' scan_priority='2'/>
                    <key sticky='false' keysym='65299' id='Pause' label='Pause' group='printblock' scan_priority='2'/>
                    <key sticky='false' keysym='65300' id='Scroll' label='Scroll' group='printblock' scan_priority='2'/>

                    <key keypress_name='left'  sticky='false' id='LEFT' label='←' group='directions' scan_priority='2'/>
                    <key keypress_name='right' sticky='false' id='RGHT' label='→' group='directions' scan_priority='2'/>
                    <key keypress_name='up'    sticky='false' id='UP'   label='↑' group='directions' scan_priority='2'/>
                    <key keypress_name='down'  sticky='false' id='DOWN' label='↓' group='directions' scan_priority='2'/>
                    <key keypress_name='insert'    sticky='false' id='INS'  label='Ins' group='editing' scan_priority='2'/>
                    <key keypress_name='delete'    sticky='false' id='DELE' label='Del' group='editing' scan_priority='2'/>
                    <key keypress_name='home'      sticky='false' id='HOME' label='Hm' group='editing' scan_priority='2'/>
                    <key keypress_name='end'       sticky='false' id='END'  label='End' group='editing' scan_priority='2'/>
                    <key keypress_name='page_up'   sticky='false' id='PGUP' label='Pg&#10;Up' group='editing' scan_priority='2'/>
                    <key keypress_name='page_down' sticky='false' id='PGDN' label='Pg&#10;Dn' group='editing' scan_priority='2'/>

                    <!-- function key row with click buttons visible -->
                    <box group='click' orientation="horizontal">
                        <key group='bottomrow' id='ESC' keysym='65307' label='Esc' sticky='false' scan_priority='1'/>
                        <key group="fkeys" id="F1" keysym="65470" label="F1" sticky="false" scan_priority='1'/>
                        <key group="fkeys" id="F2" keysym="65471" label="F2" sticky="false" scan_priority='1'/>
                        <key group="fkeys" id="F3" keysym="65472" label="F3" sticky="false" scan_priority='1'/>
                        <key group="fkeys" id="F4" keysym="65473" label="F4" sticky="false" scan_priority='1'/>
                        <key group="fkeys" id="F5" keysym="65474" label="F5" sticky="false" scan_priority='1'/>
                        <key group="fkeys" id="F6" keysym="65475" label="F6" sticky="false" scan_priority='1'/>
                        <key group="fkeys" id="F7" keysym="65476" label="F7" sticky="false" scan_priority='1'/>
                        <key group="fkeys" id="F8" keysym="65477" label="F8" sticky="false" scan_priority='1'/>
                        <key group="fkeys" id="F9" keysym="65478" label="F9" sticky="false" scan_priority='1'/>
                        <key group="fkeys" id="F10" keysym="65479" label="F10" sticky="false" scan_priority='1'/>
                        <key group="fkeys" id="F11" keysym="65480" label="F11" sticky="false" scan_priority='1'/>
                        <key group="fkeys" id="F12" keysym="65481" label="F12" sticky="false" scan_priority='1'/>
                        <key group='click' id='middleclick' image='middle-click.svg' button='true' scannable='false' tooltip='Middle click'/>
                        <key group='click' id='secondaryclick' image='right-click.svg' button='true' scannable='false' tooltip='Right click'/>
                    </box>
                    <key group='click' id='doubleclick' image='double-click.svg' button='true' scannable='false' tooltip='Double click' border='2'/>
                    <key group='click' id='dragclick' image='drag-click.svg' button='true' scannable='false' tooltip='Drag click' border='2'/>
                    <key group='click' id='hoverclick' image='hover-click.svg' button='true' scannable='false' tooltip='Activate Hover Click' border='2'/>

                    <!-- function key row with click buttons invisible -->
                    <panel group='noclick'>
                        <key group='bottomrow' id='ESC' keysym='65307' label='Esc' sticky='false' scan_priority='1'/>
                        <key group="fkeys" id="F1" keysym="65470" label="F1" sticky="false" scan_priority='1'/>
                        <key group="fkeys" id="F2" keysym="65471" label="F2" sticky="false" scan_priority='1'/>
                        <key group="fkeys" id="F3" keysym="65472" label="F3" sticky="false" scan_priority='1'/>
                        <key group="fkeys" id="F4" keysym="65473" label="F4" sticky="false" scan_priority='1'/>
                        <key group="fkeys" id="F5" keysym="65474" label="F5" sticky="false" scan_priority='1'/>
                        <key group="fkeys" id="F6" keysym="65475" label="F6" sticky="false" scan_priority='1'/>
                        <key group="fkeys" id="F7" keysym="65476" label="F7" sticky="false" scan_priority='1'/>
                        <key group="fkeys" id="F8" keysym="65477" label="F8" sticky="false" scan_priority='1'/>
                        <key group="fkeys" id="F9" keysym="65478" label="F9" sticky="false" scan_priority='1'/>
                        <key group="fkeys" id="F10" keysym="65479" label="F10" sticky="false" scan_priority='1'/>
                        <key group="fkeys" id="F11" keysym="65480" label="F11" sticky="false" scan_priority='1'/>
                        <key group="fkeys" id="F12" keysym="65481" label="F12" sticky="false" scan_priority='1'/>
                    </panel>

                </panel>
                <panel layer='numpad' filename='Full Keyboard-Numpad.svg' border="2" >
                    <key sticky='false' id='KPSU' char='-' label='-' group='keypadoperators' scan_priority='1'/>
                    <key sticky='false' id='KPDV' char='/' label='/' group='keypadoperators' scan_priority='1'/>
                    <key sticky='false' id='KPAD' char='+' label='+' group='keypadoperators' scan_priority='1'/>
                    <key sticky='false' id='KPMU' char='*' label='*' group='keypadoperators' scan_priority='1'/>
                    <key keycode='90' sticky='false' id='KP0' label='0' group='keypadnumber' scan_priority='1'/>
                    <key keycode='87' sticky='false' id='KP1' label='1' group='keypadnumber' scan_priority='1'/>
                    <key keycode='88' sticky='false' id='KP2' label='2' group='keypadnumber' scan_priority='1'/>
                    <key keycode='89' sticky='false' id='KP3' label='3' group='keypadnumber' scan_priority='1'/>
                    <key keycode='83' sticky='false' id='KP4' label='4' group='keypadnumber' scan_priority='1'/>
                    <key keycode='84' sticky='false' id='KP5' label='5' group='keypadnumber' scan_priority='1'/>
                    <key keycode='85' sticky='false' id='KP6' label='6' group='keypadnumber' scan_priority='1'/>
                    <key keycode='79' sticky='false' id='KP7' label='7' group='keypadnumber' scan_priority='1'/>
                    <key keycode='80' sticky='false' id='KP8' label='8' group='keypadnumber' scan_priority='1'/>
                    <key keycode='81' sticky='false' id='KP9' label='9' group='keypadnumber' scan_priority='1'/>
                    <key keypress_name='delete' sticky='false' id='KPDL' label='Del' group='keypadmisc' scan_priority='1'/>
                    <key modifier='mod2' sticky='true' id='NMLK' label='Nm&#10;Lk' group='keypadmisc' scan_priority='1'/>
                    <key keycode='108' sticky='false' id='KPEN' label='Ent' group='keypadmisc' scan_priority='1'/>

                    <key group='snippets' id='m0'  macro='0'  sticky='false'/>
                    <key group='snippets' id='m1'  macro='1'  sticky='false'/>
                    <key group='snippets' id='m2'  macro='2'  sticky='false'/>
                    <key group='snippets' id='m3'  macro='3'  sticky='false'/>
                    <key group='snippets' id='m4'  macro='4'  sticky='false'/>
                    <key group='snippets' id='m5'  macro='5'  sticky='false'/>
                    <key group='snippets' id='m6'  macro='6'  sticky='false'/>
                    <key group='snippets' id='m7'  macro='7'  sticky='false'/>
                    <key group='snippets' id='m8'  macro='8'  sticky='false'/>
                    <key group='snippets' id='m9'  macro='9'  sticky='false'/>
                    <key group='snippets' id='m10' macro='10' sticky='false'/>
                    <key group='snippets' id='m11' macro='11' sticky='false'/>
                    <key group='snippets' id='m12' macro='12' sticky='false'/>
                    <key group='snippets' id='m13' macro='13' sticky='false'/>
                    <key group='snippets' id='m14' macro='14' sticky='false'/>
                    <key group='snippets' id='m15' macro='15' sticky='false'/>

                    <key group='bottomrow' id='quit' label='Quit' button='true' tooltip='Quit Onboard' scan_priority='2'/>
                    <key group='bottomrow' id='settings' image='preferences.svg' button='true' tooltip='Preferences' scan_priority='2'/>
                </panel>
=======
        <panel>
            <panel layer='alpha' filename='Full Keyboard-Alpha.svg'>
                <key id='AB01' group='alphanumeric'/>
                <key id='AE02' group='alphanumeric'/>
                <key id='AE03' group='alphanumeric'/>
                <key id='AD09' group='alphanumeric'/>
                <key id='AE01' group='alphanumeric'/>
                <key id='AE06' group='alphanumeric'/>
                <key id='AE07' group='alphanumeric'/>
                <key id='AE04' group='alphanumeric'/>
                <key id='AE05' group='alphanumeric'/>
                <key id='AD03' group='alphanumeric'/>
                <key id='AD02' group='alphanumeric'/>
                <key id='AD01' group='alphanumeric'/>
                <key id='AE09' group='alphanumeric'/>
                <key id='AD07' group='alphanumeric'/>
                <key id='AD06' group='alphanumeric'/>
                <key id='AD05' group='alphanumeric'/>
                <key id='AD04' group='alphanumeric'/>
                <key id='AB10' group='alphanumeric'/>
                <key id='AC11' group='alphanumeric'/>
                <key id='AC10' group='alphanumeric'/>

                <key id='TLDE' group='alphanumeric'/>
                <key id='LSGT' group='alphanumeric'/>
                <key id='BKSL' group='alphanumeric'/>

                <key group='misc'      id='CAPS'/>
                <key group='shifts'    id='LFSH'/>
                <key group='shifts'    id='RTSH'/>
                <key group='bottomrow' id='LCTL'/>
                <key group='bottomrow' id='RCTL'/>
                <key group='bottomrow' id='LALT'/>
                <key group='bottomrow' id='RALT'/>
                <key group="bottomrow" id='LWIN'/>

                <key id='TAB' group='misc'/>
                <key id='BKSP' group='backspace' label_x_align='0.0'/>
                <key id='RTRN' group='misc'/>
                <key id='MENU' group='bottomrow'/>
                <key id='AD10' group='alphanumeric'/>
                <key id='AD11' group='alphanumeric'/>
                <key id='AD12' group='alphanumeric'/>
                <key id='AB08' group='alphanumeric'/>
                <key id='AE11' group='alphanumeric'/>
                <key id='AE10' group='alphanumeric'/>
                <key id='AE12' group='alphanumeric'/>
                <key id='AC04' group='alphanumeric'/>
                <key id='AC05' group='alphanumeric'/>
                <key id='AC06' group='alphanumeric'/>
                <key id='AC07' group='alphanumeric'/>
                <key id='AB09' group='alphanumeric'/>
                <key id='AC01' group='alphanumeric'/>
                <key id='AC02' group='alphanumeric'/>
                <key id='AC03' group='alphanumeric'/>
                <key id='AB05' group='alphanumeric'/>
                <key id='AB04' group='alphanumeric'/>
                <key id='AE08' group='alphanumeric'/>
                <key id='AB06' group='alphanumeric'/>
                <key id='AC08' group='alphanumeric'/>
                <key id='AC09' group='alphanumeric'/>
                <key id='AB03' group='alphanumeric'/>
                <key id='AB02' group='alphanumeric'/>
                <key id='AD08' group='alphanumeric'/>
                <key id='AB07' group='alphanumeric'/>
                <key group='bottomrow' id='RWIN'/>
                <key id='SPCE' group='bottomrow'/>
                <key group='bottomrow' id='LWIN'/>

                <key id='Prnt' group='printblock' scan_priority='2'/>
                <key id='Pause' group='printblock' scan_priority='2'/>
                <key id='Scroll' group='printblock' scan_priority='2'/>

                <key id='LEFT' group='directions' scan_priority='2'/>
                <key id='RGHT' group='directions' scan_priority='2'/>
                <key id='UP'   group='directions' scan_priority='2'/>
                <key id='DOWN' group='directions' scan_priority='2'/>
                <key id='INS'  group='editing' scan_priority='2'/>
                <key id='DELE' group='editing' scan_priority='2' label='Del' image=''/>
                <key id='HOME' group='editing' scan_priority='2'/>
                <key id='END'  group='editing' scan_priority='2'/>
                <key id='PGUP' group='editing' scan_priority='2'/>
                <key id='PGDN' group='editing' scan_priority='2'/>

                <!-- function key row with click buttons visible -->
                <box group='click' orientation='horizontal'>
                    <key group='bottomrow' id='ESC' scan_priority='1'/>
                    <key group='fkeys' id='F1' scan_priority='1'/>
                    <key group='fkeys' id='F2' scan_priority='1'/>
                    <key group='fkeys' id='F3' scan_priority='1'/>
                    <key group='fkeys' id='F4' scan_priority='1'/>
                    <key group='fkeys' id='F5' scan_priority='1'/>
                    <key group='fkeys' id='F6' scan_priority='1'/>
                    <key group='fkeys' id='F7' scan_priority='1'/>
                    <key group='fkeys' id='F8' scan_priority='1'/>
                    <key group='fkeys' id='F9' scan_priority='1'/>
                    <key group='fkeys' id='F10' scan_priority='1'/>
                    <key group='fkeys' id='F11' scan_priority='1'/>
                    <key group='fkeys' id='F12' scan_priority='1'/>
                    <key group='click' id='middleclick'/>
                    <key group='click' id='secondaryclick'/>
                </box>
                <key group='click' id='doubleclick' border='2'/>
                <key group='click' id='dragclick' border='2'/>
                <key group='click' id='hoverclick' border='2'/>

                <!-- function key row with click buttons invisible -->
                <panel group='noclick'>
                    <key group='bottomrow' id='ESC' scan_priority='1'/>
                    <key group='fkeys' id='F1' scan_priority='1'/>
                    <key group='fkeys' id='F2' scan_priority='1'/>
                    <key group='fkeys' id='F3' scan_priority='1'/>
                    <key group='fkeys' id='F4' scan_priority='1'/>
                    <key group='fkeys' id='F5' scan_priority='1'/>
                    <key group='fkeys' id='F6' scan_priority='1'/>
                    <key group='fkeys' id='F7' scan_priority='1'/>
                    <key group='fkeys' id='F8' scan_priority='1'/>
                    <key group='fkeys' id='F9' scan_priority='1'/>
                    <key group='fkeys' id='F10' scan_priority='1'/>
                    <key group='fkeys' id='F11' scan_priority='1'/>
                    <key group='fkeys' id='F12' scan_priority='1'/>
                </panel>

            </panel>
            <panel layer='numpad' filename='Full Keyboard-Numpad.svg' border='2' >
                <key group='keypadmisc' id='NMLK' scan_priority='1'/>
                <key id='KPSU' group='keypadoperators' scan_priority='1'/>
                <key id='KPDV' group='keypadoperators' scan_priority='1'/>
                <key id='KPAD' group='keypadoperators' scan_priority='1'/>
                <key id='KPMU' group='keypadoperators' scan_priority='1'/>
                <key id='KP0' group='keypadnumber' scan_priority='1'/>
                <key id='KP1' group='keypadnumber' scan_priority='1'/>
                <key id='KP2' group='keypadnumber' scan_priority='1'/>
                <key id='KP3' group='keypadnumber' scan_priority='1'/>
                <key id='KP4' group='keypadnumber' scan_priority='1'/>
                <key id='KP5' group='keypadnumber' scan_priority='1'/>
                <key id='KP6' group='keypadnumber' scan_priority='1'/>
                <key id='KP7' group='keypadnumber' scan_priority='1'/>
                <key id='KP8' group='keypadnumber' scan_priority='1'/>
                <key id='KP9' group='keypadnumber' scan_priority='1'/>
                <key id='KPDL' group='keypadmisc' scan_priority='1'/>
                <key id='KPEN' group='keypadmisc' scan_priority='1'/>

                <key group='snippets' id='m0'/>
                <key group='snippets' id='m1'/>
                <key group='snippets' id='m2'/>
                <key group='snippets' id='m3'/>
                <key group='snippets' id='m4'/>
                <key group='snippets' id='m5'/>
                <key group='snippets' id='m6'/>
                <key group='snippets' id='m7'/>
                <key group='snippets' id='m8'/>
                <key group='snippets' id='m9'/>
                <key group='snippets' id='m10'/>
                <key group='snippets' id='m11'/>
                <key group='snippets' id='m12'/>
                <key group='snippets' id='m13'/>
                <key group='snippets' id='m14'/>
                <key group='snippets' id='m15'/>

                <key group='bottomrow' id='quit' scan_priority='2'/>
                <key group='bottomrow' id='settings' scan_priority='2'/>
>>>>>>> 08888358
            </panel>
        </box>

        <!--- side bar -->
        <panel id='paneswitch' filename='Full Keyboard-Alpha.svg'>
            <key group='bottomrow' id='hide'/>
            <box orientation='vertical'>
                <key group='bottonrow' id='move' expand='false'/>
                <key group='bottomrow' id='showclick' expand='false'/>
                <key group='bottomrow' id='layer0' scan_priority='3'/>
                <key group='bottomrow' id='layer1' scan_priority='3'/>
            </box>
        </panel>
    </box>
</keyboard>
<|MERGE_RESOLUTION|>--- conflicted
+++ resolved
@@ -4,7 +4,6 @@
     <include file='key_defs.xml'/>
 
     <box border='1' spacing='3'>
-<<<<<<< HEAD
         <box  spacing='3' orientation="vertical">
 
             <!--- word suggestions -->
@@ -28,327 +27,167 @@
                 <panel layer='alpha' filename='Full Keyboard-Alpha.svg'>
                     <key id='inputline' group='inputline' label=' ' button='true' scannable='false'/>
 
-                    <key sticky='false' id='AB01' keycode='52' group='alphanumeric'/>
-                    <key sticky='false' id='AE02' keycode='11' group='alphanumeric'/>
-                    <key sticky='false' id='AE03' keycode='12' group='alphanumeric'/>
-                    <key sticky='false' id='AD09' keycode='32' group='alphanumeric'/>
-                    <key sticky='false' id='AE01' keycode='10' group='alphanumeric'/>
-                    <key sticky='false' id='AE06' keycode='15' group='alphanumeric'/>
-                    <key sticky='false' id='AE07' keycode='16' group='alphanumeric'/>
-                    <key sticky='false' id='AE04' keycode='13' group='alphanumeric'/>
-                    <key sticky='false' id='AE05' keycode='14' group='alphanumeric'/>
-                    <key sticky='false' id='AD03' keycode='26' group='alphanumeric'/>
-                    <key sticky='false' id='AD02' keycode='25' group='alphanumeric'/>
-                    <key sticky='false' id='AD01' keycode='24' group='alphanumeric'/>
-                    <key sticky='false' id='AE09' keycode='18' group='alphanumeric'/>
-                    <key sticky='false' id='AD07' keycode='30' group='alphanumeric'/>
-                    <key sticky='false' id='AD06' keycode='29' group='alphanumeric'/>
-                    <key sticky='false' id='AD05' keycode='28' group='alphanumeric'/>
-                    <key sticky='false' id='AD04' keycode='27' group='alphanumeric'/>
-                    <key sticky='false' id='AB10' keycode='61' group='alphanumeric'/>
-                    <key sticky='false' id='AC11' keycode='48' group='alphanumeric'/>
-                    <key sticky='false' id='AC10' keycode='47' group='alphanumeric'/>
-
-                    <key sticky='false' id='TLDE' keycode='49' group='alphanumeric'/>
-                    <key sticky='false' id='LSGT' keycode='94' group='alphanumeric'/>
-                    <key sticky='false' id='BKSL' keycode='51' group='alphanumeric'/>
-                    <key modifier='control' sticky='true' id='RCTL' label='Ctrl' group='bottomrow'/>
-                    <key modifier='control' sticky='true' id='LCTL' label='Ctrl' group='bottomrow'/>
-                    <key modifier='mod5' sticky='true' id='RALT' label='Alt Gr' group='bottomrow'/>
-                    <key keycode='23' sticky='false' id='TAB' label='⇥' group='misc' label_x_align='0.0'/>
-                    <key modifier='mod1' sticky='true' id='LALT' label='Alt' group='bottomrow'/>
-                    <key modifier='shift' sticky='true' id='LFSH' label='⇧' group='shifts' label_x_align='0.0'/>
-                    <key keycode='22' sticky='false' id='BKSP' image='erase-left.svg' group='backspace' label_x_align='0.0'/>
-                    <key modifier='caps' sticky='true' id='CAPS' label='⇪' group='misc' label_x_align='0.0'/>
-                    <key keycode='36' sticky='false' id='RTRN' label='⏎' group='misc' label_x_align='0.0'/>
-                    <key keycode='135' sticky='false' id='MENU' label='Menu' group='bottomrow'/>
-                    <key sticky='false' id='AD10' keycode='33' group='alphanumeric'/>
-                    <key sticky='false' id='AD11' keycode='34' group='alphanumeric'/>
-                    <key sticky='false' id='AD12' keycode='35' group='alphanumeric'/>
-                    <key sticky='false' id='AB08' keycode='59' group='alphanumeric'/>
-                    <key sticky='false' id='AE11' keycode='20' group='alphanumeric'/>
-                    <key sticky='false' id='AE10' keycode='19' group='alphanumeric'/>
-                    <key sticky='false' id='AE12' keycode='21' group='alphanumeric'/>
-                    <key sticky='false' id='AC04' keycode='41' group='alphanumeric'/>
-                    <key sticky='false' id='AC05' keycode='42' group='alphanumeric'/>
-                    <key sticky='false' id='AC06' keycode='43' group='alphanumeric'/>
-                    <key sticky='false' id='AC07' keycode='44' group='alphanumeric'/>
-                    <key sticky='false' id='AB09' keycode='60' group='alphanumeric'/>
-                    <key sticky='false' id='AC01' keycode='38' group='alphanumeric'/>
-                    <key sticky='false' id='AC02' keycode='39' group='alphanumeric'/>
-                    <key sticky='false' id='AC03' keycode='40' group='alphanumeric'/>
-                    <key sticky='false' id='AB05' keycode='56' group='alphanumeric'/>
-                    <key sticky='false' id='AB04' keycode='55' group='alphanumeric'/>
-                    <key sticky='false' id='AE08' keycode='17' group='alphanumeric'/>
-                    <key sticky='false' id='AB06' keycode='57' group='alphanumeric'/>
-                    <key sticky='false' id='AC08' keycode='45' group='alphanumeric'/>
-                    <key sticky='false' id='AC09' keycode='46' group='alphanumeric'/>
-                    <key sticky='false' id='AB03' keycode='54' group='alphanumeric'/>
-                    <key sticky='false' id='AB02' keycode='53' group='alphanumeric'/>
-                    <key sticky='false' id='AD08' keycode='31' group='alphanumeric'/>
-                    <key sticky='false' id='AB07' keycode='58' group='alphanumeric'/>
-                    <key group="bottomrow" id="RWIN" label="Win" keycode="134" sticky="true"/>
-                    <key sticky='false' id='SPCE' keycode='65' group='bottomrow'/>
-                    <key modifier='shift' sticky='true' id='RTSH' label='⇧' group='shifts' label_x_align='0.0'/>
-                    <key group="bottomrow" id="LWIN" label="Win" keycode="133" sticky="true"/>
-                    <key sticky='false' keysym='65377' id='Prnt' label='Prnt' group='printblock' scan_priority='2'/>
-                    <key sticky='false' keysym='65299' id='Pause' label='Pause' group='printblock' scan_priority='2'/>
-                    <key sticky='false' keysym='65300' id='Scroll' label='Scroll' group='printblock' scan_priority='2'/>
-
-                    <key keypress_name='left'  sticky='false' id='LEFT' label='←' group='directions' scan_priority='2'/>
-                    <key keypress_name='right' sticky='false' id='RGHT' label='→' group='directions' scan_priority='2'/>
-                    <key keypress_name='up'    sticky='false' id='UP'   label='↑' group='directions' scan_priority='2'/>
-                    <key keypress_name='down'  sticky='false' id='DOWN' label='↓' group='directions' scan_priority='2'/>
-                    <key keypress_name='insert'    sticky='false' id='INS'  label='Ins' group='editing' scan_priority='2'/>
-                    <key keypress_name='delete'    sticky='false' id='DELE' label='Del' group='editing' scan_priority='2'/>
-                    <key keypress_name='home'      sticky='false' id='HOME' label='Hm' group='editing' scan_priority='2'/>
-                    <key keypress_name='end'       sticky='false' id='END'  label='End' group='editing' scan_priority='2'/>
-                    <key keypress_name='page_up'   sticky='false' id='PGUP' label='Pg&#10;Up' group='editing' scan_priority='2'/>
-                    <key keypress_name='page_down' sticky='false' id='PGDN' label='Pg&#10;Dn' group='editing' scan_priority='2'/>
+                    <key id='AB01' group='alphanumeric'/>
+                    <key id='AE02' group='alphanumeric'/>
+                    <key id='AE03' group='alphanumeric'/>
+                    <key id='AD09' group='alphanumeric'/>
+                    <key id='AE01' group='alphanumeric'/>
+                    <key id='AE06' group='alphanumeric'/>
+                    <key id='AE07' group='alphanumeric'/>
+                    <key id='AE04' group='alphanumeric'/>
+                    <key id='AE05' group='alphanumeric'/>
+                    <key id='AD03' group='alphanumeric'/>
+                    <key id='AD02' group='alphanumeric'/>
+                    <key id='AD01' group='alphanumeric'/>
+                    <key id='AE09' group='alphanumeric'/>
+                    <key id='AD07' group='alphanumeric'/>
+                    <key id='AD06' group='alphanumeric'/>
+                    <key id='AD05' group='alphanumeric'/>
+                    <key id='AD04' group='alphanumeric'/>
+                    <key id='AB10' group='alphanumeric'/>
+                    <key id='AC11' group='alphanumeric'/>
+                    <key id='AC10' group='alphanumeric'/>
+
+                    <key id='TLDE' group='alphanumeric'/>
+                    <key id='LSGT' group='alphanumeric'/>
+                    <key id='BKSL' group='alphanumeric'/>
+
+                    <key group='misc'      id='CAPS'/>
+                    <key group='shifts'    id='LFSH'/>
+                    <key group='shifts'    id='RTSH'/>
+                    <key group='bottomrow' id='LCTL'/>
+                    <key group='bottomrow' id='RCTL'/>
+                    <key group='bottomrow' id='LALT'/>
+                    <key group='bottomrow' id='RALT'/>
+                    <key group="bottomrow" id='LWIN'/>
+
+                    <key id='TAB' group='misc'/>
+                    <key id='BKSP' group='backspace' label_x_align='0.0'/>
+                    <key id='RTRN' group='misc'/>
+                    <key id='MENU' group='bottomrow'/>
+                    <key id='AD10' group='alphanumeric'/>
+                    <key id='AD11' group='alphanumeric'/>
+                    <key id='AD12' group='alphanumeric'/>
+                    <key id='AB08' group='alphanumeric'/>
+                    <key id='AE11' group='alphanumeric'/>
+                    <key id='AE10' group='alphanumeric'/>
+                    <key id='AE12' group='alphanumeric'/>
+                    <key id='AC04' group='alphanumeric'/>
+                    <key id='AC05' group='alphanumeric'/>
+                    <key id='AC06' group='alphanumeric'/>
+                    <key id='AC07' group='alphanumeric'/>
+                    <key id='AB09' group='alphanumeric'/>
+                    <key id='AC01' group='alphanumeric'/>
+                    <key id='AC02' group='alphanumeric'/>
+                    <key id='AC03' group='alphanumeric'/>
+                    <key id='AB05' group='alphanumeric'/>
+                    <key id='AB04' group='alphanumeric'/>
+                    <key id='AE08' group='alphanumeric'/>
+                    <key id='AB06' group='alphanumeric'/>
+                    <key id='AC08' group='alphanumeric'/>
+                    <key id='AC09' group='alphanumeric'/>
+                    <key id='AB03' group='alphanumeric'/>
+                    <key id='AB02' group='alphanumeric'/>
+                    <key id='AD08' group='alphanumeric'/>
+                    <key id='AB07' group='alphanumeric'/>
+                    <key group='bottomrow' id='RWIN'/>
+                    <key id='SPCE' group='bottomrow'/>
+                    <key group='bottomrow' id='LWIN'/>
+
+                    <key id='Prnt' group='printblock' scan_priority='2'/>
+                    <key id='Pause' group='printblock' scan_priority='2'/>
+                    <key id='Scroll' group='printblock' scan_priority='2'/>
+
+                    <key id='LEFT' group='directions' scan_priority='2'/>
+                    <key id='RGHT' group='directions' scan_priority='2'/>
+                    <key id='UP'   group='directions' scan_priority='2'/>
+                    <key id='DOWN' group='directions' scan_priority='2'/>
+                    <key id='INS'  group='editing' scan_priority='2'/>
+                    <key id='DELE' group='editing' scan_priority='2' label='Del' image=''/>
+                    <key id='HOME' group='editing' scan_priority='2'/>
+                    <key id='END'  group='editing' scan_priority='2'/>
+                    <key id='PGUP' group='editing' scan_priority='2'/>
+                    <key id='PGDN' group='editing' scan_priority='2'/>
 
                     <!-- function key row with click buttons visible -->
-                    <box group='click' orientation="horizontal">
-                        <key group='bottomrow' id='ESC' keysym='65307' label='Esc' sticky='false' scan_priority='1'/>
-                        <key group="fkeys" id="F1" keysym="65470" label="F1" sticky="false" scan_priority='1'/>
-                        <key group="fkeys" id="F2" keysym="65471" label="F2" sticky="false" scan_priority='1'/>
-                        <key group="fkeys" id="F3" keysym="65472" label="F3" sticky="false" scan_priority='1'/>
-                        <key group="fkeys" id="F4" keysym="65473" label="F4" sticky="false" scan_priority='1'/>
-                        <key group="fkeys" id="F5" keysym="65474" label="F5" sticky="false" scan_priority='1'/>
-                        <key group="fkeys" id="F6" keysym="65475" label="F6" sticky="false" scan_priority='1'/>
-                        <key group="fkeys" id="F7" keysym="65476" label="F7" sticky="false" scan_priority='1'/>
-                        <key group="fkeys" id="F8" keysym="65477" label="F8" sticky="false" scan_priority='1'/>
-                        <key group="fkeys" id="F9" keysym="65478" label="F9" sticky="false" scan_priority='1'/>
-                        <key group="fkeys" id="F10" keysym="65479" label="F10" sticky="false" scan_priority='1'/>
-                        <key group="fkeys" id="F11" keysym="65480" label="F11" sticky="false" scan_priority='1'/>
-                        <key group="fkeys" id="F12" keysym="65481" label="F12" sticky="false" scan_priority='1'/>
-                        <key group='click' id='middleclick' image='middle-click.svg' button='true' scannable='false' tooltip='Middle click'/>
-                        <key group='click' id='secondaryclick' image='right-click.svg' button='true' scannable='false' tooltip='Right click'/>
+                    <box group='click' orientation='horizontal'>
+                        <key group='bottomrow' id='ESC' scan_priority='1'/>
+                        <key group='fkeys' id='F1' scan_priority='1'/>
+                        <key group='fkeys' id='F2' scan_priority='1'/>
+                        <key group='fkeys' id='F3' scan_priority='1'/>
+                        <key group='fkeys' id='F4' scan_priority='1'/>
+                        <key group='fkeys' id='F5' scan_priority='1'/>
+                        <key group='fkeys' id='F6' scan_priority='1'/>
+                        <key group='fkeys' id='F7' scan_priority='1'/>
+                        <key group='fkeys' id='F8' scan_priority='1'/>
+                        <key group='fkeys' id='F9' scan_priority='1'/>
+                        <key group='fkeys' id='F10' scan_priority='1'/>
+                        <key group='fkeys' id='F11' scan_priority='1'/>
+                        <key group='fkeys' id='F12' scan_priority='1'/>
+                        <key group='click' id='middleclick'/>
+                        <key group='click' id='secondaryclick'/>
                     </box>
-                    <key group='click' id='doubleclick' image='double-click.svg' button='true' scannable='false' tooltip='Double click' border='2'/>
-                    <key group='click' id='dragclick' image='drag-click.svg' button='true' scannable='false' tooltip='Drag click' border='2'/>
-                    <key group='click' id='hoverclick' image='hover-click.svg' button='true' scannable='false' tooltip='Activate Hover Click' border='2'/>
+                    <key group='click' id='doubleclick' border='2'/>
+                    <key group='click' id='dragclick' border='2'/>
+                    <key group='click' id='hoverclick' border='2'/>
 
                     <!-- function key row with click buttons invisible -->
                     <panel group='noclick'>
-                        <key group='bottomrow' id='ESC' keysym='65307' label='Esc' sticky='false' scan_priority='1'/>
-                        <key group="fkeys" id="F1" keysym="65470" label="F1" sticky="false" scan_priority='1'/>
-                        <key group="fkeys" id="F2" keysym="65471" label="F2" sticky="false" scan_priority='1'/>
-                        <key group="fkeys" id="F3" keysym="65472" label="F3" sticky="false" scan_priority='1'/>
-                        <key group="fkeys" id="F4" keysym="65473" label="F4" sticky="false" scan_priority='1'/>
-                        <key group="fkeys" id="F5" keysym="65474" label="F5" sticky="false" scan_priority='1'/>
-                        <key group="fkeys" id="F6" keysym="65475" label="F6" sticky="false" scan_priority='1'/>
-                        <key group="fkeys" id="F7" keysym="65476" label="F7" sticky="false" scan_priority='1'/>
-                        <key group="fkeys" id="F8" keysym="65477" label="F8" sticky="false" scan_priority='1'/>
-                        <key group="fkeys" id="F9" keysym="65478" label="F9" sticky="false" scan_priority='1'/>
-                        <key group="fkeys" id="F10" keysym="65479" label="F10" sticky="false" scan_priority='1'/>
-                        <key group="fkeys" id="F11" keysym="65480" label="F11" sticky="false" scan_priority='1'/>
-                        <key group="fkeys" id="F12" keysym="65481" label="F12" sticky="false" scan_priority='1'/>
+                        <key group='bottomrow' id='ESC' scan_priority='1'/>
+                        <key group='fkeys' id='F1' scan_priority='1'/>
+                        <key group='fkeys' id='F2' scan_priority='1'/>
+                        <key group='fkeys' id='F3' scan_priority='1'/>
+                        <key group='fkeys' id='F4' scan_priority='1'/>
+                        <key group='fkeys' id='F5' scan_priority='1'/>
+                        <key group='fkeys' id='F6' scan_priority='1'/>
+                        <key group='fkeys' id='F7' scan_priority='1'/>
+                        <key group='fkeys' id='F8' scan_priority='1'/>
+                        <key group='fkeys' id='F9' scan_priority='1'/>
+                        <key group='fkeys' id='F10' scan_priority='1'/>
+                        <key group='fkeys' id='F11' scan_priority='1'/>
+                        <key group='fkeys' id='F12' scan_priority='1'/>
                     </panel>
 
                 </panel>
-                <panel layer='numpad' filename='Full Keyboard-Numpad.svg' border="2" >
-                    <key sticky='false' id='KPSU' char='-' label='-' group='keypadoperators' scan_priority='1'/>
-                    <key sticky='false' id='KPDV' char='/' label='/' group='keypadoperators' scan_priority='1'/>
-                    <key sticky='false' id='KPAD' char='+' label='+' group='keypadoperators' scan_priority='1'/>
-                    <key sticky='false' id='KPMU' char='*' label='*' group='keypadoperators' scan_priority='1'/>
-                    <key keycode='90' sticky='false' id='KP0' label='0' group='keypadnumber' scan_priority='1'/>
-                    <key keycode='87' sticky='false' id='KP1' label='1' group='keypadnumber' scan_priority='1'/>
-                    <key keycode='88' sticky='false' id='KP2' label='2' group='keypadnumber' scan_priority='1'/>
-                    <key keycode='89' sticky='false' id='KP3' label='3' group='keypadnumber' scan_priority='1'/>
-                    <key keycode='83' sticky='false' id='KP4' label='4' group='keypadnumber' scan_priority='1'/>
-                    <key keycode='84' sticky='false' id='KP5' label='5' group='keypadnumber' scan_priority='1'/>
-                    <key keycode='85' sticky='false' id='KP6' label='6' group='keypadnumber' scan_priority='1'/>
-                    <key keycode='79' sticky='false' id='KP7' label='7' group='keypadnumber' scan_priority='1'/>
-                    <key keycode='80' sticky='false' id='KP8' label='8' group='keypadnumber' scan_priority='1'/>
-                    <key keycode='81' sticky='false' id='KP9' label='9' group='keypadnumber' scan_priority='1'/>
-                    <key keypress_name='delete' sticky='false' id='KPDL' label='Del' group='keypadmisc' scan_priority='1'/>
-                    <key modifier='mod2' sticky='true' id='NMLK' label='Nm&#10;Lk' group='keypadmisc' scan_priority='1'/>
-                    <key keycode='108' sticky='false' id='KPEN' label='Ent' group='keypadmisc' scan_priority='1'/>
-
-                    <key group='snippets' id='m0'  macro='0'  sticky='false'/>
-                    <key group='snippets' id='m1'  macro='1'  sticky='false'/>
-                    <key group='snippets' id='m2'  macro='2'  sticky='false'/>
-                    <key group='snippets' id='m3'  macro='3'  sticky='false'/>
-                    <key group='snippets' id='m4'  macro='4'  sticky='false'/>
-                    <key group='snippets' id='m5'  macro='5'  sticky='false'/>
-                    <key group='snippets' id='m6'  macro='6'  sticky='false'/>
-                    <key group='snippets' id='m7'  macro='7'  sticky='false'/>
-                    <key group='snippets' id='m8'  macro='8'  sticky='false'/>
-                    <key group='snippets' id='m9'  macro='9'  sticky='false'/>
-                    <key group='snippets' id='m10' macro='10' sticky='false'/>
-                    <key group='snippets' id='m11' macro='11' sticky='false'/>
-                    <key group='snippets' id='m12' macro='12' sticky='false'/>
-                    <key group='snippets' id='m13' macro='13' sticky='false'/>
-                    <key group='snippets' id='m14' macro='14' sticky='false'/>
-                    <key group='snippets' id='m15' macro='15' sticky='false'/>
-
-                    <key group='bottomrow' id='quit' label='Quit' button='true' tooltip='Quit Onboard' scan_priority='2'/>
-                    <key group='bottomrow' id='settings' image='preferences.svg' button='true' tooltip='Preferences' scan_priority='2'/>
+                <panel layer='numpad' filename='Full Keyboard-Numpad.svg' border='2' >
+                    <key group='keypadmisc' id='NMLK' scan_priority='1'/>
+                    <key id='KPSU' group='keypadoperators' scan_priority='1'/>
+                    <key id='KPDV' group='keypadoperators' scan_priority='1'/>
+                    <key id='KPAD' group='keypadoperators' scan_priority='1'/>
+                    <key id='KPMU' group='keypadoperators' scan_priority='1'/>
+                    <key id='KP0' group='keypadnumber' scan_priority='1'/>
+                    <key id='KP1' group='keypadnumber' scan_priority='1'/>
+                    <key id='KP2' group='keypadnumber' scan_priority='1'/>
+                    <key id='KP3' group='keypadnumber' scan_priority='1'/>
+                    <key id='KP4' group='keypadnumber' scan_priority='1'/>
+                    <key id='KP5' group='keypadnumber' scan_priority='1'/>
+                    <key id='KP6' group='keypadnumber' scan_priority='1'/>
+                    <key id='KP7' group='keypadnumber' scan_priority='1'/>
+                    <key id='KP8' group='keypadnumber' scan_priority='1'/>
+                    <key id='KP9' group='keypadnumber' scan_priority='1'/>
+                    <key id='KPDL' group='keypadmisc' scan_priority='1'/>
+                    <key id='KPEN' group='keypadmisc' scan_priority='1'/>
+
+                    <key group='snippets' id='m0'/>
+                    <key group='snippets' id='m1'/>
+                    <key group='snippets' id='m2'/>
+                    <key group='snippets' id='m3'/>
+                    <key group='snippets' id='m4'/>
+                    <key group='snippets' id='m5'/>
+                    <key group='snippets' id='m6'/>
+                    <key group='snippets' id='m7'/>
+                    <key group='snippets' id='m8'/>
+                    <key group='snippets' id='m9'/>
+                    <key group='snippets' id='m10'/>
+                    <key group='snippets' id='m11'/>
+                    <key group='snippets' id='m12'/>
+                    <key group='snippets' id='m13'/>
+                    <key group='snippets' id='m14'/>
+                    <key group='snippets' id='m15'/>
+
+                    <key group='bottomrow' id='quit' scan_priority='2'/>
+                    <key group='bottomrow' id='settings' scan_priority='2'/>
                 </panel>
-=======
-        <panel>
-            <panel layer='alpha' filename='Full Keyboard-Alpha.svg'>
-                <key id='AB01' group='alphanumeric'/>
-                <key id='AE02' group='alphanumeric'/>
-                <key id='AE03' group='alphanumeric'/>
-                <key id='AD09' group='alphanumeric'/>
-                <key id='AE01' group='alphanumeric'/>
-                <key id='AE06' group='alphanumeric'/>
-                <key id='AE07' group='alphanumeric'/>
-                <key id='AE04' group='alphanumeric'/>
-                <key id='AE05' group='alphanumeric'/>
-                <key id='AD03' group='alphanumeric'/>
-                <key id='AD02' group='alphanumeric'/>
-                <key id='AD01' group='alphanumeric'/>
-                <key id='AE09' group='alphanumeric'/>
-                <key id='AD07' group='alphanumeric'/>
-                <key id='AD06' group='alphanumeric'/>
-                <key id='AD05' group='alphanumeric'/>
-                <key id='AD04' group='alphanumeric'/>
-                <key id='AB10' group='alphanumeric'/>
-                <key id='AC11' group='alphanumeric'/>
-                <key id='AC10' group='alphanumeric'/>
-
-                <key id='TLDE' group='alphanumeric'/>
-                <key id='LSGT' group='alphanumeric'/>
-                <key id='BKSL' group='alphanumeric'/>
-
-                <key group='misc'      id='CAPS'/>
-                <key group='shifts'    id='LFSH'/>
-                <key group='shifts'    id='RTSH'/>
-                <key group='bottomrow' id='LCTL'/>
-                <key group='bottomrow' id='RCTL'/>
-                <key group='bottomrow' id='LALT'/>
-                <key group='bottomrow' id='RALT'/>
-                <key group="bottomrow" id='LWIN'/>
-
-                <key id='TAB' group='misc'/>
-                <key id='BKSP' group='backspace' label_x_align='0.0'/>
-                <key id='RTRN' group='misc'/>
-                <key id='MENU' group='bottomrow'/>
-                <key id='AD10' group='alphanumeric'/>
-                <key id='AD11' group='alphanumeric'/>
-                <key id='AD12' group='alphanumeric'/>
-                <key id='AB08' group='alphanumeric'/>
-                <key id='AE11' group='alphanumeric'/>
-                <key id='AE10' group='alphanumeric'/>
-                <key id='AE12' group='alphanumeric'/>
-                <key id='AC04' group='alphanumeric'/>
-                <key id='AC05' group='alphanumeric'/>
-                <key id='AC06' group='alphanumeric'/>
-                <key id='AC07' group='alphanumeric'/>
-                <key id='AB09' group='alphanumeric'/>
-                <key id='AC01' group='alphanumeric'/>
-                <key id='AC02' group='alphanumeric'/>
-                <key id='AC03' group='alphanumeric'/>
-                <key id='AB05' group='alphanumeric'/>
-                <key id='AB04' group='alphanumeric'/>
-                <key id='AE08' group='alphanumeric'/>
-                <key id='AB06' group='alphanumeric'/>
-                <key id='AC08' group='alphanumeric'/>
-                <key id='AC09' group='alphanumeric'/>
-                <key id='AB03' group='alphanumeric'/>
-                <key id='AB02' group='alphanumeric'/>
-                <key id='AD08' group='alphanumeric'/>
-                <key id='AB07' group='alphanumeric'/>
-                <key group='bottomrow' id='RWIN'/>
-                <key id='SPCE' group='bottomrow'/>
-                <key group='bottomrow' id='LWIN'/>
-
-                <key id='Prnt' group='printblock' scan_priority='2'/>
-                <key id='Pause' group='printblock' scan_priority='2'/>
-                <key id='Scroll' group='printblock' scan_priority='2'/>
-
-                <key id='LEFT' group='directions' scan_priority='2'/>
-                <key id='RGHT' group='directions' scan_priority='2'/>
-                <key id='UP'   group='directions' scan_priority='2'/>
-                <key id='DOWN' group='directions' scan_priority='2'/>
-                <key id='INS'  group='editing' scan_priority='2'/>
-                <key id='DELE' group='editing' scan_priority='2' label='Del' image=''/>
-                <key id='HOME' group='editing' scan_priority='2'/>
-                <key id='END'  group='editing' scan_priority='2'/>
-                <key id='PGUP' group='editing' scan_priority='2'/>
-                <key id='PGDN' group='editing' scan_priority='2'/>
-
-                <!-- function key row with click buttons visible -->
-                <box group='click' orientation='horizontal'>
-                    <key group='bottomrow' id='ESC' scan_priority='1'/>
-                    <key group='fkeys' id='F1' scan_priority='1'/>
-                    <key group='fkeys' id='F2' scan_priority='1'/>
-                    <key group='fkeys' id='F3' scan_priority='1'/>
-                    <key group='fkeys' id='F4' scan_priority='1'/>
-                    <key group='fkeys' id='F5' scan_priority='1'/>
-                    <key group='fkeys' id='F6' scan_priority='1'/>
-                    <key group='fkeys' id='F7' scan_priority='1'/>
-                    <key group='fkeys' id='F8' scan_priority='1'/>
-                    <key group='fkeys' id='F9' scan_priority='1'/>
-                    <key group='fkeys' id='F10' scan_priority='1'/>
-                    <key group='fkeys' id='F11' scan_priority='1'/>
-                    <key group='fkeys' id='F12' scan_priority='1'/>
-                    <key group='click' id='middleclick'/>
-                    <key group='click' id='secondaryclick'/>
-                </box>
-                <key group='click' id='doubleclick' border='2'/>
-                <key group='click' id='dragclick' border='2'/>
-                <key group='click' id='hoverclick' border='2'/>
-
-                <!-- function key row with click buttons invisible -->
-                <panel group='noclick'>
-                    <key group='bottomrow' id='ESC' scan_priority='1'/>
-                    <key group='fkeys' id='F1' scan_priority='1'/>
-                    <key group='fkeys' id='F2' scan_priority='1'/>
-                    <key group='fkeys' id='F3' scan_priority='1'/>
-                    <key group='fkeys' id='F4' scan_priority='1'/>
-                    <key group='fkeys' id='F5' scan_priority='1'/>
-                    <key group='fkeys' id='F6' scan_priority='1'/>
-                    <key group='fkeys' id='F7' scan_priority='1'/>
-                    <key group='fkeys' id='F8' scan_priority='1'/>
-                    <key group='fkeys' id='F9' scan_priority='1'/>
-                    <key group='fkeys' id='F10' scan_priority='1'/>
-                    <key group='fkeys' id='F11' scan_priority='1'/>
-                    <key group='fkeys' id='F12' scan_priority='1'/>
-                </panel>
-
-            </panel>
-            <panel layer='numpad' filename='Full Keyboard-Numpad.svg' border='2' >
-                <key group='keypadmisc' id='NMLK' scan_priority='1'/>
-                <key id='KPSU' group='keypadoperators' scan_priority='1'/>
-                <key id='KPDV' group='keypadoperators' scan_priority='1'/>
-                <key id='KPAD' group='keypadoperators' scan_priority='1'/>
-                <key id='KPMU' group='keypadoperators' scan_priority='1'/>
-                <key id='KP0' group='keypadnumber' scan_priority='1'/>
-                <key id='KP1' group='keypadnumber' scan_priority='1'/>
-                <key id='KP2' group='keypadnumber' scan_priority='1'/>
-                <key id='KP3' group='keypadnumber' scan_priority='1'/>
-                <key id='KP4' group='keypadnumber' scan_priority='1'/>
-                <key id='KP5' group='keypadnumber' scan_priority='1'/>
-                <key id='KP6' group='keypadnumber' scan_priority='1'/>
-                <key id='KP7' group='keypadnumber' scan_priority='1'/>
-                <key id='KP8' group='keypadnumber' scan_priority='1'/>
-                <key id='KP9' group='keypadnumber' scan_priority='1'/>
-                <key id='KPDL' group='keypadmisc' scan_priority='1'/>
-                <key id='KPEN' group='keypadmisc' scan_priority='1'/>
-
-                <key group='snippets' id='m0'/>
-                <key group='snippets' id='m1'/>
-                <key group='snippets' id='m2'/>
-                <key group='snippets' id='m3'/>
-                <key group='snippets' id='m4'/>
-                <key group='snippets' id='m5'/>
-                <key group='snippets' id='m6'/>
-                <key group='snippets' id='m7'/>
-                <key group='snippets' id='m8'/>
-                <key group='snippets' id='m9'/>
-                <key group='snippets' id='m10'/>
-                <key group='snippets' id='m11'/>
-                <key group='snippets' id='m12'/>
-                <key group='snippets' id='m13'/>
-                <key group='snippets' id='m14'/>
-                <key group='snippets' id='m15'/>
-
-                <key group='bottomrow' id='quit' scan_priority='2'/>
-                <key group='bottomrow' id='settings' scan_priority='2'/>
->>>>>>> 08888358
             </panel>
         </box>
 
