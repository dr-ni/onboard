<?xml version='1.0' encoding='UTF-8'?>
<keyboard id='Full Keyboard'>
<<<<<<< HEAD
  <pane filename='Full-Alpha.svg' 
        backgroundRed='0' backgroundBlue='0'
        backgroundGreen='0' backgroundAlpha='1'
        labelRed='1' labelBlue='1' labelGreen='1' labelAlpha='1'
=======
  <pane filename='Full Keyboard-Alpha.svg' 
        backgroundRed='0' backgroundGreen='0'
        backgroundBlue='0' backgroundAlpha='0.3'
>>>>>>> 2735ef00
        id='Alpha'>
    <key sticky='false' id='AB01' keycode='52' group='alphanumeric'/>
    <key sticky='false' id='AE02' keycode='11' group='alphanumeric'/>
    <key sticky='false' id='AE03' keycode='12' group='alphanumeric'/>
    <key sticky='false' id='AD09' keycode='32' group='alphanumeric'/>
    <key sticky='false' id='AE01' keycode='10' group='alphanumeric'/>
    <key sticky='false' id='AE06' keycode='15' group='alphanumeric'/>
    <key sticky='false' id='AE07' keycode='16' group='alphanumeric'/>
    <key sticky='false' id='AE04' keycode='13' group='alphanumeric'/>
    <key sticky='false' id='AE05' keycode='14' group='alphanumeric'/>
    <key sticky='false' id='AD03' keycode='26' group='alphanumeric'/>
    <key sticky='false' id='AD02' keycode='25' group='alphanumeric'/>
    <key sticky='false' id='AD01' keycode='24' group='alphanumeric'/>
    <key sticky='false' id='AE09' keycode='18' group='alphanumeric'/>
    <key sticky='false' id='AD07' keycode='30' group='alphanumeric'/>
    <key sticky='false' id='AD06' keycode='29' group='alphanumeric'/>
    <key sticky='false' id='AD05' keycode='28' group='alphanumeric'/>
    <key sticky='false' id='AD04' keycode='27' group='alphanumeric'/>
    <key sticky='false' id='AB10' keycode='61' group='alphanumeric'/>
    <key sticky='false' id='AC11' keycode='48' group='alphanumeric'/>
    <key sticky='false' id='AC10' keycode='47' group='alphanumeric'/>

    <key sticky='false' id='TLDE' keycode='49' group='alphanumeric'/>
    <key sticky='false' id='LSGT' keycode='94' group='alphanumeric'/>
    <key sticky='false' id='BKSL' keycode='51' group='alphanumeric'/>
    <key modifier='control' sticky='true' id='RCTL' label='Ctrl'
         group='bottomrow'/>
    <key modifier='control' sticky='true' id='LCTL' label='Ctrl'
         group='bottomrow'/>
    <key modifier='mod5' sticky='true' id='RALT' label='Alt Gr'
         group='bottomrow'/>
    <key keycode='23' sticky='false' id='TAB' label='Tab' group='misc'/>
    <key modifier='mod1' sticky='true' id='LALT' label='Alt' group='bottomrow'/>
    <key modifier='shift' sticky='true' id='LFSH' label='⇧' group='shifts'/>
    <key keycode='22' sticky='false' id='BKSP' label='⇦' group='backspace'/>
    <key modifier='caps' sticky='true' id='CAPS' label='CAPS' group='misc'/>
    <key keycode='36' sticky='false' id='RTRN' label='Return' group='misc'/>
    <key keycode='135' sticky='false' id='MENU' label='Menu' group='bottomrow'/>
    <key sticky='false' id='AD10' keycode='33' group='alphanumeric'/>
    <key sticky='false' id='AD11' keycode='34' group='alphanumeric'/>
    <key sticky='false' id='AD12' keycode='35' group='alphanumeric'/>
    <key sticky='false' id='AB08' keycode='59' group='alphanumeric'/>
    <key sticky='false' id='AE11' keycode='20' group='alphanumeric'/>
    <key sticky='false' id='AE10' keycode='19' group='alphanumeric'/>
    <key sticky='false' id='AE12' keycode='21' group='alphanumeric'/>
    <key sticky='false' id='AC04' keycode='41' group='alphanumeric'/>
    <key sticky='false' id='AC05' keycode='42' group='alphanumeric'/>
    <key sticky='false' id='AC06' keycode='43' group='alphanumeric'/>
    <key sticky='false' id='AC07' keycode='44' group='alphanumeric'/>
    <key sticky='false' id='AB09' keycode='60' group='alphanumeric'/>
    <key sticky='false' id='AC01' keycode='38' group='alphanumeric'/>
    <key sticky='false' id='AC02' keycode='39' group='alphanumeric'/>
    <key sticky='false' id='AC03' keycode='40' group='alphanumeric'/>
    <key sticky='false' id='AB05' keycode='56' group='alphanumeric'/>
    <key sticky='false' id='AB04' keycode='55' group='alphanumeric'/>
    <key sticky='false' id='AE08' keycode='17' group='alphanumeric'/>
    <key sticky='false' id='AB06' keycode='57' group='alphanumeric'/>
    <key sticky='false' id='AC08' keycode='45' group='alphanumeric'/>
    <key sticky='false' id='AC09' keycode='46' group='alphanumeric'/>
    <key sticky='false' id='AB03' keycode='54' group='alphanumeric'/>
    <key sticky='false' id='AB02' keycode='53' group='alphanumeric'/>
    <key sticky='false' id='AD08' keycode='31' group='alphanumeric'/>
    <key sticky='false' id='AB07' keycode='58' group='alphanumeric'/>
    <key keycode='116' sticky='false' id='RWIN' label='Win' group='bottomrow'/>
    <key sticky='false' id='SPCE' keycode='65' group='bottomrow'/>
    <key modifier='shift' sticky='true' id='RTSH' label='⇧' group='shifts'/>
    <key modifier='mod4' sticky='true' id='LWIN' label='Win' group='bottomrow'/>

    <key sticky='false' keysym='65470' id='F1'  label='F1'  group='fkeys'/>
    <key sticky='false' keysym='65471' id='F2'  label='F2'  group='fkeys'/>
    <key sticky='false' keysym='65472' id='F3'  label='F3'  group='fkeys'/>
    <key sticky='false' keysym='65473' id='F4'  label='F4'  group='fkeys'/>
    <key sticky='false' keysym='65474' id='F5'  label='F5'  group='fkeys'/>
    <key sticky='false' keysym='65475' id='F6'  label='F6'  group='fkeys'/>
    <key sticky='false' keysym='65476' id='F7'  label='F7'  group='fkeys'/>
    <key sticky='false' keysym='65477' id='F8'  label='F8'  group='fkeys'/>
    <key sticky='false' keysym='65478' id='F9'  label='F9'  group='fkeys'/>
    <key sticky='false' keysym='65481' id='F12' label='F12' group='fkeys'/>
    <key sticky='false' keysym='65479' id='F10' label='F10' group='fkeys'/>
    <key sticky='false' keysym='65480' id='F11' label='F11' group='fkeys'/>
    <key sticky='false' keysym='65377' id='Prnt' label='Prnt' group='fkeys'/>
    <key sticky='false' keysym='65299' id='Pause' label='Pause' group='fkeys'/>
    <key sticky='false' keysym='65307' id='ESC' label='ESC' group='fkeys'/>
    <key sticky='false' keysym='65300' id='Scroll' label='Scroll'
         group='fkeys'/>
    <key button='true' id='middleclick' label='Middle&#10;Click' 
         group='mousebutton'/>
    <key button='true' id='secondaryclick' label='Right&#10;Click' 
         group='mousebutton'/>

    <key keypress_name='left'  sticky='false' id='LEFT' label='←'
         group='directions'/>
    <key keypress_name='right' sticky='false' id='RGHT' label='→'
         group='directions'/>
    <key keypress_name='up'    sticky='false' id='UP'   label='↑'
         group='directions'/>
    <key keypress_name='down'  sticky='false' id='DOWN' label='↓'
         group='directions'/>
    <key keypress_name='insert'    sticky='false' id='INS'  label='Ins'
         group='editing'/>
    <key keypress_name='delete'    sticky='false' id='DELE' label='Del'
         group='editing'/>
    <key keypress_name='home'      sticky='false' id='HOME' label='Hm'
         group='editing'/>
    <key keypress_name='end'       sticky='false' id='END'  label='End'
         group='editing'/>
    <key keypress_name='page_up'   sticky='false' id='PGUP' label='Pg&#10;Up'
         group='editing'/>
    <key keypress_name='page_down' sticky='false' id='PGDN' label='Pg&#10;Dn'
         group='editing'/>

    <key button='true' id='inputline' label=' ' group='inputline'/>
    <key button='true' id='stealthmode' label='Stealth' group='wpbutton'/>
    <key draw_only='true' id='wordlist' label=' ' group='wordlist'/>
    <key word='0' id='word0' label='Color Template' group='word'/>
    <key button='true' id='learnmode' label='Learn' group='wpbutton'/>
    <key button='true' id='punctuation' label='Punct' group='wpbutton'/>
    <key button='true' id='dictionaries' label='Dict' group='wpbutton'/>

  </pane>
<<<<<<< HEAD
  <pane filename='Full-Numpad.svg'
        backgroundRed='0.1' backgroundGreen='0.1'
        backgroundBlue='0.2' backgroundAlpha='0.7'
        labelRed='1' labelBlue='1' labelGreen='1' labelAlpha='1'
=======
  <pane filename='Full Keyboard-Numpad.svg'
        backgroundRed='0.55' backgroundGreen='0.55'
        backgroundBlue='0.7' backgroundAlpha='0.85'
>>>>>>> 2735ef00
        id='Numpad'>
    <key sticky='false' id='KPSU' char='-' label='-' group='keypadoperators'/>
    <key sticky='false' id='KPDV' char='/' label='/' group='keypadoperators'/>
    <key sticky='false' id='KPAD' char='+' label='+' group='keypadoperators'/>
    <key sticky='false' id='KPMU' char='*' label='*' group='keypadoperators'/>
    <key keycode='90' sticky='false' id='KP0' label='0' group='keypadnumber'/>
    <key keycode='87' sticky='false' id='KP1' label='1' group='keypadnumber'/>
    <key keycode='88' sticky='false' id='KP2' label='2' group='keypadnumber'/>
    <key keycode='89' sticky='false' id='KP3' label='3' group='keypadnumber'/>
    <key keycode='83' sticky='false' id='KP4' label='4' group='keypadnumber'/>
    <key keycode='84' sticky='false' id='KP5' label='5' group='keypadnumber'/>
    <key keycode='85' sticky='false' id='KP6' label='6' group='keypadnumber'/>
    <key keycode='79' sticky='false' id='KP7' label='7' group='keypadnumber'/>
    <key keycode='80' sticky='false' id='KP8' label='8' group='keypadnumber'/>
    <key keycode='81' sticky='false' id='KP9' label='9' group='keypadnumber'/>
    <key keypress_name='delete' sticky='false' id='KPDL' label='Del'
         group='keypadmisc'/>
    <key modifier='mod2' sticky='true' id='NMLK' label='Nm&#10;Lk'
         group='keypadmisc'/>
    <key keycode='108' sticky='false' id='KPEN' label='Ent' group='keypadmisc'/>
    <key macro='0' sticky='false' id='m0' group='snippets'/>
    <key macro='1' sticky='false' id='m1' group='snippets'/>
    <key macro='2' sticky='false' id='m2' group='snippets'/>
    <key macro='3' sticky='false' id='m3' group='snippets'/>
    <key macro='4' sticky='false' id='m4' group='snippets'/>
    <key macro='5' sticky='false' id='m5' group='snippets'/>
    <key macro='6' sticky='false' id='m6' group='snippets'/>
    <key macro='7' sticky='false' id='m7' group='snippets'/>
    <key macro='8' sticky='false' id='m8' group='snippets'/>
    <key keypress_name='left'  sticky='false' id='LEFT' label='←'
         group='directions'/>
    <key keypress_name='right' sticky='false' id='RGHT' label='→'
         group='directions'/>
    <key keypress_name='up'    sticky='false' id='UP'   label='↑'
         group='directions'/>
    <key keypress_name='down'  sticky='false' id='DOWN' label='↓'
         group='directions'/>
    <key keypress_name='insert'    sticky='false' id='INS'  label='Ins'
         group='editing'/>
    <key keypress_name='delete'    sticky='false' id='DELE' label='Del'
         group='editing'/>
    <key keypress_name='home'      sticky='false' id='HOME' label='Hm'
         group='editing'/>
    <key keypress_name='end'       sticky='false' id='END'  label='End'
         group='editing'/>
    <key keypress_name='page_up'   sticky='false' id='PGUP' label='Pg&#10;Up'
         group='editing'/>
    <key keypress_name='page_down' sticky='false' id='PGDN' label='Pg&#10;Dn'
         group='editing'/>
    <key script='sokSettings' sticky='false' id='settings' label='Preferences' 
         group='scripts'/>
  </pane>
</keyboard><|MERGE_RESOLUTION|>--- conflicted
+++ resolved
@@ -1,15 +1,9 @@
 <?xml version='1.0' encoding='UTF-8'?>
 <keyboard id='Full Keyboard'>
-<<<<<<< HEAD
-  <pane filename='Full-Alpha.svg' 
+  <pane filename='Full Keyboard-Alpha.svg' 
         backgroundRed='0' backgroundBlue='0'
         backgroundGreen='0' backgroundAlpha='1'
         labelRed='1' labelBlue='1' labelGreen='1' labelAlpha='1'
-=======
-  <pane filename='Full Keyboard-Alpha.svg' 
-        backgroundRed='0' backgroundGreen='0'
-        backgroundBlue='0' backgroundAlpha='0.3'
->>>>>>> 2735ef00
         id='Alpha'>
     <key sticky='false' id='AB01' keycode='52' group='alphanumeric'/>
     <key sticky='false' id='AE02' keycode='11' group='alphanumeric'/>
@@ -130,16 +124,10 @@
     <key button='true' id='dictionaries' label='Dict' group='wpbutton'/>
 
   </pane>
-<<<<<<< HEAD
-  <pane filename='Full-Numpad.svg'
+  <pane filename='Full Keyboard-Numpad.svg'
         backgroundRed='0.1' backgroundGreen='0.1'
         backgroundBlue='0.2' backgroundAlpha='0.7'
         labelRed='1' labelBlue='1' labelGreen='1' labelAlpha='1'
-=======
-  <pane filename='Full Keyboard-Numpad.svg'
-        backgroundRed='0.55' backgroundGreen='0.55'
-        backgroundBlue='0.7' backgroundAlpha='0.85'
->>>>>>> 2735ef00
         id='Numpad'>
     <key sticky='false' id='KPSU' char='-' label='-' group='keypadoperators'/>
     <key sticky='false' id='KPDV' char='/' label='/' group='keypadoperators'/>
