# -*- coding: UTF-8 -*-

### Logging ###
import logging
_logger = logging.getLogger("OnboardGtk")
###############

import sys
import gobject
gobject.threads_init()

import gtk
import virtkey
import gettext
import os.path

from gettext import gettext as _

from Onboard.Indicator import Indicator
from Onboard.Keyboard import Keyboard
from Onboard.KeyGtk import *
from Onboard.Pane import Pane
from Onboard.KbdWindow import KbdWindow, KbdPlugWindow
from Onboard.KeyboardSVG import KeyboardSVG
from Onboard.utils       import show_confirmation_dialog


### Config Singleton ###
from Onboard.Config import Config
config = Config()
########################

import Onboard.KeyCommon
import Onboard.utils as utils

#setup gettext
app="onboard"
gettext.textdomain(app)
gettext.bindtextdomain(app)

DEFAULT_FONTSIZE = 10

class OnboardGtk(object):
    """
    This class is a mishmash of things that I didn't have time to refactor in to seperate classes.
    It needs a lot of work.
    The name comes from onboards original working name of simple onscreen keyboard.
    """

    """ Window holding the keyboard widget """
    _window = None

    """ The keyboard widget """
    keyboard = None

    """ The keyboard widget """
    keyboard = None

    def __init__(self, main=True):
        sys.path.append(os.path.join(config.install_dir, 'scripts'))

        # create main window
        if config.xid_mode:    # XEmbed mode for gnome-screensaver?
            self._window = KbdPlugWindow()

            # write xid to stdout
            sys.stdout.write('%d\n' % self._window.get_id())
            sys.stdout.flush()
        else:
            self._window = KbdWindow()

        # this object is the source of all layout info and where we send key presses to be emulated.

        _logger.info("Getting user settings")

        self.load_layout(config.layout_filename)
        config.layout_filename_notify_add(self.load_layout)

<<<<<<< HEAD
        # connect notifications here to keep config from holding 
        # references of keyboard objects. 
        config.scanning_notify_add(lambda x: \
                                     self.keyboard.reset_scan())
        config.word_prediction_notify_add(lambda x: \
                                     self.keyboard.cb_word_prediction(x))
        config.auto_learn_notify_add(lambda x: \
                                     self.keyboard.cb_set_auto_learn(x))
        config.auto_punctuation_notify_add(lambda x: \
                                     self.keyboard.cb_set_auto_punctuation(x))
        config.auto_save_interval_notify_add(lambda x: \
                                     self.keyboard.cb_set_auto_save_interval(x))
        config.frequency_time_ratio_notify_add(lambda x: \
                                     self.keyboard.cb_set_frequency_time_ratio(x))
        config.stealth_mode_notify_add(lambda x: \
                                     self.keyboard.cb_set_stealth_mode(x))

        self._window.connect("destroy", self.cb_window_destroy)
        
        _logger.info("Creating trayicon")
        #Create menu for trayicon
        uiManager = gtk.UIManager()

        actionGroup = gtk.ActionGroup('UIManagerExample')
        actionGroup.add_actions([('Quit', gtk.STOCK_QUIT, _('_Quit'), None,
                                  _('Quit onBoard'), self.quit),
                                 ('Settings', gtk.STOCK_PREFERENCES, _('_Settings'), None, _('Show settings'), self.cb_settings_item_clicked)])

        uiManager.insert_action_group(actionGroup, 0)

        uiManager.add_ui_from_string("""<ui>
                        <popup>
                            <menuitem action="Settings"/>
                            <menuitem action="Quit"/>
                        </popup>
                    </ui>""")
        trayMenu = uiManager.get_widget("/ui/popup")

        # Create the trayicon
        self.statusIcon = gtk.status_icon_new_from_file(
                os.path.join(config.install_dir, "data", "onboard.svg"))
        self.statusIcon.connect("activate", self.cb_status_icon_clicked)
        self.statusIcon.connect("popup-menu", self.cb_status_icon_menu,
                trayMenu)

        _logger.info("Showing window")
        self._window.hidden = False
        self._window.do_show()
        
        config.show_trayicon_notify_add(self.do_set_trayicon)

        if config.show_trayicon:
            _logger.info("Showing trayicon")
            self.hide_status_icon()
            self.show_status_icon()
        else:
            self.hide_status_icon()
=======
        self.status_icon = Indicator(self._window)
        # Show or hide the status icon depending on the value stored in gconf

        # Callbacks to use when icp or status icon is toggled
        config.show_status_icon_notify_add(self.show_hide_status_icon)
        config.icp_in_use_change_notify_add(self.cb_icp_in_use_toggled)

        self.show_hide_status_icon(config.show_status_icon)

        self.show_hide_taskbar()


        # Minimize to IconPalette if running under GDM
        if os.environ.has_key('RUNNING_UNDER_GDM'):
            config.icp_in_use = True
            config.show_status_icon = False
            self.show_hide_taskbar()


        # If onboard is configured to be embedded into the unlock screen
        # dialog, and the embedding command is not set to onboard, ask
        # the user what to do
        if config.onboard_xembed_enabled:
            if not config.is_onboard_in_xembed_command_string():
                question = _("Onboard is configured to appear with the dialog to unlock the screen; for example to dismiss the password-protected screensaver.\n\nHowever the system is not configured anymore to use onboard to unlock the screen. A possible reason can be that another application configured the system to use something else.\n\nWould you like to reconfigure the system to show onboard when unlocking the screen?")
                reply = show_confirmation_dialog(question)
                if reply == True:
                    config.onboard_xembed_enabled = True
                    config.gss_xembed_enabled = True
                    config.set_xembed_command_string_to_onboard()
                else:
                    config.onboard_xembed_enabled = False
            else:
                if not config.gss_xembed_enabled:
                    question = _("Onboard is configured to appear with the dialog to unlock the screen; for example to dismiss the password-protected screensaver.\n\nHowever this function is disabled in the system.\n\nWould you like to activate it?")
                    reply = show_confirmation_dialog(question)
                    if reply == True:
                        config.onboard_xembed_enabled = True
                        config.gss_xembed_enabled = True
                        config.set_xembed_command_string_to_onboard()
                    else:
                        config.onboard_xembed_enabled = False

>>>>>>> 4ac8d6b8

        if main:
            _logger.info("Entering mainloop of onboard")
            gtk.main()

    def cb_window_destroy(self, widget):
        _logger.info("Window is being destroyed")
        self.clean()


    # Method concerning the taskbar
    def show_hide_taskbar(self):
        """
        This method shows or hides the taskbard depending on whether there
        is an alternative way to unminimize the onboard window.
        This method should be called every time such an alternative way
        is activated or deactivated.
        """
        if config.icp_in_use or \
           config.show_status_icon:
            self._window.set_property('skip-taskbar-hint', True)
        else:
            self._window.set_property('skip-taskbar-hint', False)


    # Method concerning the icon palette
    def cb_icp_in_use_toggled(self, icp_in_use):
        """
        This is the callback that gets executed when the user toggles
        the gconf key named in_use of the icon_palette. It also
        handles the showing/hiding of the taskar.
        """
        _logger.debug("Entered in on_icp_in_use_toggled")
        if icp_in_use:
            # Show icon palette if appropriate and handle visibility of taskbar.
            if self._window.hidden:
                self._window.icp.do_show()
            self.show_hide_taskbar()
        else:
            # Show icon palette if appropriate and handle visibility of taskbar.
            if self._window.hidden:
                self._window.icp.do_hide()
            self.show_hide_taskbar()
        _logger.debug("Leaving on_icp_in_use_toggled")


    # Methods concerning the status icon
    def show_hide_status_icon(self, show_status_icon):
        """
        Callback called when gconf detects that the gconf key specifying
        whether the status icon should be shown or not is changed. It also
        handles the showing/hiding of the taskar.
        """
        if show_status_icon:
            self.status_icon.set_visible(True)
            self.show_hide_taskbar()
        else:
            self.status_icon.set_visible(False)
            self.show_hide_taskbar()


    def cb_status_icon_clicked(self,widget):
        """
        Callback called when status icon clicked.
        Toggles whether onboard window visibile or not.

        TODO would be nice if appeared to iconify to taskbar
        """
        if self._window.hidden: self._window.deiconify()
        else: self._window.iconify()

<<<<<<< HEAD
    def clean(self): #Called when sok is gotten rid off.
        self.keyboard.destruct()
        self._window.hide()

    def quit(self, widget=None):
        self._window.destroy()

    def load_layout(self, filename):
        _logger.info("Loading keyboard layout from " + filename)

        # try to prevent resource leaks when switching layouts
        if self.keyboard:
            self.keyboard.destruct()

=======
    # Methods concerning the application
    def clean(self):
        self.keyboard.clean()
        self._window.hide()

    def quit(self, widget=None):
        self.clean()
        gtk.main_quit()

    def load_layout(self, filename):
        _logger.info("Loading keyboard layout from " + filename)
        if self.keyboard:
            self.keyboard.clean()
>>>>>>> 4ac8d6b8
        self.keyboard = KeyboardSVG(filename)
        self._window.set_keyboard(self.keyboard)<|MERGE_RESOLUTION|>--- conflicted
+++ resolved
@@ -76,7 +76,6 @@
         self.load_layout(config.layout_filename)
         config.layout_filename_notify_add(self.load_layout)
 
-<<<<<<< HEAD
         # connect notifications here to keep config from holding 
         # references of keyboard objects. 
         config.scanning_notify_add(lambda x: \
@@ -96,45 +95,6 @@
 
         self._window.connect("destroy", self.cb_window_destroy)
         
-        _logger.info("Creating trayicon")
-        #Create menu for trayicon
-        uiManager = gtk.UIManager()
-
-        actionGroup = gtk.ActionGroup('UIManagerExample')
-        actionGroup.add_actions([('Quit', gtk.STOCK_QUIT, _('_Quit'), None,
-                                  _('Quit onBoard'), self.quit),
-                                 ('Settings', gtk.STOCK_PREFERENCES, _('_Settings'), None, _('Show settings'), self.cb_settings_item_clicked)])
-
-        uiManager.insert_action_group(actionGroup, 0)
-
-        uiManager.add_ui_from_string("""<ui>
-                        <popup>
-                            <menuitem action="Settings"/>
-                            <menuitem action="Quit"/>
-                        </popup>
-                    </ui>""")
-        trayMenu = uiManager.get_widget("/ui/popup")
-
-        # Create the trayicon
-        self.statusIcon = gtk.status_icon_new_from_file(
-                os.path.join(config.install_dir, "data", "onboard.svg"))
-        self.statusIcon.connect("activate", self.cb_status_icon_clicked)
-        self.statusIcon.connect("popup-menu", self.cb_status_icon_menu,
-                trayMenu)
-
-        _logger.info("Showing window")
-        self._window.hidden = False
-        self._window.do_show()
-        
-        config.show_trayicon_notify_add(self.do_set_trayicon)
-
-        if config.show_trayicon:
-            _logger.info("Showing trayicon")
-            self.hide_status_icon()
-            self.show_status_icon()
-        else:
-            self.hide_status_icon()
-=======
         self.status_icon = Indicator(self._window)
         # Show or hide the status icon depending on the value stored in gconf
 
@@ -178,8 +138,6 @@
                     else:
                         config.onboard_xembed_enabled = False
 
->>>>>>> 4ac8d6b8
-
         if main:
             _logger.info("Entering mainloop of onboard")
             gtk.main()
@@ -250,35 +208,20 @@
         if self._window.hidden: self._window.deiconify()
         else: self._window.iconify()
 
-<<<<<<< HEAD
-    def clean(self): #Called when sok is gotten rid off.
-        self.keyboard.destruct()
-        self._window.hide()
-
-    def quit(self, widget=None):
-        self._window.destroy()
-
-    def load_layout(self, filename):
-        _logger.info("Loading keyboard layout from " + filename)
-
-        # try to prevent resource leaks when switching layouts
-        if self.keyboard:
-            self.keyboard.destruct()
-
-=======
     # Methods concerning the application
     def clean(self):
         self.keyboard.clean()
         self._window.hide()
 
     def quit(self, widget=None):
-        self.clean()
-        gtk.main_quit()
+        self._window.destroy()
 
     def load_layout(self, filename):
         _logger.info("Loading keyboard layout from " + filename)
+
+        # try to prevent resource leaks when switching layouts
         if self.keyboard:
             self.keyboard.clean()
->>>>>>> 4ac8d6b8
+
         self.keyboard = KeyboardSVG(filename)
-        self._window.set_keyboard(self.keyboard)+        self._window.set_keyboard(self.keyboard)
