# -*- coding: UTF-8 -*-

### Logging ###
import logging
logging.basicConfig()
logger = logging.getLogger("OnboardGtk")
#logger.setLevel(logging.DEBUG)
###############

import sys
import gobject
gobject.threads_init()

import gtk
import virtkey
import gconf
import gettext
import os.path

from gettext import gettext as _

from Onboard.Keyboard import Keyboard
from KeyGtk import * 
from Onboard.Pane import Pane
from Onboard.KbdWindow import KbdWindow
from Onboard.utils import get_install_dir
from Onboard.KeyboardSVG import KeyboardSVG

### Config Singleton ###
from Onboard.Config import Config
config = Config()
########################

import KeyCommon

# can't we just import Onboard.utils and then use Onboard.utils.run_script ?
from Onboard.utils import run_script

import Onboard.utils as utils


#setup gettext
app="onboard"
gettext.textdomain(app)
gettext.bindtextdomain(app)

DEFAULT_FONTSIZE = 10

class OnboardGtk(object):
    """
    This class is a mishmash of things that I didn't have time to refactor in to seperate classes.
    It needs a lot of work.
    The name comes from onboards original working name of simple onscreen keyboard.  
    """

    def __init__(self, main=True):
        sys.path.append(os.path.join(get_install_dir(), 'scripts'))

        # this object is the source of all layout info and where we send key presses to be emulated.
        logger.info("Initialising virtkey")
        self.vk = virtkey.virtkey()

        logger.info("Getting user settings")
        self.gconfClient = gconf.client_get_default()

        self.load_layout(config.layout_filename)
        self.macros = self.gconfClient.get_list("/apps/onboard/snippets",gconf.VALUE_STRING)
        
        self.window = KbdWindow(self)
        self.window.set_keyboard(self.keyboard)

        logger.info("Creating trayicon")
        #Create menu for trayicon
        uiManager = gtk.UIManager()
        
        actionGroup = gtk.ActionGroup('UIManagerExample')
        actionGroup.add_actions([('Quit', gtk.STOCK_QUIT, _('_Quit'), None,
                                  _('Quit onBoard'), self.quit),
                                 ('Settings', gtk.STOCK_PREFERENCES, _('_Settings'), None, _('Show settings'), self.cb_settings_item_clicked)])

        uiManager.insert_action_group(actionGroup, 0)

        uiManager.add_ui_from_string("""<ui>
                        <popup>
                            <menuitem action="Settings"/>
                            <menuitem action="Quit"/>
                        </popup>
                    </ui>""")
        trayMenu = uiManager.get_widget("/ui/popup")

        # Create the trayicon 
        self.statusIcon = gtk.status_icon_new_from_file(
                os.path.join(get_install_dir(), "data", "onboard.svg"))
        self.statusIcon.connect("activate", self.cb_status_icon_clicked)
        self.statusIcon.connect("popup-menu", self.cb_status_icon_menu, 
                trayMenu)

        logger.info("Showing window")
        self.window.hidden = False
        self.window.show_all()
        
        self.gconfClient.notify_add("/apps/onboard/layout_filename",self.do_set_layout)
        self.gconfClient.notify_add("/apps/onboard/snippets",self.do_change_macros)
<<<<<<< HEAD
        self.gconfClient.notify_add("/apps/onboard/scanning_interval", self.do_change_scanningInterval)
        self.gconfClient.notify_add("/apps/onboard/enable_scanning", self.do_change_scanning)
        self.gconfClient.notify_add("/apps/onboard/use_trayicon", self.do_set_trayicon)
=======
        self.gconfClient.notify_add("/apps/onboard/trayicon", self.do_set_trayicon)
>>>>>>> 84881cbf
        
        if self.gconfClient.get_bool("/apps/onboard/use_trayicon"):
            self.hide_status_icon()
            self.show_status_icon()
        else:
            self.hide_status_icon()
       
        if main:
            logger.info("Entering mainloop")
            gtk.main()
            self.clean()
    
    def cb_settings_item_clicked(self,widget):
        """
        Callback called when setting button clicked in the trayicon menu. 
        """
        run_script("sokSettings",self)

    def cb_status_icon_menu(self,status_icon, button, activate_time,trayMenu):
        """
        Callback called when trayicon right clicked.  Produces menu.
        """
        trayMenu.popup(None, None, gtk.status_icon_position_menu, 
             button, activate_time, status_icon)    

    def do_set_trayicon(self, cxion_id=None, entry=None, user_data=None,thing=None):
        """
        Callback called when gconf detects that the gconf key specifying 
        whether the trayicon should be shown or not is changed.
        """
        if self.gconfClient.get_bool("/apps/onboard/use_trayicon"):
            self.show_status_icon()
        else:
            self.hide_status_icon()
        
    def show_status_icon(self):     
        """
        Shows the status icon.  When it is shown we set a wm hint so that
        onboard does not appear in the taskbar.
        """
        self.statusIcon.set_visible(True)
        self.window.set_property('skip-taskbar-hint', True)

    def hide_status_icon(self):
        """
        The opposite of the above.
        """
        self.statusIcon.set_visible(False)
        self.window.set_property('skip-taskbar-hint', False)

    def cb_status_icon_clicked(self,widget):
        """
        Callback called when trayicon clicked.
        Toggles whether onboard window visibile or not.

        TODO would be nice if appeared to iconify to taskbar
        """
        if self.window.hidden:
            self.window.deiconify()
            self.window.hidden = False          
        else:
            self.window.iconify()
            self.window.hidden = True
            
            
        

    def unstick(self):
        for key in self.keyboard.basePane.keys.values():
            if key.on :
                self.keyboard.release_key(key)
            
        
    def clean(self): #Called when sok is gotten rid off.
        self.unstick()
        self.window.hide()
        
    def quit(self, widget=None):
        self.clean()
        gtk.main_quit()
            
    def do_change_macros(self,client, cxion_id,entry,user_data):
        self.macros = self.gconfClient.get_list("/apps/onboard/snippets",gconf.VALUE_STRING)
          
    def do_set_layout(self,client, cxion_id, entry, user_data):
        self.unstick()
        filename = self.gconfClient.get_string("/apps/onboard/layout_filename")
        if os.path.exists(filename):
            self.load_layout(filename)
            self.window.set_keyboard(self.keyboard)
        else:
            self.load_default_layout()

        self.window.set_keyboard(self.keyboard)
    
    def load_layout(self, filename):
        self.keyboard = KeyboardSVG(self, filename)

    <|MERGE_RESOLUTION|>--- conflicted
+++ resolved
@@ -101,15 +101,9 @@
         
         self.gconfClient.notify_add("/apps/onboard/layout_filename",self.do_set_layout)
         self.gconfClient.notify_add("/apps/onboard/snippets",self.do_change_macros)
-<<<<<<< HEAD
-        self.gconfClient.notify_add("/apps/onboard/scanning_interval", self.do_change_scanningInterval)
-        self.gconfClient.notify_add("/apps/onboard/enable_scanning", self.do_change_scanning)
-        self.gconfClient.notify_add("/apps/onboard/use_trayicon", self.do_set_trayicon)
-=======
         self.gconfClient.notify_add("/apps/onboard/trayicon", self.do_set_trayicon)
->>>>>>> 84881cbf
-        
-        if self.gconfClient.get_bool("/apps/onboard/use_trayicon"):
+        
+        if self.gconfClient.get_bool("/apps/onboard/trayicon"):
             self.hide_status_icon()
             self.show_status_icon()
         else:
@@ -138,7 +132,7 @@
         Callback called when gconf detects that the gconf key specifying 
         whether the trayicon should be shown or not is changed.
         """
-        if self.gconfClient.get_bool("/apps/onboard/use_trayicon"):
+        if self.gconfClient.get_bool("/apps/onboard/trayicon"):
             self.show_status_icon()
         else:
             self.hide_status_icon()
