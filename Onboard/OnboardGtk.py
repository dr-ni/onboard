--- conflicted
+++ resolved
@@ -4,7 +4,7 @@
 import logging
 logging.basicConfig()
 logger = logging.getLogger("OnboardGtk")
-#logger.setLevel(logging.DEBUG)
+logger.setLevel(logging.DEBUG)
 ###############
 
 import sys
@@ -59,14 +59,7 @@
         logger.info("Getting user settings")
 
         self.load_layout(config.layout_filename)
-<<<<<<< HEAD
-        
         self.window = KbdWindow()
-=======
-        self.macros = self.gconfClient.get_list("/apps/onboard/snippets",gconf.VALUE_STRING)
-
-        self.window = KbdWindow(self)
->>>>>>> 3210a08a
         self.window.set_keyboard(self.keyboard)
 
         logger.info("Creating trayicon")
@@ -96,27 +89,16 @@
                 trayMenu)
 
         logger.info("Showing window")
-<<<<<<< HEAD
         self.window.hidden = False
-        self.window.show_all()
+        self.window.do_show()
         
-        config.layout_filename_notify_add(self.do_set_layout)
         config.show_trayicon_notify_add(self.do_set_trayicon)
-        
+
+        #if self.gconfClient.get_bool("/apps/onboard/start_minimized"):
+        #    self.window.do_hide()
+
         if config.show_trayicon:
-=======
-        self.window.do_show()
-
-        if self.gconfClient.get_bool("/apps/onboard/start_minimized"):
-            self.window.do_hide()
-
-        self.gconfClient.notify_add("/apps/onboard/layout_filename",self.do_set_layout)
-        self.gconfClient.notify_add("/apps/onboard/snippets",self.do_change_macros)
-        self.gconfClient.notify_add("/apps/onboard/use_trayicon", self.do_set_trayicon)
-
-
-        if self.gconfClient.get_bool("/apps/onboard/use_trayicon"):
->>>>>>> 3210a08a
+            logger.info("Showing trayicon")
             self.hide_status_icon()
             self.show_status_icon()
         else:
@@ -145,11 +127,7 @@
         Callback called when gconf detects that the gconf key specifying
         whether the trayicon should be shown or not is changed.
         """
-<<<<<<< HEAD
         if show_trayicon:
-=======
-        if self.gconfClient.get_bool("/apps/onboard/use_trayicon"):
->>>>>>> 3210a08a
             self.show_status_icon()
         else:
             self.hide_status_icon()
@@ -176,29 +154,14 @@
 
         TODO would be nice if appeared to iconify to taskbar
         """
-<<<<<<< HEAD
-        if self.window.hidden:
-            self.window.deiconify()
-            self.window.hidden = False          
-        else:
-            self.window.iconify()
-            self.window.hidden = True
-            
-=======
         if self.window.hidden: self.window.do_show()
         else: self.window.do_hide()
 
->>>>>>> 3210a08a
     def unstick(self):
         for key in self.keyboard.basePane.keys.values():
             if key.on :
                 self.keyboard.release_key(key)
-<<<<<<< HEAD
-            
-=======
 
-
->>>>>>> 3210a08a
     def clean(self): #Called when sok is gotten rid off.
         self.unstick()
         self.window.hide()
@@ -206,30 +169,6 @@
     def quit(self, widget=None):
         self.clean()
         gtk.main_quit()
-<<<<<<< HEAD
             
-    def do_set_layout(self, filename):
-=======
-
-    def do_change_macros(self,client, cxion_id,entry,user_data):
-        self.macros = self.gconfClient.get_list("/apps/onboard/snippets",gconf.VALUE_STRING)
-
-    def do_set_layout(self,client, cxion_id, entry, user_data):
->>>>>>> 3210a08a
-        self.unstick()
-        if os.path.exists(filename):
-            self.load_layout(filename)
-            self.window.set_keyboard(self.keyboard)
-        else:
-            self.load_default_layout()
-
-        self.window.set_keyboard(self.keyboard)
-
     def load_layout(self, filename):
-<<<<<<< HEAD
-        self.keyboard = KeyboardSVG(filename)
-=======
-        self.keyboard = KeyboardSVG(self, filename)
-
-
->>>>>>> 3210a08a
+        self.keyboard = KeyboardSVG(filename)