--- conflicted
+++ resolved
@@ -15,14 +15,9 @@
 
 from Onboard             import Exceptions
 from Onboard             import KeyCommon
-<<<<<<< HEAD
 from Onboard.KeyCommon   import ImageSlot
 from Onboard.KeyGtk      import RectKey, BarKey, WordKey, InputlineKey
-from Onboard.Layout      import LayoutBox, LayoutPanel
-=======
-from Onboard.KeyGtk      import RectKey
 from Onboard.Layout      import LayoutRoot, LayoutBox, LayoutPanel
->>>>>>> fc195b12
 from Onboard.utils       import hexstring_to_float, modifiers, Rect, \
                                 toprettyxml, Version, open_utf8
 from Onboard.WordPrediction import WordListPanel
