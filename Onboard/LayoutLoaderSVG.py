# -*- coding: utf-8 -*-

from __future__ import division, print_function, unicode_literals

### Logging ###
import logging
_logger = logging.getLogger("LayoutLoaderSVG")
###############

import os
import re
import sys
import shutil
from xml.dom import minidom

from Onboard             import Exceptions
from Onboard             import KeyCommon
from Onboard.KeyCommon   import ImageSlot
from Onboard.KeyGtk      import RectKey, BarKey, WordKey, InputlineKey
from Onboard.Layout      import LayoutBox, LayoutPanel
from Onboard.utils       import hexstring_to_float, modifiers, Rect, \
<<<<<<< HEAD
                                toprettyxml, Version
from Onboard.WordPrediction import WordListPanel
=======
                                toprettyxml, Version, open_utf8
>>>>>>> 6e6a3fe6

### Config Singleton ###
from Onboard.Config import Config
config = Config()
########################

class LayoutLoaderSVG():
    """
    Keyboard layout loaded from an SVG file.
    """
    # onboard <= 0.95
    LAYOUT_FORMAT_LEGACY      = Version(1, 0)

    # onboard 0.96, initial layout-tree
    LAYOUT_FORMAT_LAYOUT_TREE = Version(2, 0)

    # onboard 0.97, scanner overhaul, no more scan columns,
    # new attributes scannable, scan_priority
    LAYOUT_FORMAT             = Version(2, 1)

    def __init__(self):
        self._vk = None
        self._svg_cache = {}

    def load(self, vk, layout_filename, color_scheme):
        self._vk = vk
        self._color_scheme = color_scheme
        return self._load_layout(layout_filename)

    def _load_layout(self, layout_filename):
        self.layout_dir = os.path.dirname(layout_filename)
        self._svg_cache = {}
        layout = None

        f = open_utf8(layout_filename)
        try:
            dom = minidom.parse(f).documentElement

            # check layout format
            format = self.LAYOUT_FORMAT_LEGACY
            if dom.hasAttribute("format"):
               format = Version.from_string(dom.attributes["format"].value)

            if format >= self.LAYOUT_FORMAT_LAYOUT_TREE:
                items = self._parse_dom_node(dom)
            else:
                _logger.warning(_format("Loading legacy layout format '{}'. "
                            "Please consider upgrading to current format '{}'",
                            format, self.LAYOUT_FORMAT))
                items = self._parse_legacy_layout(dom)

            if items:
                layout = items[0]
        finally:
            f.close()

        self._svg_cache = {} # Free the memory
        return layout

    def _parse_dom_node(self, dom_node, parent_item = None):
        """ Recursive function to parse all dom nodes of the layout tree """
        items = []
        for child in dom_node.childNodes:
            if child.nodeType == minidom.Node.ELEMENT_NODE:
                if child.tagName == "box":
                    item = self._parse_box(child)
                elif child.tagName == "panel":
                    item = self._parse_panel(child)
                elif child.tagName == "key":
                    item = self._parse_key(child, parent_item)
                else:
                    item = None

                if item:
                    item.parent = parent_item
                    item.items = self._parse_dom_node(child, item)
                    items.append(item)

        return items

    def _parse_dom_node_item(self, node, item_class):
        """ Parses common properties of all LayoutItems """

        # allow to override the item's default class 
        if node.hasAttribute("class"):
            class_name = node.attributes["class"].value
            try:
                item_class = globals()[class_name]
            except KeyError:
                pass

        # create the item
        item = item_class()

        if node.hasAttribute("id"):
            item.id = node.attributes["id"].value
        if node.hasAttribute("group"):
            item.group = node.attributes["group"].value
        if node.hasAttribute("layer"):
            item.layer_id = node.attributes["layer"].value
        if node.hasAttribute("filename"):
            item.filename = node.attributes["filename"].value
        if node.hasAttribute("visible"):
            item.visible = node.attributes["visible"].value == "true"
        if node.hasAttribute("sensitive"):
            item.sensitive = node.attributes["sensitive"].value == "true"
        if node.hasAttribute("border"):
            item.border = float(node.attributes["border"].value)
        if node.hasAttribute("expand"):
            item.expand = node.attributes["expand"].value == "true"

        return item

    def _parse_box(self, node):
        item = self._parse_dom_node_item(node, LayoutBox)
        if node.hasAttribute("orientation"):
            item.horizontal = \
                node.attributes["orientation"].value.lower() == "horizontal"
        if node.hasAttribute("spacing"):
            item.spacing = float(node.attributes["spacing"].value)
        return item

    def _parse_panel(self, node):
        item = self._parse_dom_node_item(node, LayoutPanel)
        return item

    def _parse_key(self, node, parent):
        id = node.attributes["id"].value
        if id == "inputline":
            item_class = InputlineKey
        else:
            item_class = RectKey

        # parse standard layout-item attributes
        key = self._parse_dom_node_item(node, item_class)
        key.parent = parent # assign parent early to make get_filename() work

        attributes = dict(list(node.attributes.items()))
        self._init_key(key, attributes)

        # get key geometry from the closest svg file
        filename = key.get_filename()
        if not filename:
            _logger.warning(_format("Ignoring key '{}'."
                                    " No svg filename defined.",
                                    key.theme_id))
        else:
            svg_keys = self._get_svg_keys(filename)
            svg_key = None
            if svg_keys:
                # try svg_id first
                svg_key = svg_keys.get(key.svg_id)
                if not svg_key:
                    # then the regular id
                    svg_key = svg_keys.get(key.id)

                if svg_key:
                    key.set_border_rect(svg_key.get_border_rect().copy())
                    return key
                else:
                    _logger.warning(_("Ignoring key '{}'."
                                      " Not found in '{}'.") \
                                    .format(key.theme_id, filename))

        return None  # ignore keys not found in an svg file

    def _init_key(self, key, attributes):
        # Re-parse the id to distinguish between the short key_id
        # and the optional longer theme_id.
        key.set_id(attributes["id"], attributes.get("svg-id", None))

        if "char" in attributes:
            key.action = attributes["char"]
            key.action_type = KeyCommon.CHAR_ACTION
        elif "keysym" in attributes:
            value = attributes["keysym"]
            key.action_type = KeyCommon.KEYSYM_ACTION
            if value[1] == "x":#Deals for when keysym is hex
                key.action = int(value,16)
            else:
                key.action = int(value,10)
        elif "keypress_name" in attributes:
            key.action = attributes["keypress_name"]
            key.action_type = KeyCommon.KEYPRESS_NAME_ACTION
        elif "modifier" in attributes:
            try:
                key.action = modifiers[attributes["modifier"]]
            except KeyError as xxx_todo_changeme:
                (strerror) = xxx_todo_changeme
                raise Exception("Unrecognised modifier %s in" \
                    "definition of %s" (strerror, key.id))
            key.action_type = KeyCommon.MODIFIER_ACTION

        elif "macro" in attributes:
            key.action = attributes["macro"]
            key.action_type = KeyCommon.MACRO_ACTION
        elif "script" in attributes:
            key.action = attributes["script"]
            key.action_type = KeyCommon.SCRIPT_ACTION
        elif "keycode" in attributes:
            key.action = int(attributes["keycode"])
            key.action_type = KeyCommon.KEYCODE_ACTION
        elif "button" in attributes:
            key.action = key.id[:]
            key.action_type = KeyCommon.BUTTON_ACTION
        else:
            # key without action: just draw it, do nothing on click
            key.action = None
            key.action_type = None

        # get the size group of the key
        if "group" in attributes:
            group_name = attributes["group"]
        else:
            group_name = "_default"

        # get the optional image filename
        if "image" in attributes:
            if not key.image_filenames: key.image_filenames = {}
            key.image_filenames[ImageSlot.NORMAL] = attributes["image"].split(";")[0]
        if "image_active" in attributes:
            if not key.image_filenames: key.image_filenames = {}
            key.image_filenames[ImageSlot.ACTIVE] = attributes["image_active"]

        labels = ["","","","",""]
        #if label specified search for modified labels.
        if "label" in attributes:
            labels[0] = attributes["label"]
            if "cap_label" in attributes:
                labels[1] = attributes["cap_label"]
            if "shift_label" in attributes:
                labels[2] = attributes["shift_label"]
            if "altgr_label" in attributes:
                labels[3] = attributes["altgr_label"]
            if "altgrNshift_label" in attributes:
                labels[4] = \
                    attributes["altgrNshift_label"]
        # If key is a macro (snippet) generate label from number.
        elif key.action_type == KeyCommon.MACRO_ACTION:
            label, text = config.snippets.get(int(key.action), \
                                                       (None, None))
            tooltip = _format("Snippet {}", key.action)
            if not label:
                labels[0] = "     --     "
                # i18n: full string is "Snippet n, unassigned"
                tooltip += _(", unassigned")
            else:
                labels[0] = label.replace("\\n", "\n")
            key.tooltip = tooltip

        # Get labels from keyboard.
        else:
            if key.action_type == KeyCommon.KEYCODE_ACTION and \
               not key.id in ["BKSP"]:
                if self._vk: # xkb keyboard found?
                    labDic = self._vk.labels_from_keycode(key.action)
                    if sys.version_info.major == 2:
                        labDic = [x.decode("UTF-8") for x in labDic]
                    labels = (labDic[0],labDic[2],labDic[1],
                                            labDic[3],labDic[4])
                else:
                    if key.id.upper() == "SPCE":
                        labels = ["No X keyboard found, retrying..."]*5
                    else:
                        labels = ["?"]*5

        # Translate labels - Gettext behaves oddly when translating
        # empty strings
        key.labels = [ lab and _(lab) or None for lab in labels ]

        # replace label and size group with the themes overrides
        label_overrides = config.theme_settings.key_label_overrides
        override = label_overrides.get(key.id)
        if override:
            olabel, ogroup = override
            if olabel:
                key.labels = [olabel[:] for l in key.labels]
                if ogroup:
                    group_name = ogroup[:]


        key.group = group_name

        # optionally  override the theme's default key_style
        if "key_style" in attributes:
            key.style = attributes["key_style"]

        # select what gets drawn, different from "visible" flag as this
        # doesn't affect the layout.
        if "show" in attributes:
            if attributes["show"].lower() == 'false':
                key.show_face = False
                key.show_border = False
        if "show_face" in attributes:
            if attributes["show_face"].lower() == 'false':
                key.show_face = False
        if "show_border" in attributes:
            if attributes["show_border"].lower() == 'false':
                key.show_border = False

        if "label_x_align" in attributes:
            key.label_x_align = float(attributes["label_x_align"])
        if "label_y_align" in attributes:
            key.label_y_align = float(attributes["label_y_align"])

        if "sticky" in attributes:
            sticky = attributes["sticky"].lower()
            if sticky == "true":
                key.sticky = True
            elif sticky == "false":
                key.sticky = False
            else:
                raise Exception( "'sticky' attribute had an"
                    "invalid value: %s when parsing key %s"
                    % (sticky, key.id))
        else:
            key.sticky = False

        if "scannable" in attributes:
            if attributes["scannable"].lower() == 'false':
                key.scannable = False

        if "scan_priority" in attributes:
            key.scan_priority = int(attributes["scan_priority"])

        if "tooltip" in attributes:
            key.tooltip = attributes["tooltip"]

        key.color_scheme = self._color_scheme

    def _get_svg_keys(self, filename):
        svg_keys = self._svg_cache.get(filename)
        if svg_keys is None:
            svg_keys = self._load_svg_keys(filename)
            self._svg_cache[filename] = svg_keys # Don't load it again next time

        return svg_keys

    def _load_svg_keys(self, filename):
        filename = os.path.join(self.layout_dir, filename)
        try:
            with open_utf8(filename) as svg_file:
                svg_dom = minidom.parse(svg_file).documentElement
                svg_keys = self._parse_svg(svg_dom)

        except Exception as xxx_todo_changeme1:
            (exception) = xxx_todo_changeme1
            raise Exceptions.LayoutFileError(_("Error loading ")
                + filename, chained_exception = exception)

        return svg_keys

    def _parse_svg(self, svg_dom):
        keys = {}
        for rect in svg_dom.getElementsByTagName("rect"):
            id = rect.attributes["id"].value

            rect = Rect(float(rect.attributes['x'].value),
                        float(rect.attributes['y'].value),
                        float(rect.attributes['width'].value),
                        float(rect.attributes['height'].value))

            # Use RectKey as cache for svg provided properties.
            # This key instance doesn't enter the layout and will
            # be discarded after the layout tree has been loaded.
            key = RectKey(id, rect)

            keys[id] = key

        return keys


    # --------------------------------------------------------------------------
    # Legacy pane layout support
    # --------------------------------------------------------------------------
    def _parse_legacy_layout(self, dom_node):

        # parse panes
        panes = []
        is_scan = False
        for i, pane_node in enumerate(dom_node.getElementsByTagName("pane")):
            item = LayoutPanel()
            item.layer_id = "layer {}".format(i)

            item.id       = pane_node.attributes["id"].value
            item.filename = pane_node.attributes["filename"].value

            # parse keys
            keys = []
            for node in pane_node.getElementsByTagName("key"):
                key = self._parse_key(node, item)
                if key:
                    # some keys have changed since Onboard 0.95
                    if key.id == "middleClick":
                        key.set_id("middleclick")
                        key.action_type = KeyCommon.BUTTON_ACTION
                    if key.id == "secondaryClick":
                        key.set_id("secondaryclick")
                        key.action_type = KeyCommon.BUTTON_ACTION

                    keys.append(key)

            item.set_items(keys)

            # check for scan columns
            if pane_node.getElementsByTagName("column"):
                is_scan = True

            panes.append(item)

        layer_area = LayoutPanel()
        layer_area.id = "layer_area"
        layer_area.set_items(panes)

        # find the most frequent key width
        histogram = {}
        for key in layer_area.iter_keys():
            w = key.get_border_rect().w
            histogram[w] = histogram.get(w, 0) + 1
        most_frequent_width = max(list(zip(list(histogram.values()), list(histogram.keys()))))[1] \
                              if histogram else 18

        # Legacy onboard had automatic tab-keys for pane switching.
        # Simulate this by generating layer buttons from scratch.
        keys = []
        group = "__layer_buttons__"
        widen = 1.4 if not is_scan else 1.0
        rect = Rect(0, 0, most_frequent_width * widen, 20)

        key = RectKey()
        attributes = {}
        attributes["id"]     = "hide"
        attributes["group"]  = group
        attributes["image"]  = "close.svg"
        attributes["button"] = "true"
        attributes["scannable"] = "false"
        self._init_key(key, attributes)
        key.set_border_rect(rect.copy())
        keys.append(key)

        key = RectKey()
        attributes = {}
        attributes["id"]     = "move"
        attributes["group"]  = group
        attributes["image"]  = "move.svg"
        attributes["button"] = "true"
        attributes["scannable"] = "false"
        self._init_key(key, attributes)
        key.set_border_rect(rect.copy())
        keys.append(key)

        if len(panes) > 1:
            for i, pane in enumerate(panes):
                key = RectKey()
                attributes = {}
                attributes["id"]     = "layer{}".format(i)
                attributes["group"]  = group
                attributes["label"]  = pane.id
                attributes["button"] = "true"
                self._init_key(key, attributes)
                key.set_border_rect(rect.copy())
                keys.append(key)

        layer_switch_column = LayoutBox()
        layer_switch_column.horizontal = False
        layer_switch_column.set_items(keys)

        layout = LayoutBox()
        layout.border = 1
        layout.spacing = 2
        layout.set_items([layer_area, layer_switch_column])

        return [layout]

    @staticmethod
    def copy_layout(src_filename, dst_filename):
        src_dir = os.path.dirname(src_filename)
        dst_dir, name_ext = os.path.split(dst_filename)
        dst_basename, ext = os.path.splitext(name_ext)
        _logger.info(_format("copying layout '{}' to '{}'",
                             src_filename, dst_filename))

        domdoc = None
        svg_filenames = {}
        fallback_layers = {}

        with open_utf8(src_filename) as f:
            domdoc = minidom.parse(f)
            keyboard_node = domdoc.documentElement

            # check layout format
            format = LayoutLoaderSVG.LAYOUT_FORMAT_LEGACY
            if keyboard_node.hasAttribute("format"):
               format = Version.from_string(keyboard_node.attributes["format"].value)
            keyboard_node.attributes["id"] = dst_basename

            if format < LayoutLoaderSVG.LAYOUT_FORMAT_LAYOUT_TREE:
                raise Exceptions.LayoutFileError( \
                    _format("copy_layouts failed, unsupported layout format '{}'.",
                            format))
            else:
                # replace the basename of all svg filenames
                for node in LayoutLoaderSVG._iter_dom_nodes(keyboard_node):
                    if LayoutLoaderSVG.is_layout_node(node):
                        if node.hasAttribute("filename"):
                            filename = node.attributes["filename"].value

                            # Create a replacement layer name for the unlikely
                            # case  that the svg-filename doesn't contain a
                            # layer section (as in path/basename-layer.ext).
                            fallback_layer_name = fallback_layers.get(filename,
                                         "Layer" + str(len(fallback_layers)))
                            fallback_layers[filename] = fallback_layer_name

                            # replace the basename of this filename
                            new_filename = LayoutLoaderSVG._replace_basename( \
                                 filename, dst_basename, fallback_layer_name)

                            node.attributes["filename"].value = new_filename
                            svg_filenames[filename] = new_filename

        if domdoc:
            # write the new layout file
            with open_utf8(dst_filename, "w") as f:
                xml = toprettyxml(domdoc)
                if sys.version_info.major == 2:  # python 2?
                    xml = xml.encode("UTF-8")
                f.write(xml)

                # copy the svg files
                for src, dst in list(svg_filenames.items()):

                    dir, name = os.path.split(src)
                    if not dir:
                        src = os.path.join(src_dir, name)
                    dir, name = os.path.split(dst)
                    if not dir:
                        dst = os.path.join(dst_dir, name)

                    _logger.info(_format("copying svg file '{}' to '{}'", \
                                 src, dst))
                    shutil.copyfile(src, dst)

    @staticmethod
    def remove_layout(filename):
        for fn in LayoutLoaderSVG.get_layout_svg_filenames(filename):
            os.remove(fn)
        os.remove(filename)

    @staticmethod
    def get_layout_svg_filenames(filename):
        results = []
        domdoc = None
        with open_utf8(filename) as f:
            domdoc = minidom.parse(f).documentElement

        if domdoc:
            filenames = {}
            for node in LayoutLoaderSVG._iter_dom_nodes(domdoc):
                if LayoutLoaderSVG.is_layout_node(node):
                    if node.hasAttribute("filename"):
                        fn = node.attributes["filename"].value
                        filenames[fn] = fn

            layout_dir, name = os.path.split(filename)
            results = []
            for fn in list(filenames.keys()):
                dir, name = os.path.split(fn)
                results.append(os.path.join(layout_dir, name))

        return results

    @staticmethod
    def _replace_basename(filename, new_basename, fallback_layer_name):
        dir, name_ext = os.path.split(filename)
        name, ext = os.path.splitext(name_ext)
        components = name.split("-")
        if components:
            basename = components[0]
            if len(components) > 1:
                layer = components[1]
            else:
                layer = fallback_layer_name
            return "{}-{}{}".format(new_basename, layer, ext)
        return ""

    @staticmethod
    def is_layout_node(dom_node):
        return dom_node.tagName in ["box", "panel", "key"]

    @staticmethod
    def _iter_dom_nodes(dom_node):
        """ Recursive generator function to traverse aa dom tree """
        yield dom_node

        for child in dom_node.childNodes:
            if child.nodeType == minidom.Node.ELEMENT_NODE:
                for node in LayoutLoaderSVG._iter_dom_nodes(child):
                    yield node


<|MERGE_RESOLUTION|>--- conflicted
+++ resolved
@@ -19,12 +19,8 @@
 from Onboard.KeyGtk      import RectKey, BarKey, WordKey, InputlineKey
 from Onboard.Layout      import LayoutBox, LayoutPanel
 from Onboard.utils       import hexstring_to_float, modifiers, Rect, \
-<<<<<<< HEAD
-                                toprettyxml, Version
+                                toprettyxml, Version, open_utf8
 from Onboard.WordPrediction import WordListPanel
-=======
-                                toprettyxml, Version, open_utf8
->>>>>>> 6e6a3fe6
 
 ### Config Singleton ###
 from Onboard.Config import Config
