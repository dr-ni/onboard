#!/usr/bin/python
import gtk
import gtk.glade
import gconf
import gobject

from virtkey import virtkey

from Onboard.OnboardGtk import OnboardGtk

import shutil

import utils

from xml.parsers.expat import ExpatError
from xml.dom import minidom

import os
import os.path
import gettext

from gettext import gettext as _
#setup gettext
app="onboard-settings"
gettext.textdomain(app)
gettext.bindtextdomain(app)
gtk.glade.textdomain(app)
gtk.glade.bindtextdomain(app)

### Config Singleton ###
from Onboard.Config import Config
config = Config()
########################

class Settings:
    def __init__(self,mainwin):
<<<<<<< HEAD
        self.gladeXML = gtk.glade.XML(os.path.join(config.install_dir, "data",
            "settings.glade")) 
=======
        self.SOK_INSTALL_DIR = get_install_dir()
        if not self.SOK_INSTALL_DIR:
            print "Onboard not installed properly"
            return

        self.gladeXML = gtk.glade.XML(os.path.join(self.SOK_INSTALL_DIR,"data","settings.glade"))
>>>>>>> 3210a08a
        self.window = self.gladeXML.get_widget("settingsWindow")

        self.gladeXML.signal_autoconnect(
                {"on_layoutView_released" : self.do_change_layout,
                "on_addButton_clicked": self.add_sok,
                "on_removeButton_clicked": self.cb_removeButton_clicked,
                "on_macroAddButton_clicked": self.add_macro,
                "on_closeButton_clicked":self.cb_closeButton_clicked,
                "on_intervalSpin_value_changed" : self.cb_intervalSpin_value_changed,
                "on_scanningCheck_toggled" : self.cb_scanningCheck_toggled,
                "on_closeButton_clicked":gtk.main_quit,
                "on_personaliseButton_clicked": self.cb_on_personaliseButton_clicked,
                "on_layoutFolderButton_clicked" : self.cb_layoutFolderButton_clicked,
                "on_icon_toggled" : self.cb_icon_toggled,
                "on_start_minimized_toggled" : self.cb_start_minimized_toggled,
                "on_icon_palette_toggled" : self.cb_icon_palette_toggled
                })

        self.layoutView = self.gladeXML.get_widget("layoutView")
        self.macroNumberBox = self.gladeXML.get_widget("macroNumberBox")
        self.macroTextBox = self.gladeXML.get_widget("macroTextBox")
        self.macroDeleteBox = self.gladeXML.get_widget("macroDeleteBox")

        self.gconfClient = gconf.client_get_default()


        self.layoutView.append_column(gtk.TreeViewColumn(None, gtk.CellRendererText(), markup = 0))


        self.user_layout_root = "%s/.sok/layouts/" % os.path.expanduser("~")
        if not os.path.exists(self.user_layout_root):
            os.makedirs(self.user_layout_root)


        self.update_layoutList()

        self.on_macros_changed()#Populate the macro list

        self.gladeXML.get_widget("icon_toggle").set_active(self.gconfClient.get_bool("/apps/onboard/use_trayicon"))
        self.gladeXML.get_widget("start_minimized_toggle").set_active(self.gconfClient.get_bool("/apps/onboard/start_minimized"))
        self.gladeXML.get_widget("icon_palette_toggle").set_active(self.gconfClient.get_bool("/apps/onboard/icon_palette/in_use"))

        scanEnabled = self.gconfClient.get_bool("/apps/onboard/enable_scanning")
        if scanEnabled:
            self.gladeXML.get_widget("scanningCheck").set_active(True)

        scanInterval = self.gconfClient.get_int("/apps/onboard/scanning_interval")
        if scanInterval:
            self.gladeXML.get_widget("intervalSpin").set_value(float(scanInterval)/1000)

        self.gconfClient.add_dir("/apps/onboard", gconf.CLIENT_PRELOAD_NONE)
        self.gconfClient.notify_add("/apps/onboard/start_minimized", self.cb_start_minimized_gconf_toggled)
        self.gconfClient.notify_add("/apps/onboard/use_trayicon", self.cb_trayicon_gconf_toggled)
        self.gconfClient.notify_add("/apps/onboard/icon_palette/in_use", self.cb_icon_palette_gconf_toggled)

        self.window.show()

        self.window.set_keep_above(not mainwin)

        self.window.connect("destroy", gtk.main_quit)


        gtk.main()



    def cb_start_minimized_gconf_toggled(self, client, cxion_id, entry, user_data):
        self.gladeXML.get_widget("start_minimized_toggle").set_active(self.gconfClient.get_bool("/apps/onboard/start_minimized"))

    def cb_trayicon_gconf_toggled(self, client, cxion_id, entry, user_data):
        self.gladeXML.get_widget("icon_toggle").set_active(self.gconfClient.get_bool("/apps/onboard/use_trayicon"))

    def cb_icon_palette_gconf_toggled(self, client, cxion_id, entry, user_data):
        self.gladeXML.get_widget("icon_palette_toggle").set_active(self.gconfClient.get_bool("/apps/onboard/icon_palette/in_use"))


    def on_macros_changed(self,client=None, cxion_id=None, entry=None, user_data=None):
        tempMacroList = self.gconfClient.get_list("/apps/onboard/snippets",gconf.VALUE_STRING)
        self.macroNumbers = []

        for child in self.macroNumberBox.get_children():
            if child.__class__ is gtk.Entry:
                self.macroNumberBox.remove(child)

        for child in self.macroTextBox.get_children():
            if child.__class__ is gtk.Entry:
                self.macroTextBox.remove(child)

        for child in self.macroDeleteBox.get_children():
            if child.__class__ is gtk.Button:
                self.macroDeleteBox.remove(child)

        for n in range(len(tempMacroList)):
            macroStr = tempMacroList[n]
            if macroStr:
                self.macroNumbers.append(n)

                numberEntry = gtk.Entry()
                numberEntry.set_text(str(n))
                numberEntry.connect("activate",self.cb_macro_numberEntry_activate,n)
                numberEntry.set_size_request(5, 30)
                self.macroNumberBox.pack_start(numberEntry,False,False,5)
                numberEntry.show()

                textEntry = gtk.Entry()
                textEntry.set_text(macroStr)
                textEntry.connect("activate",self.cb_macro_textEntry_activate,n)
                textEntry.set_size_request(-1, 30)
                self.macroTextBox.pack_start(textEntry,False,False,5)
                textEntry.show()

                deleteButton = gtk.Button(stock=gtk.STOCK_DELETE)
                deleteButton.connect("clicked",self.cb_macro_deleteButton_clicked,n)
                self.macroDeleteBox.pack_start(deleteButton,False,False,5)
                deleteButton.show()


    def cb_macro_numberEntry_activate(self,widget,currentNumber):

        newNo = int(widget.get_text())

        if not newNo in self.macroNumbers:
            li = self.gconfClient.get_list("/apps/onboard/snippets",gconf.VALUE_STRING)

            if newNo > (len(li) - 1):
                for n in range(len(li) - (newNo - 1)):
                    li.append("")
            text = li[currentNumber]

            li[currentNumber] = ""
            li[newNo] = text

            self.gconfClient.set_list("/apps/onboard/snippets",gconf.VALUE_STRING,li)

            self.on_macros_changed()
        else:
            dialog = gtk.MessageDialog(self.window,type=gtk.MESSAGE_WARNING,buttons=gtk.BUTTONS_OK,message_format=_("Snippet already assigned to this number"))
            dialog.run()
            widget.set_text(str(currentNumber))
            dialog.destroy()



    def cb_macro_textEntry_activate(self,widget,currentNumber):
        li = self.gconfClient.get_list("/apps/onboard/snippets",gconf.VALUE_STRING)

        li[currentNumber] = widget.get_text()

        self.gconfClient.set_list("/apps/onboard/snippets",gconf.VALUE_STRING,li)

        self.on_macros_changed()




    def cb_macro_deleteButton_clicked(self,widget,currentNumber):
        li = self.gconfClient.get_list("/apps/onboard/snippets",gconf.VALUE_STRING)

        li[currentNumber] = ""

        self.gconfClient.set_list("/apps/onboard/snippets",gconf.VALUE_STRING,li)

        self.on_macros_changed()

    def cb_icon_toggled(self,widget):
        self.gconfClient.set_bool("/apps/onboard/use_trayicon",widget.get_active())

    def cb_start_minimized_toggled(self,widget):
        self.gconfClient.set_bool("/apps/onboard/start_minimized",widget.get_active())

    def cb_icon_palette_toggled(self, widget):
        self.gconfClient.set_bool("/apps/onboard/icon_palette/in_use", widget.get_active())

    def open_user_layout_dir(self):
        if os.path.exists('/usr/bin/nautilus'):
            os.system(("nautilus --no-desktop %s" %self.user_layout_root))
        elif os.path.exists('/usr/bin/thunar'):
            os.system(("thunar %s" %self.user_layout_root))
        else:
            print _("No file manager to open layout folder")

    def cb_layoutFolderButton_clicked(self,widget):
        self.open_user_layout_dir()

    def cb_on_personaliseButton_clicked(self, widget):
        dialog = MacroDialog(self.window,
                            _("Enter name for personalised layout")) #recycling
        dialog.show_all()
        response = dialog.run()
        if response == gtk.RESPONSE_OK:
            text = dialog.macroEntry.get_text()
            s = OnboardGtk(False)
            utils.create_layout_XML(text, virtkey(), s)
            s.clean()
            self.update_layoutList()
            self.open_user_layout_dir()

        dialog.destroy()

    def cb_scanningCheck_toggled(self,widget):
        self.gconfClient.set_bool("/apps/onboard/enable_scanning",widget.get_active())

    def cb_intervalSpin_value_changed(self,widget):
        self.gconfClient.set_int("/apps/onboard/scanning_interval", int(widget.get_value()*1000))

    def cb_closeButton_clicked(self, widget):
        self.window.destroy()

    def update_layoutList(self):
        self.layoutList = gtk.ListStore(str,str)
        self.layoutView.set_model(self.layoutList)

        #it = self.layoutList.append(("Default", ""))
        #self.layoutView.get_selection().select_iter(it)
        self.get_soks(os.path.join(config.install_dir, "layouts"))
        self.get_soks(self.user_layout_root)


    def cb_selected_layout_changed(self):
        self.get_soks(self.user_layout_root)

    def cb_macroList_drag_drop(self, widget, event,thing1,thing2,thing3):
        gobject.idle_add(self.macroList_changed)#To make sure gtk has finished changing the value of macroList before updating gconf.

    def macroList_changed(self, *args, **kargs):
        self.on_macros_changed()

    def add_macro(self, event):

        dialog = MacroDialog(self.window,_("Enter text for snippet"))

        dialog.show_all()
        response = dialog.run()
        if response == gtk.RESPONSE_OK:
            text = dialog.macroEntry.get_text()

            l = self.gconfClient.get_list("/apps/onboard/snippets",gconf.VALUE_STRING)

            if self.macroNumbers:
                if len(l) <= (self.macroNumbers[-1] +1):
                    l.append(text)
                else:
                    l[self.macroNumbers[-1] + 1] = text
            else:
                l.append(text)
            self.gconfClient.set_list("/apps/onboard/snippets",gconf.VALUE_STRING, l)

        dialog.destroy()

        self.on_macros_changed()




    def add_sok(self, event):#todo filtering
        chooser = gtk.FileChooserDialog(title=None,action=gtk.FILE_CHOOSER_ACTION_OPEN,
                                      buttons=(gtk.STOCK_CANCEL,gtk.RESPONSE_CANCEL,gtk.STOCK_OPEN,gtk.RESPONSE_OK))
        filterer = gtk.FileFilter()
        filterer.add_pattern("*.sok")
        chooser.add_filter(filterer)
        response = chooser.run()
        if response == gtk.RESPONSE_OK:
            filename = chooser.get_filename()


            f = open(filename)
            sokdoc = minidom.parse(f).documentElement
            for p in sokdoc.getElementsByTagName("pane"):
                fn = p.attributes['filename'].value

                shutil.copyfile("%s/%s" % (os.path.dirname(filename), fn), "%s%s" % (self.user_layout_root, fn))


            shutil.copyfile(filename,"%s%s" % (self.user_layout_root, os.path.basename(filename)))

            self.update_layoutList()
        chooser.destroy()


    def cb_removeButton_clicked(self, event):
        filename = self.layoutList.get_value(self.layoutView.get_selection().get_selected()[1],1)

        f = open(filename)
        sokdoc = minidom.parse(f).documentElement
        f.close()

        os.remove(filename)

        for p in sokdoc.getElementsByTagName("pane"):
            os.remove("%s/%s" % (os.path.dirname(filename), p.attributes['filename'].value))#todo get sok to deal with not having a layout.
        self.gconfClient.set_string("/apps/onboard/layout_filename", '')
        self.update_layoutList()



    def get_soks(self, path):

        files = os.listdir(path)

        soks = []
        for f in files:
            if f[-4:] == ".sok":
                filename = "%s/%s" % (path,f)
                file_object = open(filename)
                try:
                    sokdoc = minidom.parse(file_object).documentElement

                    if os.access(filename,os.W_OK):
                        it = self.layoutList.append(("<i>%s</i>"
                            % sokdoc.attributes["id"].value, filename))
                    else:
                        it = self.layoutList.append((
                            sokdoc.attributes["id"].value, filename))

                    if filename == self.gconfClient.get_string("/apps/onboard/layout_filename"):
                        self.layoutView.get_selection().select_iter(it)
                except ExpatError,(strerror):
                    print "XML in %s %s" % (filename, strerror)
                except KeyError,(strerror):
                    print "key %s required in %s" % (strerror,filename)

                file_object.close()






    def find_soks(self, path):
        #files = os.listdir("%s/.sok/layouts" % os.path.expanduser("~"))
        files = os.listdir(path)
        soks = []
        for f in files:
            if f[-4:] == ".sok":
                soks.append(f)
        return soks



    def do_change_layout(self,widget,event):


        filename = self.layoutList.get_value(widget.get_selection().get_selected()[1],1)



        self.gconfClient.set_string("/apps/onboard/layout_filename", filename)




class MacroDialog(gtk.MessageDialog):
    def __init__(self,parent,message):
        gtk.MessageDialog.__init__(self,parent,gtk.MESSAGE_QUESTION)
        self.add_buttons(gtk.STOCK_OK,gtk.RESPONSE_OK,
                    gtk.STOCK_CANCEL, gtk.RESPONSE_CANCEL)
        self.macroEntry = gtk.Entry()
        self.macroEntry.connect("activate", self.cb_macroEntry_activated)
        self.vbox.pack_end(self.macroEntry)
        self.set_markup(message)

    def cb_macroEntry_activated(self, event):
        self.response(gtk.RESPONSE_OK)



if __name__=='__main__':

    s = Settings(True)
#    gtk.main()<|MERGE_RESOLUTION|>--- conflicted
+++ resolved
@@ -34,17 +34,8 @@
 
 class Settings:
     def __init__(self,mainwin):
-<<<<<<< HEAD
         self.gladeXML = gtk.glade.XML(os.path.join(config.install_dir, "data",
             "settings.glade")) 
-=======
-        self.SOK_INSTALL_DIR = get_install_dir()
-        if not self.SOK_INSTALL_DIR:
-            print "Onboard not installed properly"
-            return
-
-        self.gladeXML = gtk.glade.XML(os.path.join(self.SOK_INSTALL_DIR,"data","settings.glade"))
->>>>>>> 3210a08a
         self.window = self.gladeXML.get_widget("settingsWindow")
 
         self.gladeXML.signal_autoconnect(
