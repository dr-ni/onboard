#!/usr/bin/python
# -*- coding: utf-8 -*-

from __future__ import with_statement

### Logging ###
import logging
_logger = logging.getLogger("KeyboardSVG")
###############

from gettext import gettext as _
from xml.dom import minidom
import os
import re
import string
import sys
import pango

from Onboard             import Exceptions
from Onboard             import KeyCommon
from Onboard.KeyGtk      import LineKey, RectKey, WordKey, InputLineKey
from Onboard.Keyboard    import Keyboard
from Onboard.KeyboardGTK import KeyboardGTK
from Onboard.Pane        import Pane
from Onboard.Appearance  import ColorScheme
from Onboard.utils       import hexstring_to_float, modifiers, matmult

### Config Singleton ###
from Onboard.Config import Config
config = Config()
########################

class KeyboardSVG(config.kbd_render_mixin, Keyboard):
    """
    Keyboard loaded from an SVG file.
    """

    def __init__(self, vk, layout_filename, color_scheme_filename):
        config.kbd_render_mixin.__init__(self)
        Keyboard.__init__(self, vk)
<<<<<<< HEAD
        self.load_layout(filename)
        self.initial_update()
=======
        self.load_layout(layout_filename, color_scheme_filename)
>>>>>>> 7b417b37

    def destruct(self):
        config.kbd_render_mixin.destruct(self)
        Keyboard.destruct(self)
        
    def clean(self):
        config.kbd_render_mixin.clean(self)
        Keyboard.clean(self)

    def load_pane_svg(self, pane_index, pane_xml, pane_svg, color_scheme):
        keys = {}

        try:
            pane_size = (
                float(pane_svg.attributes['width'].value.replace("px", "")),
                float(pane_svg.attributes['height'].value.replace("px", "")))

        except ValueError:
            raise Exceptions.SVGSyntaxError(_("Units for canvas height and"
                " width must currently be px (pixels)."))

        #find background of pane
        pane_background = [0.0,0.0,0.0,0.0]

        if pane_xml.hasAttribute("backgroundRed"):
            pane_background[0] = pane_xml.attributes["backgroundRed"].value
        if pane_xml.hasAttribute("backgroundGreen"):
            pane_background[1] = pane_xml.attributes["backgroundGreen"].value
        if pane_xml.hasAttribute("backgroundBlue"):
            pane_background[2] = pane_xml.attributes["backgroundBlue"].value
        if pane_xml.hasAttribute("backgroundAlpha"):
            pane_background[3] = pane_xml.attributes["backgroundAlpha"].value
        if color_scheme:
            pane_background = color_scheme.get_pane_fill_rgba(pane_index)

        #find label color of pane
        pane_label_rgba = [0.0,0.0,0.0,1.0]

        if pane_xml.hasAttribute("labelRed"):
            pane_label_rgba[0] = float(pane_xml.attributes["labelRed"].value)
        if pane_xml.hasAttribute("labelGreen"):
            pane_label_rgba[1] = float(pane_xml.attributes["labelGreen"].value)
        if pane_xml.hasAttribute("labelBlue"):
            pane_label_rgba[2] = float(pane_xml.attributes["labelBlue"].value)
        if pane_xml.hasAttribute("labelAlpha"):
            pane_label_rgba[3] = float(pane_xml.attributes["labelAlpha"].value)

        #scanning
        columns = []

        self.load_keys_geometry(pane_svg, color_scheme, keys, pane_label_rgba)
        key_groups = self.load_keys(pane_xml, keys, color_scheme)

        try:
            for column_xml in pane_xml.getElementsByTagName("column"):
                column = []
                columns.append(column)
                for scanKey in column_xml.getElementsByTagName("scankey"):
                    column.append(keys[scanKey.attributes["id"].value])
        except KeyError, (exception):
            raise Exceptions.LayoutFileError(
                _("%s appears in scanning definition only") % (str(exception)))

        return Pane(pane_xml.attributes["id"].value, key_groups,
            columns, pane_size, pane_background)


    def load_layout(self, layout_filename, color_scheme_filename):
        kbfolder = os.path.dirname(layout_filename)
        panes = []

        color_scheme = None
        if color_scheme_filename:
            color_scheme = ColorScheme.load(color_scheme_filename)

        f = open(layout_filename)
        try:
            langdoc = minidom.parse(f).documentElement
            try:
                for i, pane_config in \
                              enumerate(langdoc.getElementsByTagName("pane")):
                    pane_svg_filename = os.path.join(kbfolder,
                        pane_config.attributes["filename"].value)
                    try:
                        with open(pane_svg_filename) as svg_file:
                            pane_svg = minidom.parse(svg_file).documentElement
                        try:
                            panes.append(
                                self.load_pane_svg(i, pane_config, pane_svg,
                                                   color_scheme))
                        finally:
                            pane_svg.unlink()

                    except Exception, (exception):
                        raise Exceptions.LayoutFileError(_("Error loading ")
                            + pane_svg_filename, chained_exception = exception)
            finally:
                langdoc.unlink()
        finally:
            f.close()


        basePane = panes[0]
        otherPanes = panes[1:]

        self.set_basePane(basePane)

        for pane in otherPanes:
            self.add_pane(pane)

    def load_keys_geometry(self, svgdoc, color_scheme, keys, label_rgba):
        for rect in svgdoc.getElementsByTagName("rect"):
            id = rect.attributes["id"].value

            styleString = rect.attributes["style"].value
            result = re.search("(fill:#\d?\D?\d?\D?\d?\D?\d?\D?\d?\D?\d?\D?;)",
                styleString).groups()[0]

            rgba = [hexstring_to_float(result[6:8])/255,
            hexstring_to_float(result[8:10])/255,
            hexstring_to_float(result[10:12])/255,
            1]#not bothered for now

<<<<<<< HEAD
            pos  = (float(rect.attributes['x'].value),
                    float(rect.attributes['y'].value))
            size = (float(rect.attributes['width'].value),
                    float(rect.attributes['height'].value))
                    
            if id == "inputline":
                keys[id] = InputLineKey(id, pos, size, rgba)
            else:
                keys[id] = RectKey(id, pos, size, rgba)
        
=======
            key = RectKey(id,
                (float(rect.attributes['x'].value),
                 float(rect.attributes['y'].value)),
                (float(rect.attributes['width'].value),
                 float(rect.attributes['height'].value)),
                rgba)

            #print color_scheme.get_key_label_rgba(name)

            # old colors for backwards compatibility
            key.hover_rgba   = rgba
            key.pressed_rgba = rgba
            key.latched_rgba = [0.5, 0.5, 0.5,1]
            key.locked_rgba  = [1, 0, 0,1]
            key.scanned_rgba = [0.45,0.45,0.7,1]
            key.stroke_rgba  = [0.0, 0.0, 0.0, 1.0]
            key.label_rgba   = label_rgba

            # get colors from color scheme
            if color_scheme:
                key.rgba         = color_scheme.get_key_rgba(id, "fill")
                key.hover_rgba   = color_scheme.get_key_rgba(id, "hover")
                key.pressed_rgba = color_scheme.get_key_rgba(id, "pressed")
                key.latched_rgba = color_scheme.get_key_rgba(id, "latched")
                key.locked_rgba  = color_scheme.get_key_rgba(id, "locked")
                key.scanned_rgba = color_scheme.get_key_rgba(id, "scanned")
                key.stroke_rgba  = color_scheme.get_key_rgba(id, "stroke")
                key.label_rgba   = color_scheme.get_key_rgba(id, "label")

            keys[id] = key

>>>>>>> 7b417b37
            # TODO fix LineKeys
            """
            for path in svgdoc.getElementsByTagName("path"):
                id = path.attributes["id"].value
                keys[id] = self.parse_path(path, pane)
            """

    def load_keys(self, doc, keys, color_scheme):

        label_overrides = config.key_label_overrides
        snippets        = config.snippets

        groups = {}
        for key_xml in doc.getElementsByTagName("key"):
            name = key_xml.attributes["id"].value
            if name in keys:
                key = keys[name]
                if key_xml.hasAttribute("char"):
                    key.action = key_xml.attributes["char"].value
                    key.action_type = KeyCommon.CHAR_ACTION
                elif key_xml.hasAttribute("keysym"):
                    value = key_xml.attributes["keysym"].value
                    key.action_type = KeyCommon.KEYSYM_ACTION
                    if value[1] == "x":#Deals for when keysym is hex
                        key.action = string.atoi(value,16)
                    else:
                        key.action = string.atoi(value,10)
                elif key_xml.hasAttribute("keypress_name"):
                    key.action = key_xml.attributes["keypress_name"].value
                    key.action_type = KeyCommon.KEYPRESS_NAME_ACTION
                elif key_xml.hasAttribute("modifier"):
                    try:
                        key.action = modifiers[
                                    key_xml.attributes["modifier"].value]
                    except KeyError, (strerror):
                        raise Exception("Unrecognised modifier %s in" \
                            "definition of %s" (strerror, name))
                    key.action_type = KeyCommon.MODIFIER_ACTION

                elif key_xml.hasAttribute("macro"):
                    key.action = key_xml.attributes["macro"].value
                    key.action_type = KeyCommon.MACRO_ACTION
                elif key_xml.hasAttribute("script"):
                    key.action = key_xml.attributes["script"].value
                    key.action_type = KeyCommon.SCRIPT_ACTION
                elif key_xml.hasAttribute("keycode"):
                    key.action = string.atoi(
                        key_xml.attributes["keycode"].value)
                    key.action_type = KeyCommon.KEYCODE_ACTION
                elif key_xml.hasAttribute("button"):
                    key.action = name[:]
                    key.action_type = KeyCommon.BUTTON_ACTION
                elif key_xml.hasAttribute("word"):
                    key.action = key_xml.attributes["word"].value
                    key.action_type = KeyCommon.WORD_ACTION
                elif key_xml.hasAttribute("draw_only") and \
                     key_xml.attributes["draw_only"].value.lower() == "true":
                    key.action = None
                    key.action_type = None
                else:
                    raise Exceptions.LayoutFileError(name
                        + " key does not have an action defined")

                if key_xml.hasAttribute("group"):
                    group = key_xml.attributes["group"].value
                else:
                    group = "_default"

                labels = ["","","","",""]
                #if label specified search for modified labels.
                if key_xml.hasAttribute("label"):
                    labels[0] = key_xml.attributes["label"].value
                    if key_xml.hasAttribute("cap_label"):
                        labels[1] = key_xml.attributes["cap_label"].value
                    if key_xml.hasAttribute("shift_label"):
                        labels[2] = key_xml.attributes["shift_label"].value
                    if key_xml.hasAttribute("altgr_label"):
                        labels[3] = key_xml.attributes["altgr_label"].value
                    if key_xml.hasAttribute("altgrNshift_label"):
                        labels[4] = \
                            key_xml.attributes["altgrNshift_label"].value
                # If key is a macro (snippet) generate label from number.
                elif key.action_type == KeyCommon.MACRO_ACTION:
                    label, text = snippets.get(string.atoi(key.action), \
                                                               (None, None))
                    if not label:
                        labels[0] = "%s\n%s" % (_("Snippet"), key.action)
                    else:
                        labels[0] = label.replace("\\n", "\n")
                # Get labels from keyboard.
                else:
                    if key.action_type == KeyCommon.KEYCODE_ACTION:
                        if self.vk: # xkb keyboard found?
                            labDic = self.vk.labels_from_keycode(key.action)
                            labels = (labDic[0],labDic[2],labDic[1],
                                                    labDic[3],labDic[4])
                        else:
                            if name.upper() == "SPCE":
                                labels = ["No X keyboard found, retrying..."]*5
                            else:
                                labels = ["?"]*5

                # Translate labels - Gettext behaves oddly when translating
                # empty strings
                key.labels = [ lab and _(lab) or None for lab in labels ]

                # modify label and group according to theme settings
                override = label_overrides.get(name)
                if override:
                    olabel, ogroup = override
                    if olabel:
                        key.labels = [olabel[:] for l in key.labels]
                        if ogroup:
                            group = ogroup[:]
 
                if key_xml.hasAttribute("font_offset_x"):
                    offset_x = \
                        float(key_xml.attributes["font_offset_x"].value)
                else:
                    offset_x = config.DEFAULT_LABEL_OFFSET[0]

                if key_xml.hasAttribute("font_offset_y"):
                    offset_y = \
                        float(key_xml.attributes["font_offset_y"].value)
                else:
                    offset_y = config.DEFAULT_LABEL_OFFSET[1]
                key.label_offset = (offset_x, offset_y)
                
                if key_xml.hasAttribute("sticky"):
                    sticky = key_xml.attributes["sticky"].value.lower()
                    if sticky == "true":
                        key.sticky = True
                    elif sticky == "false":
                        key.sticky = False
                    else:
                        raise Exception( "'sticky' attribute had an"
                            "invalid value: %s when parsing key %s"
                            % (sticky, name))
                else:
                    key.sticky = False

                # add key
                if not groups.has_key(group): groups[group] = []
                groups[group].append(key)

        return groups            

    def parse_path(self, path, pane):
        id = path.attributes["id"].value
        styleString = path.attributes["style"].value
        result = re.search("(fill:#\d?\D?\d?\D?\d?\D?\d?\D?\d?\D?\d?\D?;)", styleString).groups()[0]

        rgba = (hexstring_to_float(result[6:8])/255,
        hexstring_to_float(result[8:10])/255,
        hexstring_to_float(result[10:12])/255,
        1)#not bothered for now

        dList = path.attributes["d"].value.split(" ")
        dList = dList[1:-2] #trim unwanted M, Z
        coordList = []

        transformMatrix = None
        if path.hasAttribute("transform"):
            transform = path.attributes["transform"].value
            if transform.startswith("matrix"):
                #Convert strings to floats
                transformCoords = map(float,transform[7:-1].split(","))

                transformMatrix = (
                    (transformCoords[0],transformCoords[2],transformCoords[4]),
                    (transformCoords[1],transformCoords[3],transformCoords[5]),
                    (0, 0, 1))
            elif transform.startswith("translate"):
                transformCoords = map(float,transform[10:-1].split(","))

                transformMatrix = (
                    (1.0,0.0,transformCoords[0]),
                    (0.0,1.0,transformCoords[1]),
                    (0.0,0.0,1.0)
                )
            else:
                print "Warning: Unhandled transform " + transform

        xTotal = 0.0
        yTotal = 0.0
        numCoords = 0
        for d in dList:
            l = d.split(",")
            if len(l) == 1:
                #A letter
                coordList.append(l)
            else:
                #A coord
                numCoords = numCoords +1

                l = map(float,l)

                if transformMatrix:
                    l = matmult(transformMatrix, l+[1])[:-1]

                xTotal = xTotal + l[0]
                yTotal = yTotal + l[1]

                coordList.append(l[0])
                coordList.append(l[1])

        #Point at which we want the label drawn
        fontCoord = (xTotal/numCoords, yTotal/numCoords)

        return LineKey(pane, coordList, fontCoord, rgba)


    def create_wordlist_keys(self, choices, pane_context,
                             wordlist_location, wordlist_geometry,
                             word_rgba, word_label_rgba):
        """ 
        Dynamically create a variable number of buttons for word completion.       
        """
        if not self.window:
            return []

        keys = []
        button_gap = config.WORDLIST_BUTTON_GAP[0]
        x,y = 0.0, 0.0
        w,h = wordlist_geometry

        # font size is based on the height of the template key
        font_size = WordKey.calc_font_size(pane_context, 
                                           wordlist_geometry)
        context = self.window.cairo_create()
        pango_layout  = WordKey.get_pango_layout(pane_context, context, wordlist_geometry)
        xoffset,yoffset = WordKey.calc_label_offset(pane_context, pango_layout, 
                                                    wordlist_geometry)
        button_infos = []
        for i,choice in enumerate(choices):

            # text extent in Pango units -> button size in logical units 
            pango_layout.set_text(choice)
            label_width, label_height = pango_layout.get_size()
            log_width = pane_context.scale_canvas_to_log_x(
                                                label_width / pango.SCALE)
            w = log_width + config.WORDLIST_LABEL_MARGIN[0] * 2

            # reached the end of the available space?
            if x + w > wordlist_geometry[0]:
                break

            button_infos.append([log_width, w, choice])
            x += w + button_gap  # move to begin of next button

        # stretch the buttons to the available space
        if len(button_infos):
            gap_total = (len(button_infos)-1) * button_gap
            stretch_fact = (wordlist_geometry[0] - gap_total) / float(x - gap_total - button_gap)
            #stretch_fact = 1.0  # no stretching, left aligned

            # create buttons
            x,y = 0.0, 0.0
            w,h = wordlist_geometry
            for i,(label_width, w, choice) in enumerate(button_infos):
                
                w = w * stretch_fact
                xoffset = (w - label_width) / 2 # center label horizontally

                key = WordKey("word" + str(i),
                        (wordlist_location[0] + x, wordlist_location[1] + y),
                        (w, h),
                        word_rgba)
                key.labels = (choice[:],)*5            
                key.label_offset = (xoffset, yoffset)
                key.label_rgba = word_label_rgba
                key.font_size = font_size
                key.action_type = KeyCommon.WORD_ACTION
                key.action = i            
                keys.append(key)
                
                x += w + button_gap  # move to begin of next button
            
        return keys
<|MERGE_RESOLUTION|>--- conflicted
+++ resolved
@@ -38,17 +38,13 @@
     def __init__(self, vk, layout_filename, color_scheme_filename):
         config.kbd_render_mixin.__init__(self)
         Keyboard.__init__(self, vk)
-<<<<<<< HEAD
-        self.load_layout(filename)
+        self.load_layout(layout_filename, color_scheme_filename)
         self.initial_update()
-=======
-        self.load_layout(layout_filename, color_scheme_filename)
->>>>>>> 7b417b37
 
     def destruct(self):
         config.kbd_render_mixin.destruct(self)
         Keyboard.destruct(self)
-        
+
     def clean(self):
         config.kbd_render_mixin.clean(self)
         Keyboard.clean(self)
@@ -167,26 +163,15 @@
             hexstring_to_float(result[10:12])/255,
             1]#not bothered for now
 
-<<<<<<< HEAD
             pos  = (float(rect.attributes['x'].value),
                     float(rect.attributes['y'].value))
             size = (float(rect.attributes['width'].value),
                     float(rect.attributes['height'].value))
-                    
+
             if id == "inputline":
-                keys[id] = InputLineKey(id, pos, size, rgba)
+                key = InputLineKey(id, pos, size, rgba)
             else:
-                keys[id] = RectKey(id, pos, size, rgba)
-        
-=======
-            key = RectKey(id,
-                (float(rect.attributes['x'].value),
-                 float(rect.attributes['y'].value)),
-                (float(rect.attributes['width'].value),
-                 float(rect.attributes['height'].value)),
-                rgba)
-
-            #print color_scheme.get_key_label_rgba(name)
+                key = RectKey(id, pos, size, rgba)
 
             # old colors for backwards compatibility
             key.hover_rgba   = rgba
@@ -210,7 +195,6 @@
 
             keys[id] = key
 
->>>>>>> 7b417b37
             # TODO fix LineKeys
             """
             for path in svgdoc.getElementsByTagName("path"):
@@ -325,7 +309,7 @@
                         key.labels = [olabel[:] for l in key.labels]
                         if ogroup:
                             group = ogroup[:]
- 
+
                 if key_xml.hasAttribute("font_offset_x"):
                     offset_x = \
                         float(key_xml.attributes["font_offset_x"].value)
@@ -338,7 +322,7 @@
                 else:
                     offset_y = config.DEFAULT_LABEL_OFFSET[1]
                 key.label_offset = (offset_x, offset_y)
-                
+
                 if key_xml.hasAttribute("sticky"):
                     sticky = key_xml.attributes["sticky"].value.lower()
                     if sticky == "true":
@@ -356,7 +340,7 @@
                 if not groups.has_key(group): groups[group] = []
                 groups[group].append(key)
 
-        return groups            
+        return groups
 
     def parse_path(self, path, pane):
         id = path.attributes["id"].value
@@ -426,8 +410,8 @@
     def create_wordlist_keys(self, choices, pane_context,
                              wordlist_location, wordlist_geometry,
                              word_rgba, word_label_rgba):
-        """ 
-        Dynamically create a variable number of buttons for word completion.       
+        """
+        Dynamically create a variable number of buttons for word completion.
         """
         if not self.window:
             return []
@@ -438,16 +422,16 @@
         w,h = wordlist_geometry
 
         # font size is based on the height of the template key
-        font_size = WordKey.calc_font_size(pane_context, 
+        font_size = WordKey.calc_font_size(pane_context,
                                            wordlist_geometry)
         context = self.window.cairo_create()
-        pango_layout  = WordKey.get_pango_layout(pane_context, context, wordlist_geometry)
-        xoffset,yoffset = WordKey.calc_label_offset(pane_context, pango_layout, 
+        pango_layout    = WordKey.get_pango_layout(context, None, font_size)
+        xoffset,yoffset = WordKey.calc_label_offset(pane_context, pango_layout,
                                                     wordlist_geometry)
         button_infos = []
         for i,choice in enumerate(choices):
 
-            # text extent in Pango units -> button size in logical units 
+            # text extent in Pango units -> button size in logical units
             pango_layout.set_text(choice)
             label_width, label_height = pango_layout.get_size()
             log_width = pane_context.scale_canvas_to_log_x(
@@ -471,7 +455,7 @@
             x,y = 0.0, 0.0
             w,h = wordlist_geometry
             for i,(label_width, w, choice) in enumerate(button_infos):
-                
+
                 w = w * stretch_fact
                 xoffset = (w - label_width) / 2 # center label horizontally
 
@@ -479,14 +463,14 @@
                         (wordlist_location[0] + x, wordlist_location[1] + y),
                         (w, h),
                         word_rgba)
-                key.labels = (choice[:],)*5            
+                key.labels = (choice[:],)*5
                 key.label_offset = (xoffset, yoffset)
                 key.label_rgba = word_label_rgba
                 key.font_size = font_size
                 key.action_type = KeyCommon.WORD_ACTION
-                key.action = i            
+                key.action = i
                 keys.append(key)
-                
+
                 x += w + button_gap  # move to begin of next button
-            
+
         return keys
