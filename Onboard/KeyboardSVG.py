--- conflicted
+++ resolved
@@ -14,7 +14,8 @@
 import re
 import string
 import sys
-import pango
+
+from gi.repository import Pango
 
 from Onboard             import Exceptions
 from Onboard             import KeyCommon
@@ -40,13 +41,10 @@
         Keyboard.__init__(self, vk)
         self.load_layout(layout_filename, color_scheme_filename)
         self.initial_update()
-<<<<<<< HEAD
 
     def destruct(self):
         config.kbd_render_mixin.destruct(self)
         Keyboard.destruct(self)
-=======
->>>>>>> 2735ef00
 
     def clean(self):
         config.kbd_render_mixin.clean(self)
@@ -266,7 +264,7 @@
                 else:
                     group = "_default"
 
-                labels = ["","","","",""]
+                labels = [u"",u"",u"",u"",u""]
                 #if label specified search for modified labels.
                 if key_xml.hasAttribute("label"):
                     labels[0] = key_xml.attributes["label"].value
@@ -284,21 +282,22 @@
                     label, text = snippets.get(string.atoi(key.action), \
                                                                (None, None))
                     if not label:
-                        labels[0] = "%s\n%s" % (_("Snippet"), key.action)
+                        labels[0] = u"%s\n%s" % (_("Snippet"), key.action)
                     else:
-                        labels[0] = label.replace("\\n", "\n")
+                        labels[0] = label.replace(u"\\n", u"\n")
                 # Get labels from keyboard.
                 else:
                     if key.action_type == KeyCommon.KEYCODE_ACTION:
                         if self.vk: # xkb keyboard found?
                             labDic = self.vk.labels_from_keycode(key.action)
+                            labDic = [x.decode("UTF-8") for x in labDic]
                             labels = (labDic[0],labDic[2],labDic[1],
                                                     labDic[3],labDic[4])
                         else:
                             if name.upper() == "SPCE":
-                                labels = ["No X keyboard found, retrying..."]*5
+                                labels = [u"No X keyboard found, retrying..."]*5
                             else:
-                                labels = ["?"]*5
+                                labels = [u"?"]*5
 
                 # Translate labels - Gettext behaves oddly when translating
                 # empty strings
@@ -416,7 +415,8 @@
         """
         Dynamically create a variable number of buttons for word completion.
         """
-        if not self.window:
+        window = self.get_window()
+        if not window:
             return []
 
         keys = []
@@ -427,7 +427,7 @@
         # font size is based on the height of the template key
         font_size = WordKey.calc_font_size(pane_context,
                                            wordlist_geometry)
-        context = self.window.cairo_create()
+        context = window.cairo_create()
         pango_layout    = WordKey.get_pango_layout(context, None, font_size)
         xoffset,yoffset = WordKey.calc_label_offset(pane_context, pango_layout,
                                                     wordlist_geometry)
@@ -435,10 +435,10 @@
         for i,choice in enumerate(choices):
 
             # text extent in Pango units -> button size in logical units
-            pango_layout.set_text(choice)
+            pango_layout.set_text(choice, -1)
             label_width, label_height = pango_layout.get_size()
             log_width = pane_context.scale_canvas_to_log_x(
-                                                label_width / pango.SCALE)
+                                                label_width / Pango.SCALE)
             w = log_width + config.WORDLIST_LABEL_MARGIN[0] * 2
 
             # reached the end of the available space?
