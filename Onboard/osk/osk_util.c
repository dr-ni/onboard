/*
 * Copyright © 2011 Gerd Kohlberger
 *
 * Onboard is free software; you can redistribute it and/or modify
 * it under the terms of the GNU General Public License as published by
 * the Free Software Foundation; either version 3 of the License, or
 * (at your option) any later version.
 *
 * Onboard is distributed in the hope that it will be useful,
 * but WITHOUT ANY WARRANTY; without even the implied warranty of
 * MERCHANTABILITY or FITNESS FOR A PARTICULAR PURPOSE. See the
 * GNU General Public License for more details.
 *
 * You should have received a copy of the GNU General Public License
 * along with this program. If not, see <http://www.gnu.org/licenses/>.
 */

#include "osk_module.h"
#include "osk_util.h"

#include <signal.h>
#include <glib-unix.h>

#include <gdk/gdkx.h>
#include <X11/Xatom.h>
#include <X11/extensions/XTest.h>
#include <X11/extensions/XTest.h>

<<<<<<< HEAD
#ifdef USE_LANGUAGE_CLASSIFIER
#include "textcat.h"
#endif

=======
>>>>>>> 6e6a3fe6
typedef struct {
    Display *xdisplay;
    unsigned int button;
    unsigned int click_type;
    unsigned int drag_started;
    unsigned int modifier;
    Bool enable_conversion;
    PyObject* exclusion_rects;
    PyObject* callback;
} OskUtilGrabInfo;

typedef struct {
    PyObject_HEAD

    GdkDisplay *display;
    Atom atom_net_active_window;
    PyObject* signal_callbacks[_NSIG];
    PyObject* onboard_toplevels;

    OskUtilGrabInfo *info;
} OskUtil;

static void stop_convert_click(OskUtilGrabInfo* info);
static Display* get_x_display(OskUtil* util);

OSK_REGISTER_TYPE (OskUtil, osk_util, "Util")

static int
osk_util_init (OskUtil *util, PyObject *args, PyObject *kwds)
{
    util->info = g_new0 (OskUtilGrabInfo, 1);
    util->info->button = PRIMARY_BUTTON;
    util->info->click_type = CLICK_TYPE_SINGLE;
    util->info->enable_conversion = True;
<<<<<<< HEAD
    util->info->exclusion_rects = NULL;
    util->info->callback = NULL;

    util->atom_net_active_window = None;
    util->onboard_toplevels = NULL;
    for (i=0; i<G_N_ELEMENTS(util->signal_callbacks); i++)
        util->signal_callbacks[i] = NULL;

=======
>>>>>>> 6e6a3fe6
    util->display = gdk_display_get_default ();

    Display* xdisplay = get_x_display(util);
    if (xdisplay) // not on wayland?
    {
        int nop;

        util->atom_net_active_window = \
                                XInternAtom (xdisplay, "_NET_ACTIVE_WINDOW", True);
        if (!XTestQueryExtension (xdisplay, &nop, &nop, &nop, &nop))
        {
            PyErr_SetString (OSK_EXCEPTION, "failed initialize XTest extension");
            return -1;
        }

        /* send events inspite of other grabs */
        XTestGrabControl (xdisplay, True);
    }

    return 0;
}

static void
osk_util_dealloc (OskUtil *util)
{
    int i;

    if (util->info)
    {
        stop_convert_click(util->info);
        g_free (util->info);
        util->info = NULL;
    }

    for (i=0; i<G_N_ELEMENTS(util->signal_callbacks); i++)
    {
        Py_XDECREF(util->signal_callbacks[i]);
        util->signal_callbacks[i] = NULL;
    }

    Py_XDECREF(util->onboard_toplevels);
    util->onboard_toplevels = NULL;

    OSK_FINISH_DEALLOC (util);
}

static Display*
get_x_display (OskUtil* util)
{
    if (GDK_IS_X11_DISPLAY (util->display)) // not on wayland?
        return GDK_DISPLAY_XDISPLAY (util->display);
    return NULL;
}

static void
notify_click_done(PyObject* callback)
{
    // Tell Onboard that the click has been performed.
    if (callback)
    {
        PyObject* arglist = NULL; //Py_BuildValue("(i)", arg);
        PyObject* result  = PyObject_CallObject(callback, arglist);
        Py_XDECREF(arglist);
        Py_XDECREF(result);
    }
}

static Bool
can_convert_click(OskUtilGrabInfo* info, int x_root, int y_root)
{
    if (!info->enable_conversion)
        return False;

    // Check if the the given point (x_root, y_root) lies
    // within any of the exclusion rectangles.
    if (info->exclusion_rects)
    {
        int i;
        int n = PySequence_Length(info->exclusion_rects);
        for (i = 0; i < n; i++)
        {
            PyObject* rect = PySequence_GetItem(info->exclusion_rects, i);
            if (rect == NULL)
                break;
            int m = PySequence_Length(rect);
            if (m != 4)
                break;

            PyObject* item;

            item = PySequence_GetItem(rect, 0);
            int x = PyInt_AsLong(item);
            Py_DECREF(item);

            item = PySequence_GetItem(rect, 1);
            int y = PyInt_AsLong(item);
            Py_DECREF(item);

            item = PySequence_GetItem(rect, 2);
            int w = PyInt_AsLong(item);
            Py_DECREF(item);

            item = PySequence_GetItem(rect, 3);
            int h = PyInt_AsLong(item);
            Py_DECREF(item);

            Py_DECREF(rect);

            if (x_root >= x && x_root < x + w &&
                y_root >= y && y_root < y + h)
            {
                return False;
            }
        }
    }

    return True;
}

static GdkFilterReturn
osk_util_event_filter (GdkXEvent       *gdk_xevent,
                       GdkEvent        *gdk_event,
                       OskUtilGrabInfo *info)
{
    XEvent *event = gdk_xevent;

    if (event->type == ButtonPress || event->type == ButtonRelease)
    {
        XButtonEvent *bev = (XButtonEvent *) event;
        if (bev->button == Button1)
        {
            unsigned int button = info->button;
            unsigned int click_type = info->click_type;
            Bool drag_started = info->drag_started;
            PyObject* callback = info->callback;
            Py_XINCREF(callback);

            // Don't convert the click if any of the click buttons was hit
            if (!can_convert_click(info, bev->x_root, bev->y_root))
            {
                /* Replay original event.
                 * This will usually give a regular left click.
                 */
                XAllowEvents (bev->display, ReplayPointer, bev->time);

                /*
                 * Don't stop the grab here, Onboard controls the
                 * cancellation from the python side. I does so by
                 * explicitely setting the convert click to
                 * PRIMARY_BUTTON, CLICK_TYPE_SINGLE.
                 */
            }
            else
            {
                /* Consume original event */
                XAllowEvents (bev->display, AsyncPointer, bev->time);

                if (event->type == ButtonRelease)
                {
                    stop_convert_click(info);

                    /* Synthesize button click */
                    unsigned long delay = 40;
                    switch (click_type)
                    {
                        case CLICK_TYPE_SINGLE:
                            XTestFakeButtonEvent (bev->display, button, True, CurrentTime);
                            XTestFakeButtonEvent (bev->display, button, False, 50);
                            break;

                        case CLICK_TYPE_DOUBLE:
                            XTestFakeButtonEvent (bev->display, button, True, CurrentTime);
                            XTestFakeButtonEvent (bev->display, button, False, delay);
                            XTestFakeButtonEvent (bev->display, button, True, delay);
                            XTestFakeButtonEvent (bev->display, button, False, delay);
                            break;

                        case CLICK_TYPE_DRAG:
                            if (!drag_started)
                            {
                                XTestFakeButtonEvent (bev->display, button, True, CurrentTime);
                                info->drag_started = True;
                            }
                            else
                            {
                                XTestFakeButtonEvent (bev->display, button, False, CurrentTime);
                            }
                            break;
                    }

                    notify_click_done(callback);
                }
            }
            Py_XDECREF(callback);
        }
    }
    return GDK_FILTER_CONTINUE;
}

static Bool
start_grab(OskUtilGrabInfo* info)
{
    gdk_error_trap_push ();
    XGrabButton (info->xdisplay, Button1, info->modifier,
                 DefaultRootWindow (info->xdisplay),
                 False, // owner_events == False: Onboard itself can be clicked
                 ButtonPressMask | ButtonReleaseMask,
                 GrabModeSync, GrabModeAsync, None, None);
    gdk_flush ();

    if (gdk_error_trap_pop ())
    {
        stop_convert_click(info);
        return False;
    }
    return True;
}

static void
stop_grab(OskUtilGrabInfo* info)
{
    gdk_error_trap_push();
    XUngrabButton(info->xdisplay,
                  Button1,
                  info->modifier,
                  DefaultRootWindow(info->xdisplay));
    gdk_error_trap_pop_ignored();
}

static void
stop_convert_click(OskUtilGrabInfo* info)
{
    if (info->xdisplay)
    {
        gdk_window_remove_filter (NULL,
                                  (GdkFilterFunc) osk_util_event_filter,
                                  info);
        stop_grab(info);
    }
    info->button = PRIMARY_BUTTON;
    info->click_type = CLICK_TYPE_SINGLE;
    info->drag_started = False;
    info->xdisplay = NULL;

    Py_XDECREF(info->exclusion_rects);
    info->exclusion_rects = NULL;

    Py_XDECREF(info->callback);
    info->callback = NULL;
}

static unsigned int
get_modifier_state (Display *dpy)
{
    Window root, child;
    int x, y, x_root, y_root;
    unsigned int mask = 0;

    XQueryPointer (dpy, DefaultRootWindow (dpy),
                   &root, &child, &x_root, &y_root, &x, &y, &mask);

    /* remove mouse button states */
    return mask & 0xFF;
}

/**
 * osk_util_convert_primary_click:
 * @button: Button number to convert (unsigned int)
 *
 * Converts the next mouse "left-click" to a @button click.
 */
static PyObject *
osk_util_convert_primary_click (PyObject *self, PyObject *args)
{
    OskUtil *util = (OskUtil*) self;
    OskUtilGrabInfo *info = util->info;
    Display         *dpy;
    unsigned int     button;
    unsigned int     click_type;
    unsigned int     modifier;
    PyObject*        exclusion_rects = NULL;
    PyObject*        callback = NULL;

    if (!PyArg_ParseTuple (args, "II|OO", &button,
                                          &click_type,
                                          &exclusion_rects,
                                          &callback))
        return NULL;

    if (button < 1 || button > 3)
    {
        PyErr_SetString (OSK_EXCEPTION, "unsupported button number");
        return NULL;
    }

    stop_convert_click(info);

    if (exclusion_rects)
    {
        if (!PySequence_Check(exclusion_rects))
        {
            PyErr_SetString(PyExc_ValueError, "expected sequence type");
            return False;
        }
        Py_INCREF(exclusion_rects);
        info->exclusion_rects = exclusion_rects;
    }

    /* cancel the click ? */
    if (button == PRIMARY_BUTTON &&
        click_type == CLICK_TYPE_SINGLE)
    {
        Py_RETURN_NONE;
    }

    dpy = GDK_DISPLAY_XDISPLAY (gdk_display_get_default ());
    modifier = get_modifier_state (dpy);

    info->button = button;
    info->click_type = click_type;
    info->xdisplay = dpy;
    info->modifier = modifier;
    Py_XINCREF(callback);         /* Add a reference to new callback */
    Py_XDECREF(info->callback);   /* Dispose of previous callback */
    info->callback = callback;    /* Remember new callback */

    if (!start_grab(info))
    {
        stop_convert_click(info);
        PyErr_SetString (OSK_EXCEPTION, "failed to grab button");
        return NULL;
    }

    gdk_window_add_filter (NULL, (GdkFilterFunc) osk_util_event_filter, info);

    Py_RETURN_NONE;
}

static PyObject *
osk_util_enable_click_conversion (PyObject *self, PyObject *args)
{
    OskUtil *util = (OskUtil*) self;
    OskUtilGrabInfo *info = util->info;
    Bool     enable;

    if (!PyArg_ParseTuple (args, "B", &enable))
        return NULL;

    info->enable_conversion = enable;

    Py_RETURN_NONE;
}

static PyObject *
osk_util_get_convert_click_button (PyObject *self)
{
    OskUtil *util = (OskUtil*) self;
    return PyInt_FromLong(util->info->button);
}

static PyObject *
osk_util_get_convert_click_type (PyObject *self)
{
    OskUtil *util = (OskUtil*) self;
    return PyInt_FromLong(util->info->click_type);
}

static PyObject *
osk_util_set_x_property (PyObject *self, PyObject *args)
{
    OskUtil *util = (OskUtil*) self;
    int wid;
    char* property_name;
    PyObject* property_value;

    Display* xdisplay = get_x_display(util);
    if (xdisplay == NULL)
    {
        PyErr_SetString(PyExc_TypeError, "Not an X display");
        return NULL;
    }

    if (!PyArg_ParseTuple (args, "isO:set_x_property",
                           &wid, &property_name, &property_value))
        return NULL;

    Atom value_name  = XInternAtom(xdisplay, property_name, False);

    if (PyInt_Check(property_value))
    {
        guint32 int_value = (guint32) PyInt_AsLong(property_value);
        XChangeProperty (xdisplay, wid,
                         value_name, XA_CARDINAL, 32, PropModeReplace,
                         (guchar*) &int_value, 1);
    }
    else if (PyUnicode_Check(property_value))
    {
        PyObject* string_value = PyUnicode_AsUTF8String(property_value);
        if (!string_value)
        {
            PyErr_SetString(PyExc_ValueError, "failed to encode value as utf-8");
            return NULL;
        }
        Atom atom_value = XInternAtom(xdisplay,
                               PyString_AsString(string_value), False);
        XChangeProperty (xdisplay, wid,
                         value_name, XA_ATOM, 32, PropModeReplace,
                         (guchar*) &atom_value, 1);

        Py_DECREF(string_value);
    }
    else
    {
        PyErr_SetString(PyExc_TypeError, "Unsupported value type");
        return NULL;
    }
    Py_RETURN_NONE;
}

static gboolean
signal_handler(gpointer user_data)
{
    PyObject* callback = (PyObject*) user_data;
    PyObject* arglist = NULL;
    PyObject* result  = PyObject_CallObject(callback, arglist);
    Py_XDECREF(arglist);
    Py_XDECREF(result);
    return True;
}

static PyObject *
osk_util_set_unix_signal_handler (PyObject *self, PyObject *args)
{
    OskUtil *util = (OskUtil*) self;
    int signal = 0;
    PyObject*        callback = NULL;

    if (!PyArg_ParseTuple (args, "IO", &signal, &callback))
        return NULL;

    Py_XINCREF(callback);              /* Add a reference to new callback */
    Py_XDECREF(util->signal_callbacks[signal]); /* Dispose of previous callback */
    util->signal_callbacks[signal] = callback;  /* Remember new callback */

    g_unix_signal_add(signal, signal_handler, callback);

    Py_RETURN_NONE;
}


static Window
get_xid_of_gtkwidget(PyObject* widget)
{
    Window xid = None;
    if (widget)
    {
        PyObject* gdk_win = PyObject_CallMethod(widget, "get_window", NULL);
        if (gdk_win)
        {
            if (gdk_win != Py_None)
            {
                PyObject* _xid = PyObject_CallMethod(gdk_win, 
                                                    "get_xid", NULL);
                if (_xid)
                {
                    xid = (Window)PyLong_AsLong(_xid);
                    Py_DECREF(_xid);
                }
            }
            Py_DECREF(gdk_win);
        }
    }
    return xid;
}

/* Replacement for gdk_x11_screen_get_active_window().
 * The gdk original somehow failed repeatedly with X error BadWindow on
 * Francesco's system.
 */
static Window
osk_util_get_active_window (OskUtil* util)
{
    Display* xdisplay = get_x_display(util);
    Window result = None;
    Atom actual_type;
    gint actual_format;
    gulong nwindows;
    gulong nleft;
    guchar *data = NULL;

    Window root = DefaultRootWindow (xdisplay);

    gdk_error_trap_push ();
    if (XGetWindowProperty (xdisplay, root,
                util->atom_net_active_window,
                0, 1, False, XA_WINDOW,
                &actual_type, &actual_format,
                &nwindows, &nleft, &data)
            == Success)
    {
        if ((actual_type == XA_WINDOW) && (actual_format == 32) && (data))
        {
            Window window = *(Window *) data;
            if (window != None)
                result = window;
        }
    }

    if (gdk_error_trap_pop ())
        result = None;

    if (data)
        XFree (data);

    return result;
}


// Raise Onboard's windows on top of unity dash and full-screen windows.
static void
raise_windows_to_top (OskUtil *util)
{
    Display* xdisplay = get_x_display(util);

    // find xid of the active window (_NET_ACTIVE_WINDOW)
    Window parent_xid = None;
    Window active_xid = osk_util_get_active_window(util);
    if (active_xid != None)
    {
        // Is the active window unity dash or unity-2d dash?
        gdk_error_trap_push ();
        XTextProperty text_prop = {NULL};
        int ret = XGetWMName(xdisplay, active_xid, &text_prop);
        if (!gdk_error_trap_pop () && ret)
        {
            if (// Precise
                strcmp((char*)text_prop.value, "launcher") == 0 ||
                strcmp((char*)text_prop.value, "Dash") == 0 ||
                strcmp((char*)text_prop.value, "unity-2d-shell") == 0 ||
                // Quantal
                strcmp((char*)text_prop.value, "unity-launcher") == 0 ||
                strcmp((char*)text_prop.value, "unity-dash") == 0
                )
            {
                //printf("%s, 0x%x\n", text_prop.value, active_xid);
                parent_xid = active_xid;
            }
        }
    }

    // Loop through onboard's toplevel windows.
    int i;
    int n = PySequence_Length(util->onboard_toplevels);
    for (i = 0; i < n; i++)
    {
        PyObject* window = PySequence_GetItem(util->onboard_toplevels, i);
        if (window == NULL)
            break;

        Window xid = get_xid_of_gtkwidget(window);
        if (xid)
        {
            // Raise onboard.
            // TransientForHint=None seems to be enough to rise over
            // full-screen windows.
            //printf("raising on top of 0x%x\n", parent_xid);
            XSetTransientForHint (xdisplay, xid, parent_xid);
            XRaiseWindow(xdisplay, xid);
        }
    }
}

static GdkFilterReturn
event_filter_keep_windows_on_top (GdkXEvent *gdk_xevent,
                                  GdkEvent  *gdk_event,
                                  OskUtil   *util)
{
    XEvent *event = gdk_xevent;

    if (event->type == PropertyNotify)
    {
        XPropertyEvent *e = (XPropertyEvent *) event;
        if (e->atom == util->atom_net_active_window)
        {
            raise_windows_to_top(util);
        }
    }
    return GDK_FILTER_CONTINUE;
}

static PyObject *
osk_util_keep_windows_on_top (PyObject *self, PyObject *args)
{
    OskUtil *util = (OskUtil*) self;
    PyObject* windows = NULL;

    Display* xdisplay = get_x_display(util);
    if (xdisplay == NULL)
        Py_RETURN_NONE;

    if (!PyArg_ParseTuple (args, "O", &windows))
        return NULL;

    if (!PySequence_Check(windows))
    {
        PyErr_SetString(PyExc_ValueError, "expected sequence type");
        return NULL;
    }

    GdkWindow* root = gdk_get_default_root_window();

    XSelectInput(xdisplay, GDK_WINDOW_XID(root), PropertyChangeMask);

    Py_XINCREF(windows);
    Py_XDECREF(util->onboard_toplevels);
    util->onboard_toplevels = windows;

    // raise windows immediately on top of existing full-screen windows
    raise_windows_to_top(util);

    // install filter to raise them again when top-levels are activated
    gdk_window_add_filter (root,
                           (GdkFilterFunc) event_filter_keep_windows_on_top,
                           util);
    Py_RETURN_NONE;
}

static PyObject*
get_window_name(Display* display, Window window)
{
    XTextProperty prop;
    int len;
    char **list = NULL;
    PyObject* result = NULL;
    Atom _NET_WM_NAME = XInternAtom(display, "_NET_WM_NAME", True);

    gdk_error_trap_push ();
    if(!XGetTextProperty(display, window, &prop, _NET_WM_NAME) || prop.nitems == 0)
        if(!XGetWMName(display, window, &prop) || prop.nitems == 0)
            return NULL;

    if (gdk_error_trap_pop ())
    {
        Py_RETURN_NONE;
    }

    if(prop.encoding == XA_STRING)
    {
        result = PyUnicode_FromString((char*)prop.value);
    }
    else if(!XmbTextPropertyToTextList(display, &prop, &list, &len) && len > 0)
    {
        result = PyUnicode_FromString(list[0]);
        XFreeStringList(list);
    }
    XFree(prop.value);

    return result;
}

static PyObject *
osk_util_get_current_wm_name (PyObject *self)
{
    OskUtil *util = (OskUtil*) self;
    PyObject* result = NULL;

    Display* xdisplay = get_x_display(util);
    if (xdisplay == NULL)
        Py_RETURN_NONE;

    Atom _NET_SUPPORTING_WM_CHECK = 
                        XInternAtom(xdisplay, "_NET_SUPPORTING_WM_CHECK", True);
    if (_NET_SUPPORTING_WM_CHECK != None)
    {
        GdkWindow*    root = gdk_get_default_root_window();
        Atom          actual_type;
        int           actual_format;
        unsigned long nwindows, nleft;
        Window        *xwindows;

        XGetWindowProperty (xdisplay, GDK_WINDOW_XID(root),
                            _NET_SUPPORTING_WM_CHECK, 0L, UINT_MAX, False, 
                            XA_WINDOW, &actual_type, &actual_format,
                            &nwindows, &nleft, (unsigned char **) &xwindows);
        if (actual_type == XA_WINDOW && nwindows > 0 && xwindows[0] != None)
            result = get_window_name(xdisplay, xwindows[0]);

        XFree(xwindows);
    }

    if (result)
        return result;
    Py_RETURN_NONE;
}

static PyObject *
osk_util_remove_atom_from_property(PyObject *self, PyObject *args)
{
    OskUtil *util = (OskUtil*) self;
    PyObject* window = NULL;
    PyObject* result = NULL;
    char* property_name = NULL;
    char* value_name = NULL;

    Display* xdisplay = get_x_display(util);
    if (xdisplay == NULL)
    {
        PyErr_SetString(PyExc_TypeError, "Not an X display");
        return NULL;
    }

    if (!PyArg_ParseTuple (args, "Oss", &window, &property_name, &value_name))
        return NULL;

    Atom property_atom = XInternAtom(xdisplay, property_name, True);
    Atom value_atom    = XInternAtom(xdisplay, value_name, True);
    Window xwindow = get_xid_of_gtkwidget(window);
    if (property_atom != None &&
        value_atom != None &&
        xwindow)
    {
        Atom          actual_type;
        int           actual_format;
        unsigned long nstates, nleft;
        Atom         *states;

        // Get all current states
        XGetWindowProperty (xdisplay, xwindow, property_atom, 
                            0L, 12L, False, 
                            XA_ATOM, &actual_type, &actual_format,
                            &nstates, &nleft, (unsigned char **) &states);
        if (actual_type == XA_ATOM)
        {
            int i, new_len;
            Atom new_states[12];
            Bool value_found = False;

            for (i=0, new_len=0; i<nstates; i++)
                if (states[i] == value_atom)
                    value_found = True;
                else
                    new_states[new_len++] = states[i];

            // Set the new states without value_atom
            if (value_found)
                XChangeProperty (xdisplay, xwindow, property_atom, XA_ATOM,
                               32, PropModeReplace, (guchar*) new_states, new_len);

            result = PyBool_FromLong(value_found);
        }
        XFree(states);
    }

    if (result)
        return result;
    Py_RETURN_NONE;
}


static PyMethodDef osk_util_methods[] = {
    { "convert_primary_click",
        osk_util_convert_primary_click,
        METH_VARARGS, NULL },
    { "get_convert_click_button",
        (PyCFunction)osk_util_get_convert_click_button,
        METH_NOARGS, NULL },
    { "get_convert_click_type",
        (PyCFunction)osk_util_get_convert_click_type,
        METH_NOARGS, NULL },
    { "enable_click_conversion",
        osk_util_enable_click_conversion,
        METH_VARARGS, NULL },
    { "set_x_property",
        osk_util_set_x_property,
        METH_VARARGS, NULL },
    { "set_unix_signal_handler",
        osk_util_set_unix_signal_handler,
        METH_VARARGS, NULL },
    { "keep_windows_on_top",
        osk_util_keep_windows_on_top,
        METH_VARARGS, NULL },
    { "get_current_wm_name",
        (PyCFunction) osk_util_get_current_wm_name,
        METH_NOARGS, NULL },
    { "remove_atom_from_property",
        (PyCFunction) osk_util_remove_atom_from_property,
        METH_VARARGS, NULL },

    { NULL, NULL, 0, NULL }
};<|MERGE_RESOLUTION|>--- conflicted
+++ resolved
@@ -26,13 +26,10 @@
 #include <X11/extensions/XTest.h>
 #include <X11/extensions/XTest.h>
 
-<<<<<<< HEAD
 #ifdef USE_LANGUAGE_CLASSIFIER
 #include "textcat.h"
 #endif
 
-=======
->>>>>>> 6e6a3fe6
 typedef struct {
     Display *xdisplay;
     unsigned int button;
@@ -67,17 +64,6 @@
     util->info->button = PRIMARY_BUTTON;
     util->info->click_type = CLICK_TYPE_SINGLE;
     util->info->enable_conversion = True;
-<<<<<<< HEAD
-    util->info->exclusion_rects = NULL;
-    util->info->callback = NULL;
-
-    util->atom_net_active_window = None;
-    util->onboard_toplevels = NULL;
-    for (i=0; i<G_N_ELEMENTS(util->signal_callbacks); i++)
-        util->signal_callbacks[i] = NULL;
-
-=======
->>>>>>> 6e6a3fe6
     util->display = gdk_display_get_default ();
 
     Display* xdisplay = get_x_display(util);
