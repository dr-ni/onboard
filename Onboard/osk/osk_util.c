--- conflicted
+++ resolved
@@ -854,13 +854,6 @@
     { "enable_click_conversion",
         osk_util_enable_click_conversion,
         METH_VARARGS, NULL },
-<<<<<<< HEAD
-
-    { "read_dconf_key",
-        osk_util_read_dconf_key,
-        METH_VARARGS, NULL },
-=======
->>>>>>> 9d79db77
     { "set_x_property",
         osk_util_set_x_property,
         METH_VARARGS, NULL },
