/*
 * Copyright © 2011 Gerd Kohlberger
 *
 * Onboard is free software; you can redistribute it and/or modify
 * it under the terms of the GNU General Public License as published by
 * the Free Software Foundation; either version 3 of the License, or
 * (at your option) any later version.
 *
 * Onboard is distributed in the hope that it will be useful,
 * but WITHOUT ANY WARRANTY; without even the implied warranty of
 * MERCHANTABILITY or FITNESS FOR A PARTICULAR PURPOSE. See the
 * GNU General Public License for more details.
 *
 * You should have received a copy of the GNU General Public License
 * along with this program. If not, see <http://www.gnu.org/licenses/>.
 */

#include "osk_module.h"
#include "osk_devices.h"
#include "osk_util.h"
#include "osk_dconf.h"
<<<<<<< HEAD
#include "osk_text_classifier.h"
=======
#include "osk_struts.h"
>>>>>>> eebb63f4

#include <gdk/gdk.h>

static PyMethodDef osk_methods[] = {
    { NULL, NULL, 0, NULL }
};

PyObject *
__osk_exception_get_object (void)
{
    static PyObject *error = NULL;

    if (error == NULL)
        error = PyErr_NewException ("osk.error", NULL, NULL);

    return error;
}

#if PY_MAJOR_VERSION >= 3
    static struct PyModuleDef moduledef = {
        PyModuleDef_HEAD_INIT,
        "osk",                /* m_name */
        "osk utility module", /* m_doc */
        -1,                   /* m_size */
        osk_methods,          /* m_methods */
        NULL,                 /* m_reload */
        NULL,                 /* m_traverse */
        NULL,                 /* m_clear */
        NULL,                 /* m_free */
    };
#endif

static PyObject *
moduleinit (void)
{
    PyObject *module;
    PyObject *error;

    #if PY_MAJOR_VERSION >= 3
        module = PyModule_Create(&moduledef);
    #else
        module = Py_InitModule("osk", osk_methods);
    #endif
    if (module == NULL)
    {
        fprintf (stderr, "Error: Failed to initialize the \"osk\" module.\n");
        return NULL;
    }

    error = __osk_exception_get_object ();
    Py_INCREF (error);
    PyModule_AddObject (module, "error", error);

    gdk_init (NULL, NULL);

    if (__osk_devices_register_type (module) < 0)
        fprintf (stderr, "Error: Failed to register \"Devices\" type.\n");

    if (__osk_util_register_type (module) < 0)
        fprintf (stderr, "Error: Failed to register \"Util\" type.\n");

    if (__osk_dconf_register_type (module) < 0)
        fprintf (stderr, "Error: Failed to register \"DConf\" type.\n");

<<<<<<< HEAD
    if (__osk_text_classifier_register_type (module) < 0)
        fprintf (stderr, "Error: Failed to register \"TextClassifier\" type.\n");
=======
    if (__osk_struts_register_type (module) < 0)
        fprintf (stderr, "Error: Failed to register \"Struts\" type.\n");
>>>>>>> eebb63f4

    return module;
}

#if PY_MAJOR_VERSION < 3
    PyMODINIT_FUNC
    initosk(void)
    {
        moduleinit();
    }
#else
    PyMODINIT_FUNC
    PyInit_osk(void)
    {
        return moduleinit();
    }
#endif
<|MERGE_RESOLUTION|>--- conflicted
+++ resolved
@@ -19,11 +19,8 @@
 #include "osk_devices.h"
 #include "osk_util.h"
 #include "osk_dconf.h"
-<<<<<<< HEAD
+#include "osk_struts.h"
 #include "osk_text_classifier.h"
-=======
-#include "osk_struts.h"
->>>>>>> eebb63f4
 
 #include <gdk/gdk.h>
 
@@ -88,13 +85,11 @@
     if (__osk_dconf_register_type (module) < 0)
         fprintf (stderr, "Error: Failed to register \"DConf\" type.\n");
 
-<<<<<<< HEAD
     if (__osk_text_classifier_register_type (module) < 0)
         fprintf (stderr, "Error: Failed to register \"TextClassifier\" type.\n");
-=======
+
     if (__osk_struts_register_type (module) < 0)
         fprintf (stderr, "Error: Failed to register \"Struts\" type.\n");
->>>>>>> eebb63f4
 
     return module;
 }
