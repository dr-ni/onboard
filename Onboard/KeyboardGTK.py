--- conflicted
+++ resolved
@@ -18,21 +18,15 @@
     scanning_time_id = None
 
     def __init__(self):
-<<<<<<< HEAD
-        gtk.DrawingArea.__init__(self)
+        Gtk.DrawingArea.__init__(self)
         self.click_timer = None
         self.active_key = None
         self.click_detected = False
 
-        self.saved_pointer_buttons = {}
-        self.mapped_pointer_buttons = []
-=======
-        Gtk.DrawingArea.__init__(self)
->>>>>>> 2735ef00
-
         self.add_events(Gdk.EventMask.BUTTON_PRESS_MASK
                         | Gdk.EventMask.BUTTON_RELEASE_MASK
-                        | Gdk.EventMask.LEAVE_NOTIFY_MASK)
+                        | Gdk.EventMask.LEAVE_NOTIFY_MASK
+                        | Gdk.EventMask.ENTER_NOTIFY_MASK)
 
         self.connect("draw",                 self.expose)
         self.connect("button_press_event",   self._cb_mouse_button_press)
@@ -41,40 +35,35 @@
         self.connect("configure-event",      self._cb_configure_event)
 
     def clean(self):
-<<<<<<< HEAD
         self.stop_click_polling()
-        self.reset_pointer_buttons()
 
     def start_click_polling(self):
         self.stop_click_polling()
-        self.click_timer = gobject.timeout_add(1, self._cb_click_timer)
+        self.click_timer = GObject.timeout_add(2, self._cb_click_timer)
         self.click_detected = False
 
     def stop_click_polling(self):
         if self.click_timer:
-            gobject.source_remove(self.click_timer)
+            GObject.source_remove(self.click_timer)
             self.click_timer = None
 
     def _cb_click_timer(self):
         """ poll for mouse click outside of onboards window """
-        rootwin = self.get_screen().get_root_window()
-        x, y, mods = rootwin.get_pointer()
-        if mods & (gtk.gdk.BUTTON1_MASK
-                 | gtk.gdk.BUTTON2_MASK
-                 | gtk.gdk.BUTTON3_MASK):
+        rootwin = Gdk.get_default_root_window()
+        dunno, x, y, mods = rootwin.get_pointer()
+        if mods & (Gdk.ModifierType.BUTTON1_MASK
+                 | Gdk.ModifierType.BUTTON2_MASK
+                 | Gdk.ModifierType.BUTTON3_MASK):
             self.click_detected = True
         elif self.click_detected:
             # button released anywhere outside of onboards control
             self.stop_click_polling()
-            self.reset_pointer_buttons()
             self.commit_input_line()
+            self.next_mouse_click_button = None
             self.update_ui()
             return False
 
         return True
-=======
-        pass
->>>>>>> 2735ef00
 
     def _cb_configure_event(self, widget, user_data):
         size = self.get_allocation()
@@ -93,22 +82,20 @@
         leaves keyboard
         """
 
-<<<<<<< HEAD
-        gtk.gdk.pointer_ungrab()
+        Gdk.pointer_ungrab(event.time)
         if self.active_key:
-=======
-        Gdk.pointer_ungrab(event.time)
-        if self.active:
->>>>>>> 2735ef00
             if self.scanningActive:
                 self.active_key = None      
                 self.scanningActive = None
-            else:       
+            else:
                 self.release_key(self.active_key)
             self.queue_draw()
 
+        # another terrible hack
+        # start a high frequency timer to detect clicks outside of onboard
+        self.start_click_polling()
         return True
-        
+
     def _cb_mouse_button_release(self,widget,event):
         if self.active_key:
             #self.active_key.on = False
@@ -119,27 +106,17 @@
         return True
 
     def _cb_mouse_button_press(self,widget,event):
-<<<<<<< HEAD
-        
-        gtk.gdk.pointer_grab(self.window, True)
-        self.stop_click_polling()
-
-        if event.type == gtk.gdk.BUTTON_PRESS:
-            self.active_key = None#is this doing anything
-            
-            if config.scanning and self.basePane.columns:
-=======
         Gdk.pointer_grab(self.get_window(),
                          True,
                          Gdk.EventMask.BUTTON_PRESS_MASK |
                          Gdk.EventMask.BUTTON_RELEASE_MASK,
                          None, None,
                          event.time)
+        self.stop_click_polling()
 
         if event.type == Gdk.EventType.BUTTON_PRESS:
             self.active = None#is this doing anything
             if config.enable_scanning and self.basePane.columns:
->>>>>>> 2735ef00
                 if self.scanning_time_id:
                     if not self.scanning_y == None:
                         self.press_key(self.scanningActive)
@@ -155,27 +132,11 @@
                         config.scanning_interval, self.scan_tick)
                     self.scanning_x = -1
             else:
-<<<<<<< HEAD
-                context = self.window.cairo_create()
+                context = self.get_window().cairo_create()
                 key = self.get_key_at_location((event.x, event.y), context)
                 if key: 
                     self.press_key(key, event.button)
         return True 
-=======
-                #TODO tabkeys should work like the others
-                for key in self.tabKeys:
-                    self.is_key_pressed(key, widget, event)
-                context = self.get_window().cairo_create()
-                if self.activePane:
-                    key = self.activePane.get_key_at_location(
-                        (event.x, event.y), context)
-                else:
-                    key = self.basePane.get_key_at_location(
-                        (event.x, event.y), context)
-                if key:
-                    self.press_key(key)
-        return True
->>>>>>> 2735ef00
 
     #Between scans and when value of scanning changes.
     def reset_scan(self, scanning=None):
@@ -210,65 +171,3 @@
         context = self.create_pango_context()
         for pane in [self.basePane,] + self.panes:
             pane.configure_labels(self.mods, context)
-<<<<<<< HEAD
-
-    def map_pointer_button(self, button):
-        """ map the given button to the primary button """
-        assert(button in [2,3])
-
-        if X11.libX11 and X11.libXi:
-            self.reset_pointer_buttons()
-            self.mapped_pointer_buttons.append(button)
-
-            for display, device in self.iterate_x_pointers():
-                buttons = (ctypes.c_ubyte*1024)()
-                num_buttons = X11.XGetDeviceButtonMapping(display, device,
-                                                      buttons,
-                                                      buttons._length_)
-                if num_buttons >= 3:
-                    buttons_copy = (ctypes.c_ubyte*buttons._length_) \
-                                   .from_buffer_copy(buttons)
-                    self.saved_pointer_buttons[device[0].device_id] = \
-                                                     (buttons_copy, num_buttons)
-                    tmp = buttons[0]
-                    buttons[0] = buttons[button-1]
-                    buttons[button-1] = tmp
-                    X11.XSetDeviceButtonMapping(display, device,
-                                            buttons, num_buttons)
-
-    def reset_pointer_buttons(self):
-        if X11.libX11 and X11.libXi:
-            if self.saved_pointer_buttons:
-                for display, device in self.iterate_x_pointers():
-                    buttons, num_buttons = self.saved_pointer_buttons.get(
-                                                    device[0].device_id, (None, 0))
-                    if buttons:
-                        X11.XSetDeviceButtonMapping(display, device,
-                                                buttons, num_buttons)
-            self.saved_pointer_buttons = {}
-            self.mapped_pointer_buttons = []
-
-    def iterate_x_pointers(self):
-        """ iterates xinput pointer devices """
-        display = X11.XOpenDisplay(os.getenv("DISPLAY"))
-        if display:
-            num_devices = ctypes.c_int(0)
-            device_infos = X11.XListInputDevices(display, num_devices)
-            if device_infos:
-                for i in range(num_devices.value):
-                    device_info = device_infos[i]
-                    if device_info.use == X11.IsXExtensionPointer:
-                        device = X11.XOpenDevice(display, device_info.id)
-                        if device:
-                            yield display, device
-                            X11.XCloseDevice(display, device)
-
-                X11.XFreeDeviceList(device_infos)
-            X11.XCloseDisplay(display)
-
-    def get_mapped_pointer_buttons(self):
-        return self.mapped_pointer_buttons
-        
-        
-=======
->>>>>>> 2735ef00
