--- conflicted
+++ resolved
@@ -10,28 +10,17 @@
 import cairo
 from gi.repository import GObject, Gdk, Gtk, GLib
 
-<<<<<<< HEAD
 from Onboard.utils             import Rect, Timer, FadeTimer, \
                                       roundrect_arc, roundrect_curve, \
-                                      gradient_line, brighten, timeit
-from Onboard.WindowUtils       import WindowManipulator, Handle
+                                      gradient_line, brighten, timeit, \
+                                      LABEL_MODIFIERS, Modifiers
+from Onboard.WindowUtils       import WindowManipulator, Handle, \
+                                      InputSequence, POINTER_SEQUENCE
 from Onboard.Keyboard          import Keyboard, EventType
 from Onboard.KeyGtk            import Key
 from Onboard.KeyCommon         import LOD
 from Onboard.TouchHandles      import TouchHandles
 from Onboard.AtspiStateTracker import AtspiStateTracker
-=======
-from Onboard.utils        import Rect, Timer, FadeTimer, \
-                                 roundrect_arc, roundrect_curve, \
-                                 gradient_line, brighten, timeit, \
-                                 LABEL_MODIFIERS, Modifiers
-from Onboard.WindowUtils  import WindowManipulator, Handle, \
-                                 InputSequence, POINTER_SEQUENCE
-from Onboard.Keyboard     import Keyboard, EventType
-from Onboard.KeyGtk       import Key
-from Onboard.KeyCommon    import LOD
-from Onboard.TouchHandles import TouchHandles
->>>>>>> eebb63f4
 
 ### Logging ###
 import logging
@@ -122,11 +111,11 @@
     def __init__(self, keyboard):
         self._keyboard = keyboard
 
-    def handle_motion(self, event):
+    def handle_motion(self, sequence):
         """
         Handle pointer motion.
         """
-        point = (event.x, event.y)
+        point = sequence.point
 
         # Hide inputline when the pointer touches it.
         # Show it again when leaving the area.
@@ -250,7 +239,6 @@
             if self._lock_visible:
                 active = True
 
-<<<<<<< HEAD
             if not self.is_frozen():
                 self.show_keyboard(active)
 
@@ -259,59 +247,6 @@
            not self._lock_visible and \
            not self.is_frozen():
             self.update_position()
-=======
-        else:
-            if self._atspi_listeners_registered:
-                Atspi.EventListener.deregister_no_data(self._on_atspi_global_focus,
-                                                     "focus")
-                Atspi.EventListener.deregister_no_data(self._on_atspi_object_focus,
-                                                     "object:state-changed:focused")
-                self._atspi_listeners_registered = False
-
-    def _on_atspi_global_focus(self, event):
-        self._on_atspi_focus(event, True)
-
-    def _on_atspi_object_focus(self, event):
-        self._on_atspi_focus(event)
-
-    def _on_atspi_focus(self, event, focus_received = False):
-        if config.auto_show.enabled:
-            accessible = event.source
-            focused = bool(focus_received) or bool(event.detail1) # received focus?
-
-            self._log_accessible(accessible, focused)
-
-            if accessible:
-                editable = self._is_accessible_editable(accessible)
-                visible =  focused and editable
-
-                show = visible
-                if focused:
-                    self._focused_accessible = accessible
-                elif not focused and self._focused_accessible == accessible:
-                    self._focused_accessible = None
-                else:
-                    show = None
-
-                # show/hide the window
-                if not show is None:
-                    # Always allow to show the window even when locked.
-                    # Mitigates right click on unity-2d launcher hiding
-                    # onboard before _lock_visible is set (Precise).
-                    if self._lock_visible:
-                        show = True
-
-                    if not self.is_frozen():
-                        self.show_keyboard(show)
-
-                # reposition the keyboard window
-                if show and \
-                   self._focused_accessible and \
-                   not self._lock_visible and \
-                   not self.is_frozen() and \
-                   not config.window.docking_enabled:
-                    self.update_position()
->>>>>>> eebb63f4
 
     def _begin_transition(self, show):
         self._keyboard.transition_visible_to(show)
@@ -479,15 +414,13 @@
         Gtk.DrawingArea.__init__(self)
         WindowManipulator.__init__(self)
 
-<<<<<<< HEAD
         self.atspi_state_tracker = AtspiStateTracker()
         self.auto_show           = AutoShow(self, self.atspi_state_tracker)
         self.auto_show.enable(config.is_auto_show_enabled())
 
         Keyboard.__init__(self)
-
-=======
->>>>>>> eebb63f4
+        WindowManipulator.__init__(self)
+
         self._active_event_type = None
         self._last_click_time = 0
         self._last_click_key = None
@@ -564,12 +497,8 @@
 
     def on_layout_loaded(self):
         """ called when the layout has been loaded """
-<<<<<<< HEAD
         Keyboard.on_layout_loaded(self)
-=======
-        Keyboard.initial_update(self)
         self.invalidate_shadow_quality()
->>>>>>> eebb63f4
 
     def _on_parent_set(self, widget, old_parent):
         win = self.get_kbd_window()
@@ -1146,7 +1075,7 @@
                 self.start_touch_handles_auto_show()
 
             # Show/hide the input line
-            self._hide_input_line_timer.handle_motion(event)
+            self._hide_input_line_timer.handle_motion(sequence)
 
             # start dwelling if we have entered a dwell-enabled key
             if hit_key and \
@@ -1175,73 +1104,6 @@
            not config.scanner.enabled:
             self.key_up(sequence.active_key)
 
-<<<<<<< HEAD
-        if event.type == Gdk.EventType.BUTTON_PRESS:
-            # hit-test touch handles first
-            hit_handle = None
-            if self.touch_handles.active:
-                hit_handle = self.touch_handles.hit_test(point)
-                self.touch_handles.set_pressed(hit_handle)
-                if not hit_handle is None:
-                    # handle clicked -> stop auto-show until button release
-                    self.stop_touch_handles_auto_show()
-                else:
-                    # no handle clicked -> hide them now
-                    self.show_touch_handles(False)
-
-            # hit-test keys
-            if hit_handle is None:
-                key = self.get_key_at_location(point)
-
-            # enable/disable the drag threshold
-            if not hit_handle is None:
-                self.enable_drag_protection(False)
-            elif key and key.id == "move":
-                # Move key needs to support long press;
-                # always use the drag threshold.
-                self.enable_drag_protection(True)
-                self.reset_drag_protection()
-            else:
-                self.enable_drag_protection(config.drag_protection)
-
-            # handle resizing
-            if key is None and \
-               not config.has_window_decoration() and \
-               not config.xid_mode:
-                if WindowManipulator.handle_press(self, event):
-                    return True
-
-            # bail if we are in scanning mode
-            if config.scanner.enabled:
-                return True
-
-            # press the key
-            self._pressed_key = key
-            if key:
-                # single click?
-                if self._last_click_key != key or \
-                   event.time - self._last_click_time > self._double_click_time:
-                    self.key_down(key, event.button)
-
-                    # start long press detection
-                    controller = self.button_controllers.get(key)
-                    if controller and controller.can_long_press():
-                        self._long_press_timer.start(1.0, self._on_long_press,
-                                                    key, event.button)
-                # double click?
-                else:
-                    self.key_down(key, event.button, EventType.DOUBLE_CLICK)
-
-                self._last_click_key = key
-                self._last_click_time = event.time
-
-        return True
-
-    def _on_mouse_button_release(self, widget, event):
-        if not config.scanner.enabled:
-            self.release_active_key(event.button)
-=======
->>>>>>> eebb63f4
         self.stop_drag()
         self._long_press_timer.stop()
 
@@ -1308,15 +1170,6 @@
                 return False
         return True
 
-<<<<<<< HEAD
-    def release_active_key(self, button = 1):
-        key = self.get_pressed_key()
-        if key:
-            self.key_up(key, button)
-        return True
-
-=======
->>>>>>> eebb63f4
     def _on_query_tooltip(self, widget, x, y, keyboard_mode, tooltip):
         if config.show_tooltips and \
            not self.is_drag_initiated():
@@ -1803,28 +1656,14 @@
         Cycles through each group of keys and set each key's
         label font size to the maximum possible for that group.
         """
-<<<<<<< HEAD
+        mod_mask = self.get_mod_mask()
+        context = self.create_pango_context()
 
         if lod == LOD.FULL: # don't configure labels while dragging
             changed_keys = set(self.configure_labels())
         else:
             changed_keys = set()
 
-=======
-        changed_keys = set()
-
-        mod_mask = self.get_mod_mask()
-        context = self.create_pango_context()
-
-        if lod == LOD.FULL: # no label changes necessary while dragging
-
-            for key in self.layout.iter_keys():
-                old_label = key.get_label()
-                key.configure_label(mod_mask)
-                if key.get_label() != old_label:
-                    changed_keys.add(key)
-
->>>>>>> eebb63f4
         for keys in self.layout.get_key_groups().values():
             max_size = 0
             for key in keys:
@@ -1846,20 +1685,17 @@
         Update key labels according to the active modifier state.
         """
         changed_keys = []
+        mod_mask = self.get_mod_mask()
+        context = self.create_pango_context()
+
         if keys is None:
             keys = self.layout.iter_keys()
-
-        mod_mask = sum(mask for mask in (1<<bit for bit in range(8)) \
-                       if self.mods[mask])  # bit mask of current modifiers
-        context = self.create_pango_context()
 
         for key in keys:
             old_label = key.get_label()
             key.configure_label(mod_mask)
             if key.get_label() != old_label:
                 changed_keys.append(key)
-
-            key.update_label_extents(context)
 
         return changed_keys
 
@@ -1926,7 +1762,11 @@
 
         Key.reset_pango_layout()
 
-<<<<<<< HEAD
+    def set_dock_mode(self, mode, expand):
+        window = self.get_kbd_window()
+        if window:
+            window.set_dock_mode(mode, expand)
+
     def show_snippets_dialog(self, snippet_id):
         """ Show dialog for creating a new snippet """
 
@@ -2094,10 +1934,3 @@
         recent_languages.insert(0, lang_id)
         recent_languages = recent_languages[:max_recent_languages]
         config.word_suggestions.recent_languages = recent_languages
-
-=======
-    def set_dock_mode(self, mode, expand):
-        window = self.get_kbd_window()
-        if window:
-            window.set_dock_mode(mode, expand)
->>>>>>> eebb63f4
