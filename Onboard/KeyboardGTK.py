### Logging ###
import logging
_logger = logging.getLogger("KeyboardGTK")
###############

import gtk
import gobject
import pango

import os
import ctypes

import Onboard.X11 as X11

### Config Singleton ###
from Onboard.Config import Config
config = Config()
########################

class KeyboardGTK(gtk.DrawingArea):

    scanning_time_id = None

    def __init__(self):
        gtk.DrawingArea.__init__(self)
        self.click_timer = None
        self.active_key = None
        self.click_detected = False

        self.saved_pointer_buttons = {}
<<<<<<< HEAD
        self.mapped_pointer_buttons = []

        self.add_events(gtk.gdk.BUTTON_PRESS_MASK 
                      | gtk.gdk.BUTTON_RELEASE_MASK 
=======

        self.add_events(gtk.gdk.BUTTON_PRESS_MASK
                      | gtk.gdk.BUTTON_RELEASE_MASK
>>>>>>> e6c8b533
                      | gtk.gdk.LEAVE_NOTIFY_MASK
                      | gtk.gdk.ENTER_NOTIFY_MASK)

        self.connect("expose_event",         self.expose)
        self.connect("button_press_event",   self._cb_mouse_button_press)
        self.connect("button_release_event", self._cb_mouse_button_release)
        self.connect("enter-notify-event",   self._cb_mouse_enter)
        self.connect("leave-notify-event",   self._cb_mouse_leave)
        self.connect("configure-event",      self._cb_configure_event)
        config.scanning_notify_add(self.reset_scan)

    def clean(self):
        self.stop_click_polling()
        self.reset_pointer_buttons()

    def start_click_polling(self):
        self.stop_click_polling()
        self.click_timer = gobject.timeout_add(20, self._cb_click_timer)
        self.click_detected = False

    def stop_click_polling(self):
        if self.click_timer:
            gobject.source_remove(self.click_timer)
            self.click_timer = None

    def _cb_click_timer(self):
        """ poll for mouse click outside of onboards window """
        rootwin = self.get_screen().get_root_window()
        x, y, mods = rootwin.get_pointer()
        if mods & (gtk.gdk.BUTTON1_MASK
                 | gtk.gdk.BUTTON2_MASK
                 | gtk.gdk.BUTTON3_MASK):
            self.click_detected = True
        elif self.click_detected:
            # button released anywhere outside of onboards control
            self.stop_click_polling()
            self.reset_pointer_buttons()
            self.commit_input_line()
            self.update_ui()
            return False

        return True

    def _cb_configure_event(self, widget, user_data):
        size = self.get_allocation()
        self.kbwidth = size.width - config.SIDEBARWIDTH # to allow for sidebar
        self.height = size.height

        # For key label size calculations
        pango_context = self.create_pango_context()
        for pane in [self.basePane,] + self.panes:
            pane.on_size_changed(self.kbwidth, self.height, pango_context)
            pane.configure_labels(self.mods, pango_context)

    def _cb_mouse_enter(self, widget, grabbed):
        self.stop_click_polling()
        return True

    def _cb_mouse_leave(self, widget, grabbed):
        """
        horrible.  Grabs pointer when key is pressed, released when cursor
        leaves keyboard
        """

<<<<<<< HEAD
        gtk.gdk.pointer_ungrab() 
        if self.active_key:
            if self.scanningActive:
                self.active_key = None      
                self.scanningActive = None
            else:       
                self.release_key(self.active_key)
=======
        gtk.gdk.pointer_ungrab()
        if self.active:
            if self.scanningActive:
                self.active = None
                self.scanningActive = None
            else:
                self.release_key(self.active)
>>>>>>> e6c8b533
            self.queue_draw()

        # another terrible hack
        # start a high frequency timer to detect clicks outside of onboard
        self.start_click_polling()
        return True
        
    def _cb_mouse_button_release(self,widget,event):
        if self.active_key:
            #self.active_key.on = False
            self.release_key(self.active_key)
            self.active_key = None

        self.queue_draw()
        return True

    def _cb_mouse_button_press(self,widget,event):
        
        gtk.gdk.pointer_grab(self.window, True)
        self.stop_click_polling()

        if event.type == gtk.gdk.BUTTON_PRESS:
<<<<<<< HEAD
            self.active_key = None#is this doing anything
            
=======
            self.active = None#is this doing anything

>>>>>>> e6c8b533
            if config.scanning and self.basePane.columns:
                if self.scanning_time_id:
                    if not self.scanning_y == None:
                        self.press_key(self.scanningActive)
                        gobject.source_remove(self.scanning_time_id)
                        self.reset_scan()
                    else:
                        self.scanning_y = -1
                        gobject.source_remove(self.scanning_time_id)
                        self.scanning_time_id = gobject.timeout_add(
                                config.scanning_interval, self.scan_tick)
                else:
                    self.scanning_time_id = gobject.timeout_add(
                        config.scanning_interval, self.scan_tick)
                    self.scanning_x = -1
            else:
                context = self.window.cairo_create()
<<<<<<< HEAD
                key = self.get_key_at_location((event.x, event.y), context)
                if key: 
                    self.press_key(key, event.button)
        return True 
=======
                if self.activePane:
                    key = self.activePane.get_key_at_location(
                        (event.x, event.y), context)
                else:
                    key = self.basePane.get_key_at_location(
                        (event.x, event.y), context)
                if key: self.press_key(key)
        return True
>>>>>>> e6c8b533

    #Between scans and when value of scanning changes.
    def reset_scan(self, scanning=None):
        if self.scanningActive:
            self.scanningActive.beingScanned = False
        if self.scanning_time_id:
            gobject.source_remove(self.scanning_time_id)
            self.scanning_time_id = None

        self.scanning_x = None
        self.scanning_y = None
        self.queue_draw()

    def expose(self, widget, event):
        context = widget.window.cairo_create()
        context.set_line_width(1.1)

        context.set_source_rgba(float(self.basePane.rgba[0]),
                    float(self.basePane.rgba[1]),
                    float(self.basePane.rgba[2]),
                    float(self.basePane.rgba[3]))#get from .sok
        context.paint()


        self.basePane.paint(context)

        if (self.activePane):

            context.rectangle(0, 0, self.kbwidth, self.height)
            context.set_source_rgba(float(self.activePane.rgba[0]),
                        float(self.activePane.rgba[1]),
                        float(self.activePane.rgba[2]),
                        float(self.activePane.rgba[3]))#get from .sok
            context.fill()
            self.activePane.paint(context)

        for key in self.tabKeys:
            key.paint(context)

        return True

    def _on_mods_changed(self):
        _logger.info("Modifiers have been changed")
        context = self.create_pango_context()
        for pane in [self.basePane,] + self.panes:
            pane.configure_labels(self.mods, context)

    def map_pointer_button(self, button):
        """ map the given button to the primary button """
        assert(button in [2,3])

        if X11.libX11 and X11.libXi:
            self.reset_pointer_buttons()
            self.mapped_pointer_buttons.append(button)

            for display, device in self.iterate_x_pointers():
                buttons = (ctypes.c_ubyte*1024)()
                num_buttons = X11.XGetDeviceButtonMapping(display, device,
                                                      buttons,
                                                      buttons._length_)
                if num_buttons >= 3:
                    buttons_copy = (ctypes.c_ubyte*buttons._length_) \
                                   .from_buffer_copy(buttons)
                    self.saved_pointer_buttons[device[0].device_id] = \
                                                     (buttons_copy, num_buttons)
                    tmp = buttons[0]
                    buttons[0] = buttons[button-1]
                    buttons[button-1] = tmp
                    X11.XSetDeviceButtonMapping(display, device,
                                            buttons, num_buttons)

    def reset_pointer_buttons(self):
        if X11.libX11 and X11.libXi:
            if self.saved_pointer_buttons:
                for display, device in self.iterate_x_pointers():
                    buttons, num_buttons = self.saved_pointer_buttons.get(
                                                    device[0].device_id, (None, 0))
                    if buttons:
                        X11.XSetDeviceButtonMapping(display, device,
                                                buttons, num_buttons)
            self.saved_pointer_buttons = {}
            self.mapped_pointer_buttons = []

    def iterate_x_pointers(self):
        """ iterates xinput pointer devices """
        display = X11.XOpenDisplay(os.getenv("DISPLAY"))
        if display:
            num_devices = ctypes.c_int(0)
            device_infos = X11.XListInputDevices(display, num_devices)
            if device_infos:
                for i in range(num_devices.value):
                    device_info = device_infos[i]
                    if device_info.use == X11.IsXExtensionPointer:
                        device = X11.XOpenDevice(display, device_info.id)
                        if device:
                            yield display, device
                            X11.XCloseDevice(display, device)

                X11.XFreeDeviceList(device_infos)
            X11.XCloseDisplay(display)

    def get_mapped_pointer_buttons(self):
        return self.mapped_pointer_buttons
        
        <|MERGE_RESOLUTION|>--- conflicted
+++ resolved
@@ -28,16 +28,10 @@
         self.click_detected = False
 
         self.saved_pointer_buttons = {}
-<<<<<<< HEAD
         self.mapped_pointer_buttons = []
-
-        self.add_events(gtk.gdk.BUTTON_PRESS_MASK 
-                      | gtk.gdk.BUTTON_RELEASE_MASK 
-=======
 
         self.add_events(gtk.gdk.BUTTON_PRESS_MASK
                       | gtk.gdk.BUTTON_RELEASE_MASK
->>>>>>> e6c8b533
                       | gtk.gdk.LEAVE_NOTIFY_MASK
                       | gtk.gdk.ENTER_NOTIFY_MASK)
 
@@ -102,23 +96,13 @@
         leaves keyboard
         """
 
-<<<<<<< HEAD
-        gtk.gdk.pointer_ungrab() 
+        gtk.gdk.pointer_ungrab()
         if self.active_key:
             if self.scanningActive:
                 self.active_key = None      
                 self.scanningActive = None
             else:       
                 self.release_key(self.active_key)
-=======
-        gtk.gdk.pointer_ungrab()
-        if self.active:
-            if self.scanningActive:
-                self.active = None
-                self.scanningActive = None
-            else:
-                self.release_key(self.active)
->>>>>>> e6c8b533
             self.queue_draw()
 
         # another terrible hack
@@ -141,13 +125,8 @@
         self.stop_click_polling()
 
         if event.type == gtk.gdk.BUTTON_PRESS:
-<<<<<<< HEAD
             self.active_key = None#is this doing anything
             
-=======
-            self.active = None#is this doing anything
-
->>>>>>> e6c8b533
             if config.scanning and self.basePane.columns:
                 if self.scanning_time_id:
                     if not self.scanning_y == None:
@@ -165,21 +144,10 @@
                     self.scanning_x = -1
             else:
                 context = self.window.cairo_create()
-<<<<<<< HEAD
                 key = self.get_key_at_location((event.x, event.y), context)
                 if key: 
                     self.press_key(key, event.button)
         return True 
-=======
-                if self.activePane:
-                    key = self.activePane.get_key_at_location(
-                        (event.x, event.y), context)
-                else:
-                    key = self.basePane.get_key_at_location(
-                        (event.x, event.y), context)
-                if key: self.press_key(key)
-        return True
->>>>>>> e6c8b533
 
     #Between scans and when value of scanning changes.
     def reset_scan(self, scanning=None):
