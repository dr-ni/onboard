# -*- coding: utf-8 -*-
""" GTK specific keyboard class """

from __future__ import division, print_function, unicode_literals

import os
import time
from math import sin, pi

import cairo
from gi.repository import GObject, Gdk, Gtk

from Onboard.utils        import Rect, Timer, FadeTimer, \
                                 roundrect_arc, roundrect_curve, \
                                 gradient_line, brighten
from Onboard.WindowUtils  import WindowManipulator, Handle
from Onboard.Keyboard     import Keyboard, EventType
from Onboard.KeyGtk       import Key
from Onboard.TouchHandles import TouchHandles
from Onboard.AtspiUtils   import AtspiStateTracker

### Logging ###
import logging
_logger = logging.getLogger("KeyboardGTK")
###############

### Config Singleton ###
from Onboard.Config import Config
config = Config()
########################


class AutoReleaseTimer(Timer):
    """
    Releases latched and locked modifiers after a period of inactivity.
    Inactivity here means no keys are pressed.
    """
    _keyboard = None

    def __init__(self, keyboard):
        self._keyboard = keyboard

    def start(self):
        self.stop()
        delay = config.keyboard.sticky_key_release_delay
        if delay:
            Timer.start(self, delay)

    def on_timer(self):
        self._keyboard.release_latched_sticky_keys()
        self._keyboard.release_locked_sticky_keys()
        self._keyboard.active_layer_index = 0
        self._keyboard.update_ui()
        self._keyboard.redraw()
        return False

class InactivityTimer(Timer):
    """
    Waits for the inactivity delay and transitions between
    active and inactive state.
    Inactivity here means, the pointer has left the keyboard window
    """
    _keyboard = None
    _active = False

    def __init__(self, keyboard):
        self._keyboard = keyboard

    def is_enabled(self):
        window = self._keyboard.get_kbd_window()
        if not window:
            return False
        screen = window.get_screen()
        return screen and  screen.is_composited() and \
               config.is_inactive_transparency_enabled() and \
               config.window.enable_inactive_transparency and \
               not config.xid_mode

    def is_active(self):
        return self._active

    def begin_transition(self, active):
        self._active = active
        if active:
            Timer.stop(self)
            if self._keyboard.transition_active_to(True):
                self._keyboard.commit_transition()
        else:
            if not config.xid_mode:
                Timer.start(self, config.window.inactive_transparency_delay)

    def on_timer(self):
        self._keyboard.transition_active_to(False)
        self._keyboard.commit_transition()
        return False


class HideInputLineTimer(Timer):
    """
    Temporarily hides the input line when the pointer touches it.
    """
    def __init__(self, keyboard):
        self._keyboard = keyboard

    def handle_motion(self, event):
        """ 
        Handle pointer motion.
        """
        point = (event.x, event.y)

        # Hide inputline when the pointer touches it.
        # Show it again when leaving the area.
        for key in self._keyboard.get_text_displays():
            rect = key.get_canvas_border_rect()
            if rect.is_point_within(point):
                if not self.is_running():
                    self.start(0.3)
            else:
                self.stop()
                self._keyboard.hide_input_line(False)

    def on_timer(self):
        """ Hide the input line after delay """
        self._keyboard.hide_input_line(True)
        return False


class AutoShow(object):
    """
    Auto-show and hide Onboard.
    """

    # Delay from the last focus event until the keyboard is shown/hidden.
    # Raise it to reduce unnecessary transitions (flickering).
    # Lower it for more immediate reactions.
    SHOW_REACTION_TIME = 0.0
    HIDE_REACTION_TIME = 0.3

    _keyboard = None
    _lock_visible = False
    _frozen = False

    def __init__(self, keyboard, state_tracker):
        self._keyboard = keyboard
        self._state_tracker = state_tracker
        self._auto_show_timer = Timer()
        self._thaw_timer = Timer()

    def cleanup(self):
        self._auto_show_timer.stop()
        self._thaw_timer.stop()

    def enable(self, enable):
        if enable:
            self._state_tracker.connect("text-entry-activated",
                                        self._on_text_entry_activated)
        else:
            self._state_tracker.disconnect("text-entry-activated",
                                           self._on_text_entry_activated)

        if enable:
            self._lock_visible = False
            self._frozen = False

    def is_frozen(self):
        return self._frozen

    def freeze(self, thaw_time = None):
        """
        Stop showing and hiding the keyboard window.
        thaw_time in seconds, None to freeze forever.
        """
        self._frozen = True
        self._thaw_timer.stop()
        if not thaw_time is None:
            self._thaw_timer.start(thaw_time, self._on_thaw)

        # Discard pending hide/show actions.
        self._auto_show_timer.stop()

    def thaw(self, thaw_time = None):
        """
        Allow hiding and showing the keyboard window again.
        thaw_time in seconds, None to thaw immediately.
        """
        self._thaw_timer.stop()
        if thaw_time is None:
            self._thaw()
        else:
            self._thaw_timer.start(thaw_time, self._on_thaw)

    def _on_thaw(self):
        self._thaw_timer.stop()
        self._frozen = False
        return False

    def lock_visible(self, lock, thaw_time = 1.0):
        """
        Lock window permanetly visible in response to the user showing it.
        Optionally freeze hiding/showing for a limited time.
        """
        # Permanently lock visible.
        self._lock_visible = lock

        # Temporarily stop showing/hiding.
        if thaw_time:
            self.freeze(thaw_time)

        # Leave the window in its current state,
        # discard pending hide/show actions.
        self._auto_show_timer.stop()

    def show_keyboard(self, show):
        """ Begin AUTO_SHOW or AUTO_HIDE transition """
        # Don't act on each and every focus message. Delay the start
        # of the transition slightly so that only the last of a bunch of
        # focus messages is acted on.
        delay = self.SHOW_REACTION_TIME if show else \
                self.HIDE_REACTION_TIME
        self._auto_show_timer.start(delay, self._begin_transition, show)

    def _on_text_entry_activated(self, accessible, active):
        # show/hide the keyboard window
        if not active is None:
            # Always allow to show the window even when locked.
            # Mitigates right click on unity-2d launcher hiding
            # onboard before _lock_visible is set (Precise).
            if self._lock_visible:
                active = True

            if not self.is_frozen():
                self.show_keyboard(active)

        # reposition the keyboard window
        if active and \
           not self._lock_visible and \
           not self.is_frozen():
            self.update_position()

    def _begin_transition(self, show):
        self._keyboard.transition_visible_to(show)
        self._keyboard.commit_transition()
        return False

    def update_position(self):
        window = self._keyboard.get_kbd_window()
        if window:
            rect = self.get_repositioned_window_rect(window.home_rect)

            if rect is None:
                # move back home
                rect = window.home_rect

            # remember rects to distimguish from user move/resize
            window.remember_rect(rect)

            if window.get_position() != rect.get_position():
                window.move(rect.x, rect.y)

    def get_repositioned_window_rect(self, home):
        """
        Get the alternative window rect suggested by auto-show or None if
        no repositioning is required.
        """
        rect = self._state_tracker.get_extents()
        if not rect.is_empty() and \
           not self._lock_visible:
            return self._get_window_rect_for_accessible_rect(home, rect)
        return None

    def _get_window_rect_for_accessible_rect(self, home, rect):
        """
        Find new window position based on the screen rect of
        the focused text entry.
        """
        mode = "nooverlap"
        x = y = None

        if mode == "closest":
            x, y = rect.left(), rect.bottom()
        if mode == "vertical":
            x, y = home.left(), rect.bottom()
            x, y = self._find_non_occluding_position(home, rect, True)
        if mode == "nooverlap":
            x, y = self._find_non_occluding_position(home, rect)

        if not x is None:
            return Rect(x, y, home.w, home.h)
        else:
            return None

    def _find_non_occluding_position(self, home, acc_rect,
                                     vertical = True, horizontal = True):

        # Leave some clearance around the widget to account for
        # window frames and position errors of firefox entries.
        ra = acc_rect.apply_border(*config.auto_show.widget_clearance)
        rh = home.copy()

        # The home_rect doesn't include window decoration, 
        # make sure to add decoration for correct clearance.
        window = self._keyboard.get_kbd_window()
        if window:
            position = window.get_position() # careful, fails right after unhide
            origin = window.get_origin()
            rh.w += origin[0] - position[0]
            rh.h += origin[1] - position[1]

        if rh.intersects(ra):
            x, y = rh.get_position()

            # candidate positions
            vp = []
            if horizontal:
                vp.append([ra.left() - rh.w, y])
                vp.append([ra.right(), y])
            if vertical:
                vp.append([x, ra.top() - rh.h])
                vp.append([x, ra.bottom()])

            # limited, non-intersecting candidate rectangles
            vr = []
            for p in vp:
                pl = self._keyboard.limit_position( p[0], p[1],
                                                  self._keyboard.canvas_rect)
                r = Rect(pl[0], pl[1], rh.w, rh.h)
                if not r.intersects(ra):
                    vr.append(r)

            # candidate with smallest center-to-center distance wins
            chx, chy = rh.get_center()
            dmin = None
            rmin = None
            for r in vr:
                cx, cy = r.get_center()
                dx, dy = cx - chx, cy - chy
                d2 = dx * dx + dy * dy
                if dmin is None or dmin > d2:
                    dmin = d2
                    rmin = r

            if not rmin is None:
                return rmin.get_position()

        return None, None


class StateVariable:
    """ A variable taking part in opacity transitions """

    value        = 0.0
    start_value  = 0.0
    target_value = 0.0
    start_time   = 0.0
    duration     = 0.0
    done         = False

    def start_transition(self, target, duration):
        """ Begin transition """
        self.start_value = self.value
        self.target_value = target
        self.start_time = time.time()
        self.duration = duration
        self.done = False

    def update(self):
        """
        Update self.value based on the elapsed time since start_transition.
        """
        range = self.target_value - self.start_value
        if range and self.duration:
            duration = self.duration * abs(range)
            elapsed  = time.time() - self.start_time
            lin_progress = min(1.0, elapsed / duration)
        else:
            lin_progress = 1.0
        sin_progress = (sin(lin_progress * pi - pi / 2.0) + 1.0) / 2.0
        self.value = self.start_value + sin_progress * range
        self.done = lin_progress >= 1.0


class TransitionState:
    """ Set of all state variables involved in opacity transitions. """

    def __init__(self):
        self.visible = StateVariable()
        self.active  = StateVariable()
        self._vars = [self.visible, self.active]

    def update(self):
        for var in self._vars:
            var.update()

    def is_done(self):
        return all(var.done for var in self._vars)

    def get_max_duration(self):
        return max(x.duration for x in self._vars)

class KeyboardGTK(Gtk.DrawingArea, Keyboard, WindowManipulator):

    def __init__(self):
        Gtk.DrawingArea.__init__(self)
        Keyboard.__init__(self)
        WindowManipulator.__init__(self)

        self._active_event_type = None
        self._last_click_time = 0
        self._last_click_key = None

        self._outside_click_timer = Timer()
        self._outside_click_detected = False
        self._outside_click_start_time = None

        self._long_press_timer = Timer()
        self._auto_release_timer = AutoReleaseTimer(self)

        self.dwell_timer = None
        self.dwell_key = None
        self.last_dwelled_key = None

        self.inactivity_timer = InactivityTimer(self)

        self.atspi_state_tracker = AtspiStateTracker()
        self.auto_show           = AutoShow(self, self.atspi_state_tracker)
        self.auto_show.enable(config.is_auto_show_enabled())

        self.touch_handles = TouchHandles()
        self.touch_handles_hide_timer = Timer()
        self.touch_handles_fade = FadeTimer()
        self.touch_handles_auto_hide = True

        self._aspect_ratio = None
        self._first_draw = True
        
        self._hide_input_line_timer = HideInputLineTimer(self)

        self._transition_timer = Timer()
        self._transition_state = TransitionState()
        self._transition_state.visible.value = 0.0
        self._transition_state.active.value = 1.0

<<<<<<< HEAD
        self._language_menu = LanguageMenu(self)
=======
        self._shadow_cache = {}
>>>>>>> 9d79db77

        # self.set_double_buffered(False)
        self.set_app_paintable(True)

        # no tooltips when embedding, gnome-screen-saver flickers (Oneiric)
        if not config.xid_mode:
            self.set_has_tooltip(True) # works only at window creation -> always on

        self.add_events(Gdk.EventMask.BUTTON_PRESS_MASK
                        | Gdk.EventMask.BUTTON_RELEASE_MASK
                        | Gdk.EventMask.POINTER_MOTION_MASK
                        | Gdk.EventMask.LEAVE_NOTIFY_MASK
                        | Gdk.EventMask.ENTER_NOTIFY_MASK
                        )

        self.connect("parent-set",           self._on_parent_set)
        self.connect("draw",                 self._on_draw)
        self.connect("button-press-event",   self._on_mouse_button_press)
        self.connect("button_release_event", self._on_mouse_button_release)
        self.connect("motion-notify-event",  self._on_motion)
        self.connect("query-tooltip",        self._on_query_tooltip)
        self.connect("enter-notify-event",   self._on_mouse_enter)
        self.connect("leave-notify-event",   self._on_mouse_leave)
        self.connect("configure-event",      self._on_configure_event)

        self.update_resize_handles()

        self.show()

<<<<<<< HEAD
    def on_layout_loaded(self):
        pass
=======
    def initial_update(self):
        """ called when the layout has been loaded """
        Keyboard.initial_update(self)
        self._shadow_cache = {}
>>>>>>> 9d79db77

    def _on_parent_set(self, widget, old_parent):

        win = self.get_kbd_window()
        if win:
            self.touch_handles.set_window(win)

    def cleanup(self):

        # Enter-notify isn't called when resizing without crossing into
        # the window again. Do it here on exit, at the latest, to make sure
        # the home_rect is updated before is is saved later.
        self.stop_system_drag()

        # stop timer callbacks for unused, but not yet destructed keyboards
        self.touch_handles_fade.stop()
        self.touch_handles_hide_timer.stop()
        self._transition_timer.stop()
        self.inactivity_timer.stop()
        self._long_press_timer.stop()
        self._auto_release_timer.stop()
        self.auto_show.cleanup()
        self.stop_click_polling()

        Keyboard.cleanup(self)

    def set_startup_visibility(self):
        win = self.get_kbd_window()
        assert(win)

        # Show the keyboard when turning off auto-show.
        # Hide the keyboard when turning on auto-show.
        #   (Fix this when we know how to get the active accessible)
        # Hide the keyboard on start when start-minimized is set.
        # Start with active transparency if the inactivity_timer is enabled.
        #
        # start_minimized            False True  False True
        # auto_show                  False False True  True
        # --------------------------------------------------
        # window visible on start    True  False False False

        visible = config.is_visible_on_start()

        # Start with low opacity to stop opacity flashing
        # when inactive transparency is enabled.
        screen = self.get_screen()
        if screen and screen.is_composited() and \
            self.inactivity_timer.is_enabled():
            win.set_opacity(0.05, True) # keep it slightly visible just in case

        # transition to initial opacity
        self.transition_visible_to(visible, 0.0)
        self.transition_active_to(True, 0.0)
        self.commit_transition()

        # kick off inactivity timer, i.e. inactivate on timeout
        if self.inactivity_timer.is_enabled():
            self.inactivity_timer.begin_transition(False)

        # Be sure to initially show/hide window and icon palette
        win.set_visible(visible)

    def update_resize_handles(self):
        """ Tell WindowManipulator about the active resize handles """
        self.set_drag_handles(config.window.resize_handles)

    def update_auto_show(self):
        """
        Turn on/off auto-show in response to user action (preferences)
        and show/hide the window accordingly.
        """
        enable = config.is_auto_show_enabled()
        self.auto_show.enable(enable)
        self.auto_show.show_keyboard(not enable)

    def update_transparency(self):
        """
        Updates transparencies in response to user action.
        Temporarily presents the window with active transparency when
        inactive transparency is enabled.
        """
        self.transition_active_to(True)
        self.commit_transition()
        if self.inactivity_timer.is_enabled():
            self.inactivity_timer.begin_transition(False)
        else:
            self.inactivity_timer.stop()
        self.redraw() # for background transparency

    def update_inactive_transparency(self):
        if self.inactivity_timer.is_enabled():
            self.transition_active_to(False)
            self.commit_transition()

    def transition_visible_to(self, visible, duration = None):
        if duration is None:
            if visible:
                # No duration when showing. Don't fight with compiz in unity.
                duration = 0.0
            else:
                duration = 0.3
        return self._init_transition(self._transition_state.visible,
                                     visible, duration)

    def transition_active_to(self, active, duration = None):
        if duration is None:
            if active:
                duration = 0.15
            else:
                duration = 0.3
        return self._init_transition(self._transition_state.active,
                                     active, duration)

    def _init_transition(self, var, target_value, duration):

        # No fade delay for screens that can't fade (unity-2d)
        screen = self.get_screen()
        if screen and not screen.is_composited():
            duration = 0.0

        target_value = 1.0 if target_value else 0.0

        # Transition not yet in progress?
        if var.target_value != target_value:
            var.start_transition(target_value, duration)
            return True
        return False

    def commit_transition(self):
        duration = self._transition_state.get_max_duration()
        if duration == 0.0:
            self._on_transition_step()
        else:
            self._transition_timer.start(0.05, self._on_transition_step)

    def _on_transition_step(self):
        state = self._transition_state
        state.update()

        active_opacity    = config.window.get_active_opacity()
        inactive_opacity  = config.window.get_inactive_opacity()
        invisible_opacity = 0.0

        opacity  = inactive_opacity + state.active.value * \
                   (active_opacity - inactive_opacity)
        opacity *= state.visible.value
        window = self.get_kbd_window()
        if window:
            window.set_opacity(opacity)

            visible = state.visible.value > 0.0
            if window.is_visible() != visible:
                window.set_visible(visible)

                # _on_mouse_leave does not start the inactivity timer
                # while the pointer remains inside of the window. Do it
                # here when hiding the window.
                if not visible and \
                   self.inactivity_timer.is_enabled():
                    self.inactivity_timer.begin_transition(False)

        return not state.is_done()

    def toggle_visible(self):
        """ main method to show/hide onboard manually"""
        window = self.get_kbd_window()
        visible = not window.is_visible() if window else False
        self.set_visible(visible)

    def set_visible(self, visible):
        """ main method to show/hide onboard manually"""
        self.lock_auto_show_visible(visible)  # pause auto show
        self.transition_visible_to(visible, 0.0)

        # briefly present the window
        if visible and self.inactivity_timer.is_enabled():
            self.transition_active_to(True, 0.0)
            self.inactivity_timer.begin_transition(False)

        self.commit_transition()

    def lock_auto_show_visible(self, visible):
        """
        If the user unhides onboard, don't auto-hide it until
        he manually hides it again.
        """
        if config.is_auto_show_enabled():
            self.auto_show.lock_visible(visible)

    def freeze_auto_show(self, thaw_time = None):
        """
        Stop both, hiding and showing.
        """
        if config.is_auto_show_enabled():
            self.auto_show.freeze(thaw_time)

    def thaw_auto_show(self, thaw_time = None):
        """
        Reenable both, hiding and showing.
        """
        if config.is_auto_show_enabled():
            self.auto_show.thaw(thaw_time)

    def start_click_polling(self):
        if self.has_latched_sticky_keys() or \
           config.wp.enabled:
            self._outside_click_timer.start(0.01, self._on_click_timer)
            self._outside_click_detected = False
            self._outside_click_start_time = time.time()

    def stop_click_polling(self):
        self._outside_click_timer.stop()

    def _on_click_timer(self):
        """ poll for mouse click outside of onboards window """
        rootwin = Gdk.get_default_root_window()
        dunno, x, y, mask = rootwin.get_pointer()
        if mask & (Gdk.ModifierType.BUTTON1_MASK |
                   Gdk.ModifierType.BUTTON2_MASK |
                   Gdk.ModifierType.BUTTON3_MASK):
            self._outside_click_detected = True
        elif self._outside_click_detected:
            # button released anywhere outside of onboards control
            self.stop_click_polling()
            self.on_outside_click()
            return False

        # stop after 30 seconds
        if time.time() - self._outside_click_start_time > 30.0:
            self.stop_click_polling()
            self.on_cancel_outside_click()
            return False

        return True

    def get_drag_window(self):
        """ Overload for WindowManipulator """
        return self.get_kbd_window()

    def get_drag_threshold(self):
        """ Overload for WindowManipulator """
        return config.get_drag_threshold()

    def on_drag_initiated(self):
        """ Overload for WindowManipulator """
        window = self.get_drag_window()
        if window:
            window.on_user_positioning_begin()

    def on_drag_done(self):
        """ Overload for WindowManipulator """
        window = self.get_drag_window()
        if window:
            window.on_user_positioning_done()

    def get_always_visible_rect(self):
        """
        Returns the bounding rectangle of all move buttons
        in canvas coordinates.
        Overload for WindowManipulator
        """
        keys = self.find_items_from_ids(["move"])
        bounds = None
        for key in keys:
            r = key.get_canvas_border_rect()
            if not bounds:
                bounds = r
            else:
                bounds = bounds.union(r)

        return bounds

    def hit_test_move_resize(self, point):
        """ Overload for WindowManipulator """
        hit = self.touch_handles.hit_test(point)
        if hit is None:
            hit = WindowManipulator.hit_test_move_resize(self, point)
        return hit

    def _on_configure_event(self, widget, user_data):
        self.update_layout()
        self.update_font_sizes()
        self.touch_handles.update_positions(self.canvas_rect)

    def _on_mouse_enter(self, widget, event):
        # ignore event if a mouse button is held down
        # we get the event once the button is released
        if event.state & (Gdk.ModifierType.BUTTON1_MASK |
                          Gdk.ModifierType.BUTTON2_MASK |
                          Gdk.ModifierType.BUTTON3_MASK):
            return

        # There is no standard way to detect the end of the drag in
        # system mode. End it here, better late than never.
        # Delay it until after the last configure event when resizing.
        # Otherwise the layout hasn't been recalculated for the new size yet
        # and limit_position() makes the window jump to unexpected positions.
        GObject.idle_add(self.stop_system_drag)

        # stop inactivity timer
        if self.inactivity_timer.is_enabled():
            self.inactivity_timer.begin_transition(True)

        # stop click polling
        self.stop_click_polling()

        # Force into view for WindowManipulator's system drag mode.
        #if not config.xid_mode and \
        #   not config.window.window_decoration and \
        #   not config.window.force_to_top:
        #    GObject.idle_add(self.force_into_view)

    def _on_mouse_leave(self, widget, event):
        # ignore event if a mouse button is held down
        # we get the event once the button is released
        if event.state & (Gdk.ModifierType.BUTTON1_MASK |
                          Gdk.ModifierType.BUTTON2_MASK |
                          Gdk.ModifierType.BUTTON3_MASK):
            return

        # Ignore leave events when the cursor hasn't acually left
        # our window. Fixes window becoming idle-transparent while
        # typing into firefox awesomebar.
        # Can't use event.mode as that appears to be broken and
        # never seems to become GDK_CROSSING_GRAB (Precise).
        if self.canvas_rect.is_point_within((event.x, event.y)):
            return

        # start a timer to detect clicks outside of onboard
        self.start_click_polling()

        # start inactivity timer
        if self.inactivity_timer.is_enabled():
            self.inactivity_timer.begin_transition(False)

        self.stop_dwelling()
        self.reset_touch_handles()

    def _on_motion(self, widget, event):
        point = (event.x, event.y)
        hit_key = None

        # hit-test touch handles first
        hit_handle = None
        if self.touch_handles.active:
            hit_handle = self.touch_handles.hit_test(point)
            self.touch_handles.set_prelight(hit_handle)

        # hit-test keys
        if hit_handle is None:
            hit_key = self.get_key_at_location(point)

        if event.state & (Gdk.ModifierType.BUTTON1_MASK |
                          Gdk.ModifierType.BUTTON2_MASK |
                          Gdk.ModifierType.BUTTON3_MASK):

            # fallback=False for faster system resizing (LP: #959035)
            fallback = self.is_moving() or config.window.force_to_top

            # move/resize
            self.handle_motion(event, fallback = fallback)

            # stop long press when drag threshold has been overcome
            if self.is_drag_active():
                self.stop_long_press()

        else:
            if not hit_handle is None:
                # handle hovered over -> extend its visible time
                self.start_touch_handles_auto_show()

            # Show/hide the input line
            self._hide_input_line_timer.handle_motion(event)

            # start dwelling if we have entered a dwell-enabled key
            if hit_key and \
               hit_key.sensitive and \
               not self.is_dwelling() and \
               not self.already_dwelled(hit_key) and \
               not config.scanner.enabled and \
               not config.lockdown.disable_dwell_activation:
                controller = self.button_controllers.get(hit_key)
                if controller and controller.can_dwell():
                    self.start_dwelling(hit_key)

            self.do_set_cursor_at(point, hit_key)

        # cancel dwelling when the hit key changes
        if self.dwell_key and self.dwell_key != hit_key or \
           self.last_dwelled_key and self.last_dwelled_key != hit_key:
            self.cancel_dwelling()

    def do_set_cursor_at(self, point, hit_key = None):
        """ Set/reset the cursor for frame resize handles """
        if not config.xid_mode:
            allow_drag_cursors = not config.has_window_decoration() and \
                                 not hit_key
            self.set_drag_cursor_at(point, allow_drag_cursors)

    def _on_mouse_button_press(self, widget, event):
        self.stop_click_polling()
        self.stop_dwelling()

        key = None
        point = (event.x, event.y)

        if event.type == Gdk.EventType.BUTTON_PRESS:
            # hit-test touch handles first
            hit_handle = None
            if self.touch_handles.active:
                hit_handle = self.touch_handles.hit_test(point)
                self.touch_handles.set_pressed(hit_handle)
                if not hit_handle is None:
                    # handle clicked -> stop auto-show until button release
                    self.stop_touch_handles_auto_show()
                else:
                    # no handle clicked -> hide them now
                    self.show_touch_handles(False)

            # hit-test keys
            if hit_handle is None:
                key = self.get_key_at_location(point)

            # enable/disable the drag threshold
            if not hit_handle is None:
                self.enable_drag_protection(False)
            elif key and key.id == "move":
                # Move key needs to support long press;
                # always use the drag threshold.
                self.enable_drag_protection(True)
                self.reset_drag_protection()
            else:
                self.enable_drag_protection(config.drag_protection)

            # handle resizing
            if not key and \
               not config.has_window_decoration() and \
               not config.xid_mode:
                if self.handle_press(event):
                    return True

            # bail if we are in scanning mode
            if config.scanner.enabled:
                return True

            # press the key
            self._pressed_key = key
            if key:
                double_click_time = Gtk.Settings.get_default() \
                        .get_property("gtk-double-click-time")

                # single click?
                if self._last_click_key != key or \
                   event.time - self._last_click_time > double_click_time:
                    self.press_key(key, event.button)

                    # start long press detection
                    controller = self.button_controllers.get(key)
                    if controller and controller.can_long_press():
                        self._long_press_timer.start(1.0, self._on_long_press,
                                                    key, event.button)
                # double click?
                else:
                    self.press_key(key, event.button, EventType.DOUBLE_CLICK)

                self._last_click_key = key
                self._last_click_time = event.time

        return True

    def _on_mouse_button_release(self, widget, event):
        if not config.scanner.enabled:
            self.release_active_key(event.button)
        self.stop_drag()
        self._long_press_timer.stop()

        # reset cursor when there was no cursor motion
        point = (event.x, event.y)
        hit_key = self.get_key_at_location(point)
        self.do_set_cursor_at(point, hit_key)

        # reset touch handles
        self.reset_touch_handles()
        self.start_touch_handles_auto_show()

    def _on_long_press(self, key, button):
        controller = self.button_controllers.get(key)
        controller.long_press(button)

    def stop_long_press(self):
        self._long_press_timer.stop()

    def press_key(self, key, button = 1, event_type = EventType.CLICK):
        Keyboard.press_key(self, key, button, event_type)
        self._auto_release_timer.start()
        self._active_event_type = event_type

    def release_key(self, key, button = 1, event_type = None):
        if event_type is None:
            event_type = self._active_event_type
        Keyboard.release_key(self, key, button, event_type)
        self._active_event_type = None

    def is_dwelling(self):
        return not self.dwell_key is None

    def already_dwelled(self, key):
        return self.last_dwelled_key is key

    def start_dwelling(self, key):
        self.cancel_dwelling()
        self.dwell_key = key
        self.last_dwelled_key = key
        key.start_dwelling()
        self.dwell_timer = GObject.timeout_add(50, self._on_dwell_timer)

    def cancel_dwelling(self):
        self.stop_dwelling()
        self.last_dwelled_key = None

    def stop_dwelling(self):
        if self.dwell_timer:
            GObject.source_remove(self.dwell_timer)
            self.dwell_timer = None
            self.redraw([self.dwell_key])
            self.dwell_key.stop_dwelling()
            self.dwell_key = None

    def _on_dwell_timer(self):
        if self.dwell_key:
            self.redraw([self.dwell_key])

            if self.dwell_key.is_done():
                key = self.dwell_key
                self.stop_dwelling()

                self.press_key(key, 0, EventType.DWELL)
                self.release_key(key, 0, EventType.DWELL)

                return False
        return True

    def release_active_key(self, button = 1):
        key = self.get_pressed_key()
        if key:
            self.release_key(key, button)
        return True

    def _on_query_tooltip(self, widget, x, y, keyboard_mode, tooltip):
        if config.show_tooltips and \
           not self.is_drag_initiated():
            key = self.get_key_at_location((x, y))
            if key:
                if key.tooltip:
                    r = Gdk.Rectangle()
                    r.x, r.y, r.width, r.height = key.get_canvas_rect()
                    tooltip.set_tip_area(r)   # no effect in oneiric?
                    tooltip.set_text(_(key.tooltip))
                    return True
        return False

    def show_touch_handles(self, show, auto_hide = True):
        """
        Show/hide the enlarged resize/move handels.
        Initiates an opacity fade.
        """
        if show and config.lockdown.disable_touch_handles:
            return

        if show:
            self.touch_handles.set_prelight(None)
            self.touch_handles.set_pressed(None)
            self.touch_handles.active = True
            self.touch_handles_auto_hide = auto_hide
            start, end = 0.0, 1.0
        else:
            self.stop_touch_handles_auto_show()
            start, end = 1.0, 0.0

        if self.touch_handles_fade.target_value != end:
            self.touch_handles_fade.time_step = 0.025
            self.touch_handles_fade.fade_to(start, end, 0.2,
                                      self._on_touch_handles_opacity)

    def reset_touch_handles(self):
        if self.touch_handles.active:
            self.touch_handles.set_prelight(None)
            self.touch_handles.set_pressed(None)

    def start_touch_handles_auto_show(self):
        """ (re-) starts the timer to hide touch handles """
        if self.touch_handles.active and self.touch_handles_auto_hide:
            self.touch_handles_hide_timer.start(3.5,
                                                self.show_touch_handles, False)

    def stop_touch_handles_auto_show(self):
        """ stops the timer to hide touch handles """
        self.touch_handles_hide_timer.stop()

    def _on_touch_handles_opacity(self, opacity, done):
        if done and opacity < 0.1:
            self.touch_handles.active = False

        self.touch_handles.opacity = opacity

        # Convoluted workaround for a weird cairo glitch (Precise).
        # When queuing all handles for drawing the background under
        # the move handle is clipped erroneously and remains transparent.
        # -> Divide handles up into two groups, draw only one
        #    group at a time and fade with twice the frequency.
        if 0:
            self.touch_handles.redraw()
        else:
            for handle in self.touch_handles.handles:
                if bool(self.touch_handles_fade.iteration & 1) != \
                   (handle.id in [Handle.MOVE, Handle.NORTH, Handle.SOUTH]):
                    handle.redraw()

            if done:
                # draw the missing final step
                GObject.idle_add(self._on_touch_handles_opacity, 1.0, False)

    def _on_draw(self, widget, context):
        #_logger.debug("Draw: clip_extents=" + str(context.clip_extents()))
        #self.get_window().set_debug_updates(True)

        if not Gtk.cairo_should_draw_window(context, self.get_window()):
            return

        clip_rect = Rect.from_extents(*context.clip_extents())

        # Draw a little more than just the clip_rect.
        # Prevents glitches around pressed keys in at least classic theme.
        extra_size = self.layout.context.scale_log_to_canvas((2.0, 2.0))
        draw_rect = clip_rect.inflate(*extra_size)

        # draw background
        decorated = self._draw_background(context)

        # On first run quickly overwrite the background only.
        # This gives a slightly smoother startup, with desktop remnants
        # flashing through for a shorter time.
        if self._first_draw:
            self._first_draw = False
            self.queue_draw()
            return

        if not self.layout:
            return

        # draw layer 0 and None-layer background
        layer_ids = self.layout.get_layer_ids()
        if config.window.transparent_background:
            alpha = 0.0
        elif decorated:
            alpha = self._get_background_rgba()[3]
        else:
            alpha = 1.0
        self._draw_layer_key_background(context, alpha, None)
        if layer_ids:
            self._draw_layer_key_background(context, alpha, layer_ids[0])

        # run through all visible layout items
        for item in self.layout.iter_visible_items():
            if item.layer_id:
                self._draw_layer_background(context, item, layer_ids, decorated)

            # draw key
            if item.is_key() and \
               draw_rect.intersects(item.get_canvas_border_rect()):
                item.draw(context)
                item.draw_image(context)
                item.draw_label(context)

        # draw touch handles (enlarged move and resize handles)
        if self.touch_handles.active:
            corner_radius = config.CORNER_RADIUS if decorated else 0
            self.touch_handles.set_corner_radius(corner_radius)
            self.touch_handles.draw(context)

    def _draw_background(self, context):
        """ Draw keyboard background """
        win = self.get_kbd_window()

        transparent_bg = False
        plain_bg = False

        if config.xid_mode:
            # xembed mode
            # Disable transparency in lightdm and g-s-s for now.
            # There are too many issues and there is no real
            # visual improvement.
            if False and \
               win.supports_alpha:
                self._clear_background(context)
                transparent_bg = True
            else:
                plain_bg = True

        elif config.has_window_decoration():
            # decorated window
            if win.supports_alpha and \
               config.window.transparent_background:
                self._clear_background(context)
            else:
                plain_bg = True

        else:
            # undecorated window
            if win.supports_alpha:
                self._clear_background(context)
                if not config.window.transparent_background:
                    transparent_bg = True
            else:
                plain_bg = True

        if plain_bg:
            self._draw_plain_background(context)
        if transparent_bg:
            self._draw_transparent_background(context)

        return transparent_bg

    def _clear_background(self, context):
        """
        Clear the whole gtk background.
        Makes the whole strut transparent in xembed mode.
        """
        context.save()
        context.set_operator(cairo.OPERATOR_CLEAR)
        context.paint()
        context.restore()

    def _get_layer_fill_rgba(self, layer_index):
        if self.color_scheme:
            return self.color_scheme.get_layer_fill_rgba(layer_index)
        else:
            return [0.5, 0.5, 0.5, 1.0]

    def _get_background_rgba(self):
        """ layer 0 color * background_transparency """
        layer0_rgba = self._get_layer_fill_rgba(0)
        background_alpha = config.window.get_background_opacity()
        background_alpha *= layer0_rgba[3]
        return layer0_rgba[:3] + [background_alpha]

    def _draw_transparent_background(self, context, decorated = True):
        """ fill with the transparent background color """
        # draw on the potentially aspect-corrected frame around the layout
        rect = self.layout.get_canvas_border_rect()
        rect = rect.inflate(config.get_frame_width())
        corner_radius = config.CORNER_RADIUS

        fill = self._get_background_rgba()

        fill_gradient = config.theme_settings.background_gradient
        if fill_gradient == 0:
            context.set_source_rgba(*fill)
        else:
            fill_gradient = fill_gradient / 100.0
            direction = config.theme_settings.key_gradient_direction
            alpha = -pi/2.0 + 2*pi * direction / 360.0
            gline = gradient_line(rect, alpha)

            pat = cairo.LinearGradient (*gline)
            if 1:
                rgba = brighten(+fill_gradient*.5, *fill)
                pat.add_color_stop_rgba(0, *rgba)
                rgba = brighten(-fill_gradient*.5, *fill)
                pat.add_color_stop_rgba(1, *rgba)
            else:
                # experimental Unity Dash-like gradient
                pat.add_color_stop_rgba(0.0, *fill)
                n = 10
                begin = 0.10
                end   = 0.4
                strength = fill_gradient * 2
                ostrength = 0.0
                for i in range(n+1):
                    k = sin(i * pi / n) * strength
                    k = (1-((i/float(n)-.5)*2)**2)
                    rgba = brighten(k * strength, *fill)
                    rgba[3] = fill[3] * (1.0 - k * ostrength)
                    pat.add_color_stop_rgba(begin + i * (end-begin) / n, *rgba)
                pat.add_color_stop_rgba(1.0, *fill)

            context.set_source (pat)

        if decorated:
            roundrect_arc(context, rect, corner_radius)
        else:
            context.rectangle(*rect)
        context.fill()

        if decorated:
            # inner decoration line
            line_rect = rect.deflate(1)
            roundrect_arc(context, line_rect, corner_radius)
            context.stroke()

    def _draw_plain_background(self, context, layer_index = 0):
        """ fill with plain layer 0 color; no alpha support required """
        rgba = self._get_layer_fill_rgba(layer_index)
        context.set_source_rgba(*rgba)
        context.paint()

    def _draw_layer_background(self, context, item, layer_ids, decorated):
        # layer background
        layer_index = layer_ids.index(item.layer_id)
        parent = item.parent
        if parent and \
           layer_index != 0:
            rect = parent.get_canvas_rect()
            context.rectangle(*rect.inflate(1))

            if self.color_scheme:
                rgba = self.color_scheme.get_layer_fill_rgba(layer_index)
            else:
                rgba = [0.5, 0.5, 0.5, 0.9]
            context.set_source_rgba(*rgba)
            context.fill()

            # per-layer key background
            self._draw_layer_key_background(context, 1.0, item.layer_id)

    def _draw_layer_key_background(self, context, alpha = 1.0, layer_id = None):
        self._draw_dish_key_background(context, alpha, layer_id)
        self._draw_shadows(context, layer_id)

    def _draw_dish_key_background(self, context, alpha = 1.0, layer_id = None):
        """
        Black background following the contours of key clusters
        to simulate the opening in the keyboard plane.
        """
        if config.theme_settings.key_style == "dish":
            context.push_group()

            context.set_source_rgba(0, 0, 0, 1)
            enlargement = self.layout.context.scale_log_to_canvas((0.8, 0.8))
            corner_radius = self.layout.context.scale_log_to_canvas_x(2.4)

            for item in self.layout.iter_layer_items(layer_id):
                if item.is_key():
                    rect = item.get_canvas_fullsize_rect()
                    rect = rect.inflate(*enlargement)
                    roundrect_curve(context, rect, corner_radius)
                    context.fill()

            context.pop_group_to_source()
            context.paint_with_alpha(alpha);

    def _draw_shadows(self, context, layer_id = None):
        """
        Draw drop shadows for all keys.
        """
        _hash = sum(hash(item.id) for item \
                    in self.layout.iter_layer_items(layer_id, True))
        layout_rect = self.layout.get_canvas_border_rect()

        key = (_hash,                         # visible items changed?
               tuple(layout_rect),            # resized, frame_width changed?
               config.keyboard.show_click_buttons,
               config.window.transparent_background,
               config.theme_settings.key_gradient_direction,
               config.theme_settings.key_size,
               config.theme_settings.roundrect_radius,
               config.theme_settings.key_shadow_strength,
               config.theme_settings.key_shadow_size,
              )

        entry = self._shadow_cache.get(layer_id)
        if not entry or entry.key != key:
            pattern = None
            if config.theme_settings.key_shadow_strength:
                pattern = self._create_shadows(context, layer_id)
            if pattern:
                class ShadowCacheEntry: pass
                entry = ShadowCacheEntry()
                entry.key = key
                entry.pattern = pattern
            else:
                entry = None

            self._shadow_cache[layer_id] = entry

        if entry:
            context.set_source_rgba(0.0, 0.0, 0.0, 1.0)
            context.mask(entry.pattern)

    def _create_shadows(self, context, layer_id):
        # Create a temporary context of canvas size. Apparently there is
        # no way to simple reset the clip rect of the paint context.
        # We need to cache all the shadows even for a small initial
        # damage rect (like when dwell activating the click-tools button).
        target = context.get_target()
        surface = target.create_similar(cairo.CONTENT_ALPHA,
                                        self.get_allocated_width(),
                                        self.get_allocated_height())
        tmp_cr = cairo.Context(surface)
        tmp_cr.push_group_with_content(cairo.CONTENT_ALPHA)

        for item in self.layout.iter_layer_items(layer_id, True):
            if item.is_key():
                item.draw_drop_shadow(tmp_cr)

        return tmp_cr.pop_group()

    def _on_mods_changed(self):
        _logger.info("Modifiers have been changed")
        super(KeyboardGTK, self)._on_mods_changed()
        self.update_font_sizes()

    def redraw(self, keys = None):
        """
        Queue redrawing for individual keys or the whole keyboard.
        """
        if keys:
            area = None
            for key in keys:
                rect = key.get_canvas_border_rect()
                area = area.union(rect) if area else rect

            # account for stroke width, anti-aliasing
            if self.layout:
                extra_size = self.layout.context.scale_log_to_canvas((2.0, 2.0))
                area = area.inflate(*extra_size)

            self.queue_draw_area(*area)
        else:
            self.queue_draw()

    def update_font_sizes(self):
        """
        Cycles through each group of keys and set each key's
        label font size to the maximum possible for that group.
        """
        context = self.create_pango_context()
        for keys in list(self.layout.get_key_groups().values()):

            max_size = 0
            for key in keys:
                key.configure_label(self.mods)
                best_size = key.get_best_font_size(context)
                if best_size:
                    if not max_size or best_size < max_size:
                        max_size = best_size

            for key in keys:
                key.font_size = max_size

    def emit_quit_onboard(self, data=None):
        _logger.debug("Entered emit_quit_onboard")
        self.get_kbd_window().emit("quit-onboard")

    def get_kbd_window(self):
        return self.get_parent()

    def get_click_type_button_screen_rects(self):
        """
        Returns bounding rectangles of all click type buttons
        in root window coordinates.
        """
        keys = self.find_items_from_ids(["singleclick",
                                         "secondaryclick",
                                         "middleclick",
                                         "doubleclick",
                                         "dragclick"])
        return [self.get_key_screen_rect(key) for key in keys]

    def get_key_screen_rect(self, key):
        """
        Returns bounding rectangles of key in in root window coordinates.
        """
        r = key.get_canvas_border_rect()
        x0, y0 = self.get_window().get_root_coords(r.x, r.y)
        x1, y1 = self.get_window().get_root_coords(r.x + r.w,
                                                   r.y + r.h)
        return Rect(x0, y0, x1 - x0, y1 -y0)

    def on_layout_updated(self):
        # experimental support for keeping window aspect ratio
        # Currently, in Oneiric, neither lightdm, nor gnome-screen-saver
        # appear to honor these hints.

        aspect_ratio = None
        if config.is_keep_aspect_ratio_enabled():
            log_rect = self.layout.get_border_rect()
            aspect_ratio = log_rect.w / float(log_rect.h)
            aspect_ratio = self.layout.get_log_aspect_ratio()

        if self._aspect_ratio != aspect_ratio:
            window = self.get_kbd_window()
            if window:
                geom = Gdk.Geometry()
                if aspect_ratio is None:
                    window.set_geometry_hints(self, geom, 0)
                else:
                    geom.min_aspect = geom.max_aspect = aspect_ratio
                    window.set_geometry_hints(self, geom, Gdk.WindowHints.ASPECT)

                self._aspect_ratio = aspect_ratio

    def refresh_pango_layouts(self):
        """
        When the systems font dpi setting changes our pango layout object,
        it still caches the old setting, leading to wrong font scaling.
        Refresh the pango layout object.
        """
        _logger.info("Refreshing pango layout, new font dpi setting is '{}'" \
                .format(Gtk.Settings.get_default().get_property("gtk-xft-dpi")))

        Key.reset_pango_layout()

    def show_snippets_dialog(self, snippet_id):
        """ Show dialog for creating a new snippet """

        # turn off AT-SPI listeners to prevent D-BUS deadlocks (Quantal).
        self.on_focusable_gui_opening()

        dialog = Gtk.Dialog(_("New snippet"),
                            self.get_toplevel(), 0,
                            (Gtk.STOCK_CANCEL,
                             Gtk.ResponseType.CANCEL,
                             _("_Save snippet"),
                             Gtk.ResponseType.OK))

        # Don't hide dialog behind the keyboard in force-to-top mode.
        if config.window.force_to_top:
            dialog.set_position(Gtk.WindowPosition.NONE)

        dialog.set_default_response(Gtk.ResponseType.OK)

        box = Gtk.Box(orientation=Gtk.Orientation.VERTICAL,
                      spacing=12, border_width=5)
        dialog.get_content_area().add(box)

        msg = Gtk.Label(_("Enter a new snippet for this button:"),
                        xalign=0.0)
        box.add(msg)

        label_entry = Gtk.Entry(hexpand=True)
        text_entry  = Gtk.Entry(hexpand=True)
        label_label = Gtk.Label(_("_Button label:"),
                                xalign=0.0,
                                use_underline=True,
                                mnemonic_widget=label_entry)
        text_label  = Gtk.Label(_("S_nippet:"),
                                xalign=0.0,
                                use_underline=True,
                                mnemonic_widget=text_entry)

        grid = Gtk.Grid(row_spacing=6, column_spacing=3)
        grid.attach(label_label, 0, 0, 1, 1)
        grid.attach(text_label, 0, 1, 1, 1)
        grid.attach(label_entry, 1, 0, 1, 1)
        grid.attach(text_entry, 1, 1, 1, 1)
        box.add(grid)

        dialog.connect("response", self._on_snippet_dialog_response, \
                       snippet_id, label_entry, text_entry)
        label_entry.grab_focus()
        dialog.show_all()

    def _on_snippet_dialog_response(self, dialog, response, snippet_id, \
                                    label_entry, text_entry):
        if response == Gtk.ResponseType.OK:
            label = label_entry.get_text()
            text = text_entry.get_text()

            if sys.version_info.major == 2:
                label = label.decode("utf-8")
                text = text.decode("utf-8")

            config.set_snippet(snippet_id, (label, text))
        dialog.destroy()

        self.on_snippets_dialog_closed()

        # Reenable AT-SPI keystroke listeners.
        # Delay this until the dialog is really gone.
        GObject.idle_add(self.on_focusable_gui_closed)

    def show_language_menu(self, key, button):
        self._language_menu.popup(key, button)


class LanguageMenu:
    """ Popup menu for the language button """

    def __init__(self, keyboard):
        self._keyboard = keyboard

    def popup(self, key, button):
        self._keyboard.on_focusable_gui_opening()

        max_mru_languages = 5
        all_mru_lang_ids = config.word_suggestions.recent_languages

        languagedb = self._keyboard._languagedb
        lang_ids = set(languagedb.get_language_ids())
        active_lang_id = self._keyboard.get_active_lang_id()

        mru_lang_ids    = [id for id in all_mru_lang_ids if id in lang_ids] \
                          [:max_mru_languages]
        other_lang_ids   = set(lang_ids).difference(mru_lang_ids)
        
        other_lang_names = [languagedb.get_language_full_name(id) \
                           for id in other_lang_ids]
        # language sub menu
        lang_menu = Gtk.Menu()
        for name, lang_id in sorted(zip(other_lang_names, other_lang_ids)):
            item = Gtk.MenuItem.new_with_label(name)
            item.connect("activate", self._on_other_language_activated, lang_id)
            lang_menu.append(item)

        # popup menu
        menu = Gtk.Menu()

        item = Gtk.CheckMenuItem.new_with_mnemonic(_("_System Language"))
        item.set_draw_as_radio(True)
        item.set_active(not active_lang_id)
        item.connect("activate", self._on_language_activated, "")
        menu.append(item)

        item = Gtk.SeparatorMenuItem.new()
        menu.append(item)

        for lang_id in mru_lang_ids:
            name = languagedb.get_language_full_name(lang_id)
            item = Gtk.CheckMenuItem.new_with_label(name)
            item.set_draw_as_radio(True)
            item.set_active(lang_id == active_lang_id)
            item.connect("activate", self._on_language_activated, lang_id)
            menu.append(item)

        if other_lang_ids:
            if mru_lang_ids:
                item = Gtk.MenuItem.new_with_mnemonic(_("Other _Languages"))
            else:
                item = Gtk.MenuItem.new_with_mnemonic(_("_Languages"))
            item.set_submenu(lang_menu)
            menu.append(item)

        if lang_ids:
            item = Gtk.SeparatorMenuItem.new()
            menu.append(item)

        item = Gtk.CheckMenuItem.new_with_mnemonic(_("_Auto-detect Language"))
        menu.append(item)

        menu.connect("unmap", self._language_menu_unmap)
        menu.show_all()

        menu.popup(None, None, self._language_menu_positioning_func,
                   key, button, Gtk.get_current_event_time())

    def _language_menu_unmap(self, menu):
        Timer(0.5, self._keyboard.on_focusable_gui_closed)

    def _language_menu_positioning_func(self, menu, key):
        r = self._keyboard.get_key_screen_rect(key)
        x = r.right() - menu.get_allocated_width()
        return x, r.bottom(), True

    def _on_language_activated(self, menu, lang_id):
        self._keyboard.on_active_lang_id_changed(lang_id)

    def _on_other_language_activated(self, menu, lang_id):
        if lang_id:  # empty string = system default
            self._set_mru_lang_id(lang_id)
        self._keyboard.on_active_lang_id_changed(lang_id)

    def _set_mru_lang_id(self, lang_id):
        max_recent_languages = config.word_suggestions.max_recent_languages
        recent_languages = config.word_suggestions.recent_languages
        if lang_id in recent_languages:
            recent_languages.remove(lang_id)
        recent_languages.insert(0, lang_id)
        recent_languages = recent_languages[:max_recent_languages]
        config.word_suggestions.recent_languages = recent_languages

<|MERGE_RESOLUTION|>--- conflicted
+++ resolved
@@ -401,8 +401,13 @@
 
     def __init__(self):
         Gtk.DrawingArea.__init__(self)
+        WindowManipulator.__init__(self)
+
+        self.atspi_state_tracker = AtspiStateTracker()
+        self.auto_show           = AutoShow(self, self.atspi_state_tracker)
+        self.auto_show.enable(config.is_auto_show_enabled())
+
         Keyboard.__init__(self)
-        WindowManipulator.__init__(self)
 
         self._active_event_type = None
         self._last_click_time = 0
@@ -420,10 +425,6 @@
         self.last_dwelled_key = None
 
         self.inactivity_timer = InactivityTimer(self)
-
-        self.atspi_state_tracker = AtspiStateTracker()
-        self.auto_show           = AutoShow(self, self.atspi_state_tracker)
-        self.auto_show.enable(config.is_auto_show_enabled())
 
         self.touch_handles = TouchHandles()
         self.touch_handles_hide_timer = Timer()
@@ -432,7 +433,7 @@
 
         self._aspect_ratio = None
         self._first_draw = True
-        
+
         self._hide_input_line_timer = HideInputLineTimer(self)
 
         self._transition_timer = Timer()
@@ -440,11 +441,9 @@
         self._transition_state.visible.value = 0.0
         self._transition_state.active.value = 1.0
 
-<<<<<<< HEAD
+        self._shadow_cache = {}
+
         self._language_menu = LanguageMenu(self)
-=======
-        self._shadow_cache = {}
->>>>>>> 9d79db77
 
         # self.set_double_buffered(False)
         self.set_app_paintable(True)
@@ -474,15 +473,10 @@
 
         self.show()
 
-<<<<<<< HEAD
     def on_layout_loaded(self):
-        pass
-=======
-    def initial_update(self):
         """ called when the layout has been loaded """
-        Keyboard.initial_update(self)
+        Keyboard.on_layout_loaded(self)
         self._shadow_cache = {}
->>>>>>> 9d79db77
 
     def _on_parent_set(self, widget, old_parent):
 
