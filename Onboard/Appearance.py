#!/usr/bin/python
# -*- coding: utf-8 -*-
"""
Module for theme related classes.
"""

from __future__ import with_statement

### Logging ###
import logging
_logger = logging.getLogger("Theme")
###############

from gettext import gettext as _
from xml.dom import minidom
import os
import re

from Onboard             import Exceptions
from Onboard.utils       import hexstring_to_float

import Onboard.utils as utils

### Config Singleton ###
from Onboard.Config import Config
config = Config()
########################

class Theme:
    """
    Theme controls the visual appearance of Onboards keyboard window.
    """
    # core theme members
    # name, type, default
    attributes = [
            ["color_scheme_basename", "s", ""],
            ["key_style", "s", "flat"],
            ["roundrect_radius", "i", 0],
            ["key_fill_gradient", "i", 0],
            ["key_stroke_gradient", "i", 0],
            ["key_gradient_direction", "i", 0],
            ["key_label_font", "s", ""],
            ["key_label_overrides", "d", {}]   # dict {name:(key:group)}
            ]

    def __init__(self):
        self.modified = False

        self.filename = ""
        self.system = False          # True if this a system theme
        self.system_exists = False   # True if there exists a system
                                     #  theme with the same basename
        self.name = ""

        # create attributes
        for name, _type, default in self.attributes:
            setattr(self, name, default)

    @property
    def basename(self):
        """ Returns the file base name of the theme. """
        return os.path.splitext(os.path.basename(self.filename))[0]

    def __eq__(self, other):
        if not other:
            return False
        for name, _type, _default in self.attributes:
            if getattr(self, name) != getattr(other, name):
                return False
        return True

    def __str__(self):
        return "name=%s, colors=%s, font=%s, radius=%d" % (self.name,
                                                self.color_scheme_basename,
                                                self.key_label_font,
                                                self.roundrect_radius)

    def apply(self, save=True):
        """ Applies the theme to config properties/gsettings. """
        filename = self.get_color_scheme_filename()
        if not filename:
            _logger.error(_("Color scheme for theme '%s' not found")
                            % self.filename)
            return False

        config.theme.set_color_scheme_filename(filename, save)
        for name, _type, _default in self.attributes:
            if name != "color_scheme_basename":
                getattr(config.theme, "set_" + name) \
                                 (getattr(self, name), save)

        return True

    def get_color_scheme_filename(self):
        """ Returns the filename of the themes color scheme."""
        filename = os.path.join(Theme.user_path(),
                                self.color_scheme_basename) + \
                                "." + ColorScheme.extension()
        if not os.path.isfile(filename):
            filename = os.path.join(Theme.system_path(),
                                    self.color_scheme_basename) + \
                                    "." + ColorScheme.extension()
        if not os.path.isfile(filename):
            return None
        return filename

    def set_color_scheme_filename(self, filename):
        """ Set the filename of the color_scheme. """
        self.color_scheme_basename = \
                             os.path.splitext(os.path.basename(filename ))[0]

    def get_superkey_label(self):
        """ Returns the (potentially overridden) label of the super keys. """
        override = self.key_label_overrides.get("LWIN")
        if override:
            return override[0] # assumes RWIN=LWIN
        return None

    def get_superkey_size_group(self):
        """
        Returns the (potentially overridden) size group of the super keys.
        """
        override = self.key_label_overrides.get("LWIN")
        if override:
            return override[1] # assumes RWIN=LWIN
        return None

    def set_superkey_label(self, label, size_group):
        """ Sets or clears the override for left and right super key labels. """
        tuples = self.key_label_overrides
        if label is None:
            if "LWIN" in tuples:
                del tuples["LWIN"]
            if "RWIN" in tuples:
                del tuples["RWIN"]
        else:
            tuples["LWIN"] = (label, size_group)
            tuples["RWIN"] = (label, size_group)
        self.key_label_overrides = tuples

    @staticmethod
    def system_to_user_filename(filename):
        """ Returns the user filename for the given system filename. """
        basename = os.path.splitext(os.path.basename(filename ))[0]
        return os.path.join(Theme.user_path(),
                                basename) + "." + Theme.extension()

    @staticmethod
    def build_user_filename(basename):
        """
        Returns a fully qualified filename pointing into the user directory
        """
        return os.path.join(Theme.user_path(),
                                basename) + "." + Theme.extension()

    @staticmethod
    def build_system_filename(basename):
        """
        Returns a fully qualified filename pointing into the system directory
        """
        return os.path.join(Theme.system_path(),
                                basename) + "." + Theme.extension()

    @staticmethod
    def user_path():
        """ Returns the path of the user directory for themes. """
        return os.path.join(config.user_dir, "themes")

    @staticmethod
    def system_path():
        """ Returns the path of the system directory for themes. """
        return os.path.join(config.install_dir, "themes")

    @staticmethod
    def extension():
        """ Returns the file extension of theme files """
        return "theme"

    @staticmethod
    def load_merged_themes():
        """
        Merge system and user themes.
        User themes take precedence and hide system themes.
        """
        system_themes = Theme.load_themes(True)
        user_themes = Theme.load_themes(False)
        themes = dict((t.basename, (t, None)) for t in system_themes)
        for theme in user_themes:
            # system theme hidden behind user theme?
            if theme.basename in themes:
                # keep the system theme behind the user theme
                themes[theme.basename] = (theme, themes[theme.basename][0])
            else:
                themes[theme.basename] = (theme, None)
        return themes

    @staticmethod
    def load_themes(system=False):
        """ Load all themes from either the user or the system directory. """
        themes = []

        if system:
            path = Theme.system_path()
        else:
            path = Theme.user_path()

        filenames = Theme.find_themes(path)
        for filename in filenames:
            theme = Theme.load(filename, system)
            themes.append(theme)
        return themes

    @staticmethod
    def find_themes(path):
        """
        Returns the full path names of all themes found in the given path.
        """
        files = os.listdir(path)
        themes = []
        for filename in files:
            if filename.endswith(Theme.extension()):
                themes.append(os.path.join(path, filename))
        return themes


    @staticmethod
    def load(filename, system=False):
        """ Load a theme and return a new theme object. """

        result = None

        _file = open(filename)
        try:
            domdoc = minidom.parse(_file).documentElement
            try:
                theme = Theme()

                theme.name = domdoc.attributes["name"].value

                # "color_scheme" is the base file name of the color scheme
                text = utils.xml_get_text(domdoc, "color_scheme")
                if not text is None:
                    theme.color_scheme_basename = text

                # get key label overrides
                nodes = domdoc.getElementsByTagName("key_label_overrides")
                if nodes:
                    overrides = nodes[0]
                    tuples = {}
                    for override in overrides.getElementsByTagName("key"):
                        key_id = override.attributes["id"].value
                        node = override.attributes.get("label")
                        label = node.value if node else ""
                        node = override.attributes.get("group")
                        group = node.value if node else ""
                        tuples[key_id] = (label, group)
                    theme.key_label_overrides = tuples

                # read all other members
                for name, _type, _default in Theme.attributes:
                    if not name in ["color_scheme_basename",
                                    "key_label_overrides"]:
                        value = utils.xml_get_text(domdoc, name)
                        if not value is None:
                            if _type == "i":
                                value = int(value)
                            setattr(theme, name, value)

                theme.filename = filename
                theme.system = system
                theme.system_exists = system
                result = theme
            except Exceptions.ThemeFileError, (ex):
                raise Exceptions.ThemeFileError(_("Error loading ")
                    + filename, chained_exception = ex)
            finally:
                domdoc.unlink()

        finally:
            _file.close()

        return result

    def save_as(self, basename, name):
        """ Save this theme under a new name. """
        self.filename = self.build_user_filename(basename)
        self.name = name
        self.save()

    def save(self):
        """ Save this theme. """

        domdoc = minidom.Document()
        try:
            theme_element = domdoc.createElement("theme")
            theme_element.setAttribute("name", self.name)
            domdoc.appendChild(theme_element)

            for name, _type, _default in self.attributes:
                if name == "color_scheme_basename":
                    element = domdoc.createElement("color_scheme")
                    text = domdoc.createTextNode(self.color_scheme_basename)
                    element.appendChild(text)
                    theme_element.appendChild(element)
                elif name == "key_label_overrides":
                    overrides_element = \
                            domdoc.createElement("key_label_overrides")
                    theme_element.appendChild(overrides_element)
                    tuples = self.key_label_overrides
                    for key_id, values in tuples.items():
                        element = domdoc.createElement("key")
                        element.setAttribute("id", key_id)
                        element.setAttribute("label", values[0])
                        element.setAttribute("group", values[1])
                        overrides_element.appendChild(element)
                else:
                    value = getattr(self, name)
                    if _type == "i":
                        value = str(value)
                    element = domdoc.createElement(name)
                    text = domdoc.createTextNode(value)
                    element.appendChild(text)
                    theme_element.appendChild(element)

            ugly_xml = domdoc.toprettyxml(indent='  ')
            pattern = re.compile('>\n\s+([^<>\s].*?)\n\s+</', re.DOTALL)
            pretty_xml = pattern.sub('>\g<1></', ugly_xml)

            with open(self.filename, "w") as _file:
                _file.write(pretty_xml.encode("UTF-8"))

        except Exception, (ex):
            raise Exceptions.ThemeFileError(_("Error loading ")
                + self.filename, chained_exception = ex)
        finally:
            domdoc.unlink()


class ColorScheme:
    """
    ColorScheme defines the colors of onboards keyboard.
    Each key or groups of keys may have their own individual colors.
    Any color definition may be omitted. Undefined colors fall back
    to color scheme defaults first, then to hard coded default colors.
    """
    def __init__(self):
        self.filename = ""
        self.system = False
        self.name = ""

        # all colors are 4 component arrays, rgba
        self.default_layer_fill_color = [0.0, 0.0, 0.0, 1.0]
        self.default_layer_fill_opacity = 1.0
        self.layer_fill_color = {}
        self.layer_fill_opacity = {}
        self.default_key_opacity = None
        self.key_opacity = {}
        self.key_defaults = {
                "fill":   [0.0, 0.0, 0.0, 1.0],
                "hover":  [0.0, 0.0, 0.0, 1.0],
                "pressed":[0.5, 0.5, 0.5, 1.0],
                "latched":[0.5, 0.5, 0.5, 1.0],
                "locked": [1.0, 0.0, 0.0, 1.0],
                "scanned":[0.45, 0.45, 0.7, 1.0],
                "stroke": [0.0, 0.0, 0.0, 1.0],
                "label":  [0.0, 0.0, 0.0, 1.0],
                }
        self.key_colors = {}

    @property
    def basename(self):
        """ Returns the file base name of the color scheme. """
        return os.path.splitext(os.path.basename(self.filename))[0]

    def get_key_rgba(self, key, color_name):
        """
        Returns the color of the given name for the given key.

        @type  key_id: str
        @param key_id: key identifier as defined in the layout.
        @type  color_name: str
        @param color_name: One of "fill", "stroke", "pressed", ...
                           See self.key_defaults for all possible names.
        """
        key_id = key.id

        # get default color
        if key.is_layer_button() and \
           color_name in ["fill", "pressed", "latched"]:

            # Layer switching keys are filled with the panes fill color.
            # Special case this here to be able to override the colors
            # with the color scheme.
            layer_index = key.get_layer_index()
            rgba_default = self.get_layer_fill_rgba(layer_index)

        else:
            opacity = self.key_opacity.get(key_id)
            if not opacity is None:
                # if given, apply key opacity as alpha to all default colors
                rgba_default = self.key_defaults[color_name][:3] + [opacity]
            else:
                opacity = self.default_key_opacity
                if not opacity is None:
                    rgba_default = self.key_defaults[color_name][:3] + [opacity]
                else:
                    rgba_default = self.key_defaults[color_name]

        # Get set of colors defined for key_id
        colors = self.key_colors.get(key_id)
        if not colors:
            return rgba_default

        # Merge rgb and alpha components of whatever has been defined for
        # the key and take the rest from the default color.
        value = colors.get(color_name, rgba_default)
        if len(value) == 4:
            return value
        if len(value) == 3:
            return value + rgba_default[3:4]
        if len(value) == 1:
            return rgba_default[:3] + value

        assert(False)

    def get_layer_fill_rgba(self, layer_index):
        """
        Returns the background fill color of the layer with the given index.
        """
        rgba = self.layer_fill_color.get(layer_index,
                                        self.default_layer_fill_color)
        rgba[3] = self.layer_fill_opacity.get(layer_index,
                                        self.default_layer_fill_opacity)
        return rgba

    @staticmethod
    def user_path():
        """ Returns the path of the user directory for color schemes. """
        return os.path.join(config.user_dir, "themes/")

    @staticmethod
    def system_path():
        """ Returns the path of the system directory for color schemes. """
        return os.path.join(config.install_dir, "themes")

    @staticmethod
    def extension():
        """ Returns the file extension of color scheme files """
        return "colors"

    @staticmethod
    def get_merged_color_schemes():
        """
        Merge system and user color schemes.
        User color schemes take precedence and hide system color schemes.
        """
        system_color_schemes = ColorScheme.load_color_schemes(True)
        user_color_schemes = ColorScheme.load_color_schemes(False)
        color_schemes = dict((t.basename, t) for t in system_color_schemes)
        for scheme in user_color_schemes:
            color_schemes[scheme.basename] = scheme
        return color_schemes

    @staticmethod
    def load_color_schemes(system=False):
        """
        Load all color schemes from either the user or the system directory.
        """
        color_schemes = []

        if system:
            path = ColorScheme.system_path()
        else:
            path = ColorScheme.user_path()

        filenames = ColorScheme.find_color_schemes(path)
        for filename in filenames:
            color_scheme = ColorScheme.load(filename, system)
            color_schemes.append(color_scheme)
        return color_schemes

    @staticmethod
    def find_color_schemes(path):
        """
        Returns the full path names of all color schemes found in the given path.
        """
        files = os.listdir(path)
        color_schemes = []
        for filename in files:
            if filename.endswith(ColorScheme.extension()):
                color_schemes.append(os.path.join(path, filename))
        return color_schemes

    @staticmethod
    def load(filename, system=False):
        """ Load a color scheme and return it as a new object. """

        color_scheme = None

        _file = open(filename)
        try:
            domdoc = minidom.parse(_file).documentElement
            try:
                color_scheme = ColorScheme()
                key_defaults = color_scheme.key_defaults
                key_colors   = color_scheme.key_colors

                color_scheme.name = domdoc.attributes["name"].value

                # pane colors
                for i, pane in enumerate(domdoc.getElementsByTagName("pane")):
                    attrib = "fill"
                    if pane.hasAttribute(attrib):
                        value = pane.attributes[attrib].value
                        rgba = [hexstring_to_float(value[1:3])/255,
                        hexstring_to_float(value[3:5])/255,
                        hexstring_to_float(value[5:7])/255,
                        1]
                        color_scheme.layer_fill_color[i] = rgba

                    oattrib = attrib + "-opacity"
                    if pane.hasAttribute(oattrib):
                        opacity = float(pane.attributes[oattrib].value)
                        color_scheme.layer_fill_opacity[i] = opacity

                # key colors
                used_keys = {}
                for group in domdoc.getElementsByTagName("key_group"):

                    # default colors are applied to all keys
                    # not found in the color scheme
                    default_group = False
                    if group.hasAttribute("default"):
                        default_group = bool(group.attributes["default"].value)

                    # read key ids
                    text = "".join([n.data for n in group.childNodes])
                    ids = [x for x in re.split('\W+', text) if x]

<<<<<<< HEAD
=======
                    # check for duplicate key definitions
                    for key_id in ids:
                        if key_id in used_keys:
                            raise ValueError(_("Duplicate key_id '{}' found "
                              "in color scheme file. "
                              "Key_ids must occur only once."
                             .format(key_id)))
                    used_keys.update(zip(ids, ids))

                    key_defaults = color_scheme.key_defaults
                    key_colors   = color_scheme.key_colors

>>>>>>> 8a2bdd54
                    for attrib in key_defaults.keys():

                        # read color attribute
                        if group.hasAttribute(attrib):
                            value = group.attributes[attrib].value
                            rgb = [hexstring_to_float(value[1:3])/255,
                                   hexstring_to_float(value[3:5])/255,
                                   hexstring_to_float(value[5:7])/255]

                            if default_group:
                                value = key_defaults[attrib]
                                key_defaults[attrib] = rgb + value[3:4]
                            else:
                                for key_id in ids:
                                    colors = key_colors.get(key_id, {})
                                    value = colors.get(attrib, [.0, .0, .0])
                                    colors[attrib] = rgb + value[3:4]
                                    key_colors[key_id] = colors

                        # read opacity attribute
                        oattrib = attrib + "-opacity"
                        if group.hasAttribute(oattrib):
                            opacity = float(group.attributes[oattrib].value)
                            if default_group:
                                value = key_defaults[attrib]
                                key_defaults[attrib] = value[:3] + [opacity]
                            else:
                                for key_id in ids:
                                    colors = key_colors.get(key_id, {})
                                    value = colors.get(attrib, [1])
                                    if len(value) == 1: # no rgb yet?
                                        colors[attrib] = [opacity]
                                    else:
                                        colors[attrib] = value[:3] + [opacity]
                                    key_colors[key_id] = colors

                    # read main opacity setting
                    # applies to all colors that don't have their own opacity set
                    if group.hasAttribute("opacity"):
                        value = float(group.attributes["opacity"].value)
                        if default_group:
                            color_scheme.default_key_opacity = value
                        else:
                            for key_id in ids:
                                color_scheme.key_opacity[key_id] = value

                color_scheme.filename = filename
                color_scheme.system = system

            except Exception, (ex):
                raise Exceptions.ColorSchemeFileError(_("Error loading ")
                    + filename, chained_exception = ex)
            finally:
                domdoc.unlink()
        finally:
            _file.close()

        return color_scheme

<|MERGE_RESOLUTION|>--- conflicted
+++ resolved
@@ -502,9 +502,6 @@
             domdoc = minidom.parse(_file).documentElement
             try:
                 color_scheme = ColorScheme()
-                key_defaults = color_scheme.key_defaults
-                key_colors   = color_scheme.key_colors
-
                 color_scheme.name = domdoc.attributes["name"].value
 
                 # pane colors
@@ -537,8 +534,6 @@
                     text = "".join([n.data for n in group.childNodes])
                     ids = [x for x in re.split('\W+', text) if x]
 
-<<<<<<< HEAD
-=======
                     # check for duplicate key definitions
                     for key_id in ids:
                         if key_id in used_keys:
@@ -551,7 +546,6 @@
                     key_defaults = color_scheme.key_defaults
                     key_colors   = color_scheme.key_colors
 
->>>>>>> 8a2bdd54
                     for attrib in key_defaults.keys():
 
                         # read color attribute
