# -*- coding: UTF-8 -*-
"""
KeyCommon hosts the abstract classes for the various types of Keys.
UI-specific keys should be defined in KeyGtk or KeyKDE files.
"""

from __future__ import division, print_function, unicode_literals

from Onboard.utils import Rect, brighten, \
                          LABEL_MODIFIERS, Modifiers
from Onboard.Layout import LayoutItem

### Logging ###
import logging
_logger = logging.getLogger("KeyCommon")
###############

### Config Singleton ###
from Onboard.Config import Config
config = Config()
########################

(
    CHAR_TYPE,
    KEYSYM_TYPE,
    KEYCODE_TYPE,
    MACRO_TYPE,
    SCRIPT_TYPE,
    KEYPRESS_NAME_TYPE,
    BUTTON_TYPE,
    LEGACY_MODIFIER_TYPE,
    WORD_TYPE,
    CORRECTION_TYPE,
) = tuple(range(1, 11))

(
    SINGLE_STROKE_ACTION,  # press on button down, release on up (default)
    DOUBLE_STROKE_ACTION,  # press+release on button down and up, (CAPS, NMLK)
    DELAYED_STROKE_ACTION, # press+release on button up (MENU)
) = tuple(range(1, 4))

actions = {"single-stroke"  : SINGLE_STROKE_ACTION,
           "double-stroke"  : DOUBLE_STROKE_ACTION,
           "delayed-stroke" : DELAYED_STROKE_ACTION,
          }

class StickyBehavior:
    """ enum for sticky key behaviors """
    (
        CYCLE,
        DOUBLE_CLICK,
        LATCH_ONLY,
        LOCK_ONLY,
    ) = tuple(range(1, 5))

    values = {"cycle"    : CYCLE,
              "dblclick" : DOUBLE_CLICK,
              "latch"    : LATCH_ONLY,
              "lock"     : LOCK_ONLY,
             }

    @staticmethod
    def from_string(str_value):
        """ Raises KeyError """
        return StickyBehavior.values[str_value]

    @staticmethod
    def is_valid(value):
        return value in StickyBehavior.values.values()


class LOD:
    """ enum for level of detail """
    (
        MINIMAL,    # clearly visible reduced detail, fastest
        REDUCED,    # slightly reduced detail
        FULL,       # full detail
    ) = tuple(range(3))

class ImageSlot:
    NORMAL = 0
    ACTIVE = 1

class KeyCommon(LayoutItem):
    """
    library-independent key class. Specific rendering options
    are stored elsewhere.
    """

    # extended id for key specific theme tweaks
    # e.g. theme_id=DELE.numpad (with id=DELE)
    theme_id = None

    # extended id for layout specific tweaks
    # e.g. "hide.wordlist", for hide button in wordlist mode
    svg_id = None

    # Type of action to do when key is pressed.
    action = None

    # Type of key stroke to send
    type = None

    # Data used in sending key strokes.
    code = None

    # Keys that stay stuck when pressed like modifiers.
    sticky = False

    # Behavior if sticky is enabled, see StickyBehavior.
    sticky_behavior = None

    # modifier bit
    modifier = None

    # True when key is being hovered over (not implemented yet)
    prelight = False

    # True when key is being pressed.
    pressed = False

    # True when key stays 'on'
    active = False

    # True when key is sticky and pressed twice.
    locked = False

    # True when Onboard is in scanning mode and key is highlighted
    scanned = False

    # False if the key should be ignored by the scanner
    scannable = True

    # Determines scanning order
    scan_priority = 0

    # Size to draw the label text in Pango units
    font_size = 1

    # Labels which are displayed by this key
    labels = None  # {modifier_mask : label, ...}

    # label that is currently displayed by this key
    label = ""

    # Images displayed by this key (optional)
    image_filenames = None

    # horizontal label alignment
    label_x_align = config.DEFAULT_LABEL_X_ALIGN

    # vertical label alignment
    label_y_align = config.DEFAULT_LABEL_Y_ALIGN

    # tooltip text
    tooltip = None

###################

    def __init__(self):
        LayoutItem.__init__(self)

    def configure_label(self, mod_mask):
        labels = self.labels

        if labels is None:
            self.label = ""
            return

        label = labels.get(mod_mask)
        if label is None:
            label = labels.get(mod_mask & LABEL_MODIFIERS)

        if label is None:
            # legacy fallback for 0.98 behavior and virtkey until 0.61.0
            if mod_mask & Modifiers.SHIFT:
                if mod_mask & Modifiers.ALTGR and 129 in labels:
                    label = labels[129]
                elif 1 in labels:
                    label = labels[1]
                elif 2 in labels:
                    label = labels[2]

            elif mod_mask & Modifiers.ALTGR and 128 in labels:
                label = labels[128]

            elif mod_mask & Modifiers.CAPS:  # CAPS lock
                if 2 in labels:
                    label = labels[2]
                elif 1 in labels:
                    label = labels[1]

        if label is None:
            label = labels.get(0)

        if label is None:
            label = ""

        self.label = label

    def draw_label(self, context = None):
        raise NotImplementedError()

    def get_label(self):
        return self.label

    def is_active(self):
        return not self.type is None

    def get_id(self): #fixme
        return ""

    def set_id(self, id, svg_id = None):
        self.theme_id, self.id = self.split_id(id)
        self.svg_id   = id if not svg_id else svg_id

    @staticmethod
    def split_id(value):
        """
        The theme id has the form <id>.<arbitrary identifier>, where
        the identifier should be a descripttion of the location of
        the key relative to its surroundings, e.g. 'DELE.next-to-backspace'.
        Don't use layout names or layer ids for the theme id, they lose
        their meaning when layouts are copied or renamed by users.
        """
        theme_id = value
        id = value.split(".")[0]
        return theme_id, id

    def is_layer_button(self):
        return self.id.startswith("layer")

    def is_prediction_key(self):
        return self.id.startswith("word")

    def is_correction_key(self):
        return self.id.startswith("correction") or \
               self.id in ["expand-corrections"]

    def is_modifier(self):
        """
        Modifiers are all latchable/lockable non-button keys:
        "LWIN", "RTSH", "LFSH", "RALT", "LALT",
        "RCTL", "LCTL", "CAPS", "NMLK"
        """
        return bool(self.modifier)

    def is_button(self):
        return self.type == BUTTON_TYPE

    def is_pressed_only(self):
        return self.pressed and not (self.active or \
                                     self.locked or \
                                     self.scanned)

    def get_layer_index(self):
        assert(self.is_layer_button())
        return int(self.id[5:])

class RectKeyCommon(KeyCommon):
    """ An abstract class for rectangular keyboard buttons """

    # Optional key_style to override the default theme's style.
    style = None

    # Toggles for what gets drawn.
    show_face = True
    show_border = True
    show_label = True

    def __init__(self, id, border_rect):
        KeyCommon.__init__(self)
        self.id = id
        self.colors = {}
        self.context.log_rect = border_rect \
                                if not border_rect is None else Rect()

    def get_id(self):
        return self.id

    def draw(self, context = None):
        pass

    def align_label(self, label_size, key_size, ltr = True):
        """ returns x- and yoffset of the aligned label """
        label_x_align = self.label_x_align
        if not ltr:  # right to left script?
            label_x_align = 1.0 - label_x_align
        xoffset =      label_x_align * (key_size[0] - label_size[0])
        yoffset = self.label_y_align * (key_size[1] - label_size[1])
        return xoffset, yoffset

    def get_style(self):
        if not self.style is None:
            return self.style
        return config.theme_settings.key_style

    def get_fill_color(self):
        return self._get_color("fill")

    def get_stroke_color(self):
        return self._get_color("stroke")

    def get_label_color(self):
        return self._get_color("label")

    def get_dwell_progress_color(self):
        return self._get_color("dwell-progress")

    def get_dwell_progress_canvas_rect(self):
        rect = self.get_label_rect().inflate(0.5)
        return self.context.log_to_canvas_rect(rect)

    def _get_color(self, element):
        color_key = (element, self.prelight, self.pressed,
                              self.active, self.locked,
                              self.sensitive, self.scanned)
        rgba = self.colors.get(color_key)
        if not rgba:
            if self.color_scheme:
                rgba = self.color_scheme.get_key_rgba(self, element)
            elif element == "label":
                rgba = [0.0, 0.0, 0.0, 1.0]
            else:
                rgba = [1.0, 1.0, 1.0, 1.0]
            self.colors[color_key] = rgba
        return rgba

    def get_fullsize_rect(self):
        """ Get bounding box of the key at 100% size in logical coordinates """
        return LayoutItem.get_rect(self)

    def get_canvas_fullsize_rect(self):
        """ Get bounding box of the key at 100% size in canvas coordinates """
        return self.context.log_to_canvas_rect(self.get_fullsize_rect())

<<<<<<< HEAD
    def get_sized_rect(self, horizontal = None):
=======
    def get_unpressed_rect(self):
        """ 
        Get bounding box in logical coordinates.
        Just the relatively static unpressed rect withough fake key action.
        """
        rect = self.get_fullsize_rect()
        return self._apply_key_size(rect)

    def get_rect(self):
        """ Get bounding box in logical coordinates """
>>>>>>> eebb63f4
        rect = self.get_fullsize_rect()

        # fake physical key action
        if self.pressed:
            key_style = config.theme_settings.key_style
            if key_style == "gradient":
                k = 0.2
                rect.x += k
                rect.y += 2 * k
                rect.w - 2 * k
                rect.h - k
            elif key_style == "dish":
                k = 0.45
                rect.x += k
                rect.y += 2 * k
                rect.w - 2 * k
                rect.h - k

<<<<<<< HEAD
        # shrink keys to key_size
=======
        return self._apply_key_size(rect)

    @staticmethod
    def _apply_key_size(rect):
        """ shrink keys to key_size """
>>>>>>> eebb63f4
        size = config.theme_settings.key_size / 100.0
        bx = rect.w * (1.0 - size) / 2.0
        by = rect.h * (1.0 - size) / 2.0

<<<<<<< HEAD
        if horizontal is None:
            horizontal = rect.h < rect.w

        if horizontal:
            # keys with aspect > 1.0, e.g. space, shift
            bx = by
        else:
            # keys with aspect < 1.0, e.g. click, move, number block + and enter 
            by = bx

        return rect.deflate(bx, by)

    def get_rect(self):
        """ Get bounding box in logical coordinates """
        return self.get_sized_rect()

    def get_label_rect(self):
=======
        # keys with aspect < 1.0, e.g. click, move, number block + and enter
        if rect.h > rect.w:
            by = bx
        # keys with aspect > 1.0, e.g. space, shift
        if rect.h < rect.w:
            bx = by

        return rect.deflate(bx, by)

    def get_label_rect(self, rect = None):
>>>>>>> eebb63f4
        """ Label area in logical coordinates """
        if rect is None:
            rect = self.get_rect()
        if config.theme_settings.key_style == "dish":
            rect = rect.deflate(*config.DISH_KEY_BORDER)
            rect.y -= config.DISH_KEY_Y_OFFSET
            return rect
        else:
            return rect.deflate(*config.LABEL_MARGIN)

    def get_canvas_label_rect(self):
        log_rect = self.get_label_rect()
        return self.context.log_to_canvas_rect(log_rect)


class InputlineKeyCommon(RectKeyCommon):
    """ An abstract class for InputLine keyboard buttons """

    line = ""
    word_infos = None
    cursor = 0

    def __init__(self, name, border_rect):
        RectKeyCommon.__init__(self, name, border_rect)

    def get_label(self):
        return ""
<|MERGE_RESOLUTION|>--- conflicted
+++ resolved
@@ -207,7 +207,7 @@
     def is_active(self):
         return not self.type is None
 
-    def get_id(self): #fixme
+    def get_id(self):
         return ""
 
     def set_id(self, id, svg_id = None):
@@ -334,9 +334,6 @@
         """ Get bounding box of the key at 100% size in canvas coordinates """
         return self.context.log_to_canvas_rect(self.get_fullsize_rect())
 
-<<<<<<< HEAD
-    def get_sized_rect(self, horizontal = None):
-=======
     def get_unpressed_rect(self):
         """ 
         Get bounding box in logical coordinates.
@@ -347,7 +344,9 @@
 
     def get_rect(self):
         """ Get bounding box in logical coordinates """
->>>>>>> eebb63f4
+        return self.get_sized_rect()
+
+    def get_sized_rect(self, horizontal = None):
         rect = self.get_fullsize_rect()
 
         # fake physical key action
@@ -366,20 +365,15 @@
                 rect.w - 2 * k
                 rect.h - k
 
-<<<<<<< HEAD
-        # shrink keys to key_size
-=======
-        return self._apply_key_size(rect)
+        return self._apply_key_size(rect, horizontal)
 
     @staticmethod
-    def _apply_key_size(rect):
+    def _apply_key_size(rect, horizontal = None):
         """ shrink keys to key_size """
->>>>>>> eebb63f4
         size = config.theme_settings.key_size / 100.0
         bx = rect.w * (1.0 - size) / 2.0
         by = rect.h * (1.0 - size) / 2.0
 
-<<<<<<< HEAD
         if horizontal is None:
             horizontal = rect.h < rect.w
 
@@ -392,23 +386,8 @@
 
         return rect.deflate(bx, by)
 
-    def get_rect(self):
-        """ Get bounding box in logical coordinates """
-        return self.get_sized_rect()
-
-    def get_label_rect(self):
-=======
-        # keys with aspect < 1.0, e.g. click, move, number block + and enter
-        if rect.h > rect.w:
-            by = bx
-        # keys with aspect > 1.0, e.g. space, shift
-        if rect.h < rect.w:
-            bx = by
-
-        return rect.deflate(bx, by)
 
     def get_label_rect(self, rect = None):
->>>>>>> eebb63f4
         """ Label area in logical coordinates """
         if rect is None:
             rect = self.get_rect()
@@ -436,3 +415,4 @@
 
     def get_label(self):
         return ""
+
