--- conflicted
+++ resolved
@@ -20,13 +20,6 @@
 config = Config()
 ########################
 
-<<<<<<< HEAD
-BASE_PANE_TAB_HEIGHT = 40
-
-(CHAR_ACTION, KEYSYM_ACTION, KEYCODE_ACTION, MODIFIER_ACTION, MACRO_ACTION,
- SCRIPT_ACTION, KEYPRESS_NAME_ACTION, BUTTON_ACTION,
- WORD_ACTION, CORRECTION_ACTION) = list(range(1,11))
-=======
 (
     CHAR_TYPE,
     KEYSYM_TYPE,
@@ -36,7 +29,9 @@
     KEYPRESS_NAME_TYPE,
     BUTTON_TYPE,
     LEGACY_MODIFIER_TYPE,
-) = tuple(range(1, 9))
+    WORD_TYPE,
+    CORRECTION_TYPE,
+) = tuple(range(1, 11))
 
 (
     SINGLE_STROKE_ACTION,  # press on button down, release on up (default)
@@ -81,7 +76,6 @@
         REDUCED,    # slightly reduced detail
         FULL,       # full detail
     ) = tuple(range(3))
->>>>>>> 08888358
 
 class ImageSlot:
     NORMAL = 0
@@ -94,11 +88,7 @@
     """
 
     # extended id for key specific theme tweaks
-<<<<<<< HEAD
     # e.g. theme_id=DELE.numpad (with id=DELE)
-=======
-    # e.g. theme_id=DELE.1 (with id=DELE)
->>>>>>> 08888358
     theme_id = None
 
     # extended id for layout specific tweaks
@@ -148,18 +138,11 @@
     font_size = 1
 
     # Labels which are displayed by this key
-<<<<<<< HEAD
-    labels = ("",)*5
-=======
     labels = None  # {modifier_mask : label, ...}
 
     # label that is currently displayed by this key
     label = ""
 
-    # Image displayed by this key (optional)
-    image_filename = None
->>>>>>> 08888358
-
     # Images displayed by this key (optional)
     image_filenames = None
 
@@ -178,9 +161,11 @@
         LayoutItem.__init__(self)
 
     def configure_label(self, mod_mask):
+        #if self.id.startswith("word"):
         labels = self.labels
 
-        label = labels.get(mod_mask)
+        label = labels.get(mod_mask) \
+                if labels else None
         if label is None:
             label = labels.get(mod_mask & LABEL_MODIFIERS)
 
@@ -223,15 +208,12 @@
     def get_id(self): #fixme
         return ""
 
-<<<<<<< HEAD
     def set_id(self, id, svg_id = None):
-=======
-    def set_id(self, value):
-        self.theme_id, self.id = self.split_id(value)
+        self.theme_id, self.id = self.split_id(id)
+        self.svg_id   = id if not svg_id else svg_id
 
     @staticmethod
     def split_id(value):
->>>>>>> 08888358
         """
         The theme id has the form <id>.<arbitrary identifier>, where
         the identifier should be a descripttion of the location of
@@ -239,10 +221,9 @@
         Don't use layout names or layer ids for the theme id, they lose
         their meaning when layouts are copied or renamed by users.
         """
-<<<<<<< HEAD
-        self.id       = id.split(".")[0]
-        self.theme_id = id
-        self.svg_id   = id if not svg_id else svg_id
+        theme_id = value
+        id = value.split(".")[0]
+        return theme_id, id
 
     def is_layer_button(self):
         return self.id.startswith("layer")
@@ -253,14 +234,6 @@
     def is_correction_key(self):
         return self.id.startswith("correction") or \
                self.id in ["expand-corrections"]
-=======
-        theme_id = value
-        id = value.split(".")[0]
-        return theme_id, id
->>>>>>> 08888358
-
-    def is_layer_button(self):
-        return self.id.startswith("layer")
 
     def is_modifier(self):
         """
@@ -373,7 +346,6 @@
                 rect.h - k
 
         # shrink keys to key_size
-<<<<<<< HEAD
         size = config.theme_settings.key_size / 100.0
         bx = rect.w * (1.0 - size) / 2.0
         by = rect.h * (1.0 - size) / 2.0
@@ -383,22 +355,11 @@
 
         if horizontal:
             # keys with aspect > 1.0, e.g. space, shift
-=======
-        #
-        size = config.theme_settings.key_size / 100.0
-        bx = rect.w * (1.0 - size) / 2.0
-        by = rect.h * (1.0 - size) / 2.0
-        # keys with aspect < 1.0, e.g. click, move, number block + and enter
-        if rect.h > rect.w:
-            by = bx
-        # keys with aspect > 1.0, e.g. space, shift
-        if rect.h < rect.w:
->>>>>>> 08888358
             bx = by
         else:
             # keys with aspect < 1.0, e.g. click, move, number block + and enter 
             by = bx
-        
+
         return rect.deflate(bx, by)
 
     def get_rect(self):
