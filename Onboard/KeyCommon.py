--- conflicted
+++ resolved
@@ -305,8 +305,6 @@
     geometry = None
     """ Width and height of the key """
 
-<<<<<<< HEAD
-=======
     rgba = None
     """ Fill colour of the key """
 
@@ -331,7 +329,6 @@
     label_rgba = (0.0,0.0,0.0,1.0)
     """ Four tuple with values between 0 and 1 containing label color"""
 
->>>>>>> 7b417b37
     def __init__(self, name, location, geometry, rgba):
         BaseKeyCommon.__init__(self, name, rgba)
         self.location = location
@@ -358,21 +355,16 @@
 
 class InputLineKeyCommon(RectKeyCommon):
     """ An abstract class for InputLine keyboard buttons """
-    
+
     line = u""
     word_infos = None
     cursor = 0
-    
+
     def __init__(self, name, location, geometry, rgba):
         RectKeyCommon.__init__(self, name, location, geometry, rgba)
-        
+
     def get_label(self):
         return u""
-
-<<<<<<< HEAD
-=======
-    def paint(self, scale, context = None):
-        pass
 
     def get_fill_color(self):
         if (self.stuckOn):
@@ -385,4 +377,3 @@
             fill = self.rgba
         return fill
 
->>>>>>> 7b417b37
