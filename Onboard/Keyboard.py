# -*- coding: utf-8 -*-

from __future__ import division, print_function, unicode_literals

import sys
import gc
from contextlib import contextmanager

from gi.repository import GObject, Gtk, Gdk

from Onboard.KeyGtk       import *
from Onboard              import KeyCommon
from Onboard.KeyCommon    import StickyBehavior
from Onboard.MouseControl import MouseController
from Onboard.Scanner      import Scanner
from Onboard.utils        import Timer, Modifiers
from Onboard.WordPrediction import WordPrediction

try:
    from Onboard.utils import run_script, get_keysym_from_name, dictproperty
except DeprecationWarning:
    pass

### Config Singleton ###
from Onboard.Config import Config
config = Config()
########################

### Logging ###
import logging
_logger = logging.getLogger("Keyboard")
###############


# enum of event types for key press/release
class EventType:
    (
        CLICK,
        DOUBLE_CLICK,
        DWELL,
    ) = range(3)

# enum dock mode
class DockMode:
    (
        FLOATING,
        BOTTOM,
        TOP,
    ) = range(3)


class UnpressTimers:
    """ Redraw keys unpressed after a short while. """

    def __init__(self, keyboard):
        self._keyboard = keyboard
        self._timers = {}

    def start(self, key):
        timer = self._timers.get(key)
        if not timer:
            timer = Timer()
            self._timers[key] = timer
        timer.start(0.08, self.on_timer, key)

    def stop(self, key):
        timer = self._timers.get(key)
        if timer:
            timer.stop()
            del self._timers[key]

    def stop_all(self):
        for timer in self._timers.values():
            Timer.stop(timer)
        self._timers = {}

    def reset(self, key):
        timer = self._timers.get(key)
        if timer:
            timer.stop()
            self.unpress(key)

    def on_timer(self, key):
        self.unpress(key)
        self.stop(key)
        return False

    def unpress(self, key):
        if key.pressed:
            key.pressed = False
            self._keyboard.redraw([key])


class Keyboard(WordPrediction):
    """ Cairo based keyboard widget """

    color_scheme = None
    layer_locked = False

    _last_alt_key = None
    _alt_locked = False

### Properties ###

    # The number of pressed keys per modifier
    _mods = {1:0,2:0, 4:0,8:0, 16:0,32:0,64:0,128:0}
    def _get_mod(self, key):
        return self._mods[key]
    def _set_mod(self, key, value):
        self._mods[key] = value
        self._on_mods_changed()
    mods = dictproperty(_get_mod, _set_mod)

<<<<<<< HEAD
    @contextmanager
    def suppress_modifiers(self):
        """ Turn modifiers off temporarily. May be nested. """
        self._push_and_clear_modifiers()
        yield None
        self._pop_and_restore_modifiers()

    def _push_and_clear_modifiers(self):
        self._suppress_modifiers_stack.append(self._mods.copy())
        for mod, nkeys in self._mods.items():   
            if nkeys:
                self._mods[mod] = 0
                self.vk.unlock_mod(mod)

    def _pop_and_restore_modifiers(self):
        self._mods = self._suppress_modifiers_stack.pop()
        for mod, nkeys in self._mods.items():   
            if nkeys:
                self.vk.lock_mod(mod)
=======
    def get_mod_mask(self):
        """ Bit-mask of curently active modifers. """
        return sum(mask for mask in (1<<bit for bit in range(8)) \
                   if self.mods[mask])  # bit mask of current modifiers
>>>>>>> eebb63f4

    # currently active layer
    def _get_active_layer_index(self):
        return config.active_layer_index
    def _set_active_layer_index(self, index):
        config.active_layer_index = index
    active_layer_index = property(_get_active_layer_index,
                                  _set_active_layer_index)

    def _get_active_layer(self):
        layers = self.get_layers()
        if not layers:
            return None
        index = self.active_layer_index
        if index < 0 or index >= len(layers):
            index = 0
        return layers[index]
    def _set_active_layer(self, layer):
        index = 0
        for i, layer in enumerate(self.get_layers()):
            if layer is layer:
                index = i
                break
        self.active_layer_index = index
    active_layer = property(_get_active_layer, _set_active_layer)

    def assure_valid_active_layer(self):
        """
        Reset layer index if it is out of range. e.g. due to
        loading a layout with fewer panes.
        """
        index = self.active_layer_index
        if index < 0 or index >= len(self.get_layers()):
            self.active_layer_index = 0

##################

    def __init__(self):
        WordPrediction.__init__(self, self.atspi_state_tracker)

        self._pressed_key = None
        self._last_typing_time = 0
        self._suppress_modifiers_stack = []

        self.layout = None
        self.scanner = None
        self.vk = None
        self.button_controllers = {}
        self.canvas_rect = Rect()

        self._editing_snippet = False
        self._unpress_timers = UnpressTimers(self)

        self.reset()

    def reset(self):
        #List of keys which have been latched.
        #ie. pressed until next non sticky button is pressed.
        self._latched_sticky_keys = []
        self._locked_sticky_keys = []
        self._can_cycle_modifiers = True

    def on_layout_loaded(self):
        """ called when the layout has been loaded """
        self.reset()

        self._connect_button_controllers()
        self.assure_valid_active_layer()
        WordPrediction.on_layout_loaded(self)
        self.update_ui()

        # Update Onboard to show the initial modifiers
        keymap = Gdk.Keymap.get_default()
        if keymap:
            mod_mask = keymap.get_modifier_state()
            self.set_modifiers(mod_mask)

    def _connect_button_controllers(self):
        """ connect button controllers to button keys """
        self.button_controllers = {}

        # connect button controllers to button keys
        types = { type.id : type for type in \
                   [BCMiddleClick, BCSingleClick, BCSecondaryClick, 
                    BCDoubleClick, BCDragClick, BCHoverClick,
                    BCHide, BCShowClick, BCMove, BCPreferences, BCQuit,
                    BCStealthMode, BCAutoLearn, BCAutoPunctuation, BCInputline,
                    BCExpandCorrections, BCLanguage,
                   ]
                }
        for key in self.layout.iter_keys():
            if key.is_layer_button():
                bc = BCLayer(self, key)
                bc.layer_index = key.get_layer_index()
                self.button_controllers[key] = bc
            else:
                type = types.get(key.id)
                if type:
                    self.button_controllers[key] = type(self, key)

    def enable_scanner(self, enable):
        """ Config callback for scanner.enabled changes. """
        if enable:
            self.scanner = Scanner(self._on_scanner_redraw,
                                   self._on_scanner_activate)
            if self.layout:
                self.scanner.update_layer(self.layout, self.active_layer)
            else:
                _logger.warning("Failed to update scanner. No layout.")
        else:
            if self.scanner:
                self.scanner.finalize()
                self.scanner = None

    def _on_scanner_enabled(self, enabled):
        """ Config callback for scanner.enabled changes. """
        self.enable_scanner(enabled)
        self.update_transparency()

    def _on_scanner_redraw(self, keys):
        """ Scanner callback for redraws. """
        self.redraw(keys)

    def _on_scanner_activate(self, key):
        """ Scanner callback for key activation. """
        self.key_down(key)
        self.key_up(key)

    def get_layers(self):
        if self.layout:
            return self.layout.get_layer_ids()
        return []

    def iter_keys(self, group_name=None):
        """ iterate through all keys or all keys of a group """
        if self.layout:
            return self.layout.iter_keys(group_name)
        else:
            return []

    def utf8_to_unicode(self, utf8Char):
        return ord(utf8Char.decode('utf-8'))

    def get_key_at_location(self, point):
        if self.layout:  # may be gone on exit
            return self.layout.get_key_at(point, self.active_layer)
        return None

    def cb_macroEntry_activate(self,widget,macroNo,dialog):
        self.set_new_macro(macroNo, gtk.RESPONSE_OK, widget, dialog)

    def set_new_macro(self,macroNo,response,macroEntry,dialog):
        if response == gtk.RESPONSE_OK:
            config.set_snippet(macroNo, macroEntry.get_text())

        dialog.destroy()

    def _on_mods_changed(self):
        self.update_context_ui()

    def get_pressed_key(self):
        return self._pressed_key

    def set_currently_typing(self):
        """ Remember it was us who just typed text. """
        self._last_typing_time = time.time()

    def is_typing(self):
        """ Is Onboard currently or was it just recently sending any text? """
        key = self.get_pressed_key()
        return key and self._is_text_insertion_key(key) or \
               time.time() - self._last_typing_time <= 0.3

    def _is_text_insertion_key(self, key):
        """ Does key actually insert any characters (not navigation key) """
        return not key.is_modifier() and \
               not key.type in [KeyCommon.KEYSYM_TYPE, # Fx
                                KeyCommon.KEYPRESS_NAME_TYPE, # cursor
                               ]

    def key_down(self, key, button = 1, event_type = EventType.CLICK):
        """ Press down on one of Onboard's key representations. """
        # Stop garbage collection delays until key release. They might cause
        # unexpected key repeats on slow systems.
        gc.disable()

        #self._press_time = time.time()
        if key.sensitive:
            # visually unpress the previous key
            self._unpress_timers.reset(key)

            key.pressed = True

            if not key.active:
                if self.mods[8]:
                    self._alt_locked = True
                    if self._last_alt_key:
                        self.send_key_press(self._last_alt_key, button, event_type)
                    self.vk.lock_mod(8)

            can_send_key = (not key.sticky or not key.active) and \
<<<<<<< HEAD
                            not key.action == KeyCommon.DELAYED_STROKE_ACTION and \
                            not key.type == KeyCommon.WORD_TYPE
=======
                           key.action != KeyCommon.DELAYED_STROKE_ACTION
>>>>>>> eebb63f4

            # Get drawing behing us now so it can't delay processing key_up()
            # and cause unwanted key repeats on slow systems.
            self.redraw([key])
            self.process_updates()

            if can_send_key:
                if not key.is_modifier() and not key.is_button():
                    # punctuation duties before keypress is sent
                    WordPrediction.on_before_key_down(self, key)

                # press key
                self.send_key_down(key, button, event_type)

            # Modifier keys may change multiple keys
            # -> redraw all dependent keys
            # no danger of key repeats plus more work to do
            # -> redraw asynchronously
            if key.is_modifier():
                if can_send_key:
                    self.redraw(self.update_labels(), False)
            else:
                # Multi-touch: temporarily stop cycling modifiers if
                # a non-modifier key was pressed. This way we get both,
                # cycling latched and locked state with single presses
                # and press-only action for multi-touch modifer + key press.
                self._can_cycle_modifiers = False

    def key_up(self, key, button = 1, event_type = EventType.CLICK):
        """ Release one of Onboard's key representations. """
        update = False

        if key.sensitive:

            # Was the key nothing but pressed before?
            extend_pressed_state = key.is_pressed_only()

            if key.sticky:
                # Multi-touch release?
                if key.is_modifier() and \
                   not self._can_cycle_modifiers:
                    can_send_key = True
                else: # single touch/click
                    can_send_key = self.step_sticky_key(key, button, event_type)

                if can_send_key:
                    self.send_key_up(key)
                    if key.is_modifier():
                        self.redraw(self.update_labels(), False)
            else:
                update = self.release_non_sticky_key(key, button, event_type)

            # Skip updates for the common letter press to improve
            # responsiveness on slow systems.
            if update or \
               key.type == KeyCommon.BUTTON_TYPE:
                self.update_context_ui()

            # Is the key still nothing but pressed?
            extend_pressed_state = extend_pressed_state and key.is_pressed_only()

            # Draw key unpressed to remove the visual feedback.
            if extend_pressed_state and \
               not config.scanner.enabled:
                # Keep key pressed for a little longer for clear user feedback.
                self._unpress_timers.start(key)
            else:
                # Unpress now to avoid flickering of the
                # pressed color after key release.
                key.pressed = False
                self.redraw([key])

<<<<<<< HEAD
            # Make note that it was us who just sent text
            # (vs. at-spi update due to scrolling, physical typing, ...).
            if self._is_text_insertion_key(key):
                self.set_currently_typing()

        self._pressed_key = None
        gc.enable()
=======
        # Was this the final touch sequence?
        if not self.has_input_sequences():
            self._can_cycle_modifiers = True
            gc.enable()
>>>>>>> eebb63f4

    def send_key_down(self, key, button, event_type):
        key_type = key.type
        modifier = key.modifier

        if modifier == 8: # Alt
            self._last_alt_key = key
        else:
            if key.action != KeyCommon.DELAYED_STROKE_ACTION:
                self.send_key_press(key, button, event_type)
            if key.action == KeyCommon.DOUBLE_STROKE_ACTION:
                self.send_key_release(key, button, event_type)

        if modifier:
            # Increment this before lock_mod() to skip
            # updating keys a second time in set_modifiers().
            self.mods[modifier] += 1

            # Alt is special because is activates the window manager's move mode.
            if modifier != 8: # not Alt?
                self.vk.lock_mod(modifier)

    def send_key_up(self,key, button = 1, event_type = EventType.CLICK):
        key_type = key.type
        modifier = key.modifier

        if modifier == 8: # Alt
            pass
        else:
            if key.action == KeyCommon.DOUBLE_STROKE_ACTION or \
               key.action == KeyCommon.DELAYED_STROKE_ACTION:
                self.send_key_press(key, button, event_type)
            self.send_key_release(key, button, event_type)

        if modifier:
            # Decrement this before unlock_mod() to skip
            # updating keys a second time in set_modifiers().
            self.mods[modifier] -= 1

            # Alt is special because it activates the window managers move mode.
            if modifier != 8: # not Alt?
                self.vk.unlock_mod(modifier)

        if self._alt_locked:
            self._alt_locked = False
            if self._last_alt_key:
                self.send_key_release(self._last_alt_key, button, event_type)
            self.vk.unlock_mod(8)

    def send_key_press(self, key, button, event_type):
        """ Actually generate a fake key press """
        key_type = key.type

        if key_type == KeyCommon.CHAR_TYPE:
            if sys.version_info.major == 2:
                char = self.utf8_to_unicode(key.code)
            else:
                char = ord(key.code)
            self.vk.press_unicode(char)

        elif key_type == KeyCommon.KEYSYM_TYPE:
            self.vk.press_keysym(key.code)
        elif key_type == KeyCommon.KEYPRESS_NAME_TYPE:
            self.vk.press_keysym(get_keysym_from_name(key.code))
        elif key_type == KeyCommon.MACRO_TYPE:
            snippet_id = int(key.code)
            mlabel, mString = config.snippets.get(snippet_id, (None, None))
            if mString:
                self.press_key_string(mString)

            # Block dialog in xembed mode.
            # Don't allow to open multiple dialogs in force-to-top mode.
            elif not config.xid_mode and \
                not self._editing_snippet:
                self.edit_snippet(snippet_id)
                self._editing_snippet = True

        elif key_type == KeyCommon.KEYCODE_TYPE:
            self.vk.press_keycode(key.code)

        elif key_type == KeyCommon.SCRIPT_TYPE:
            if not config.xid_mode:  # block settings dialog in xembed mode
                if key.code:
                    run_script(key.code)

        elif key_type == KeyCommon.BUTTON_TYPE:
            controller = self.button_controllers.get(key)
            if controller:
                controller.press(button, event_type)

    def send_key_release(self, key, button = 1, event_type = EventType.CLICK):
        """ Actually generate a fake key release """
        key_type = key.type
        if key_type == KeyCommon.CHAR_TYPE:
            if sys.version_info.major == 2:
                char = self.utf8_to_unicode(key.code)
            else:
                char = ord(key.code)
            self.vk.release_unicode(char)
        elif key_type == KeyCommon.KEYSYM_TYPE:
            self.vk.release_keysym(key.code)
        elif key_type == KeyCommon.KEYPRESS_NAME_TYPE:
            self.vk.release_keysym(get_keysym_from_name(key.code))
        elif key_type == KeyCommon.KEYCODE_TYPE:
            self.vk.release_keycode(key.code);
        if key_type == KeyCommon.MACRO_TYPE:
            pass
        elif key_type == KeyCommon.SCRIPT_TYPE:
            pass
        elif key_type == KeyCommon.BUTTON_TYPE:
            controller = self.button_controllers.get(key)
            if controller:
                controller.release(button, event_type)

    def press_key_string(self, keystr):
        """
        Send key presses for all characters in a unicode string.
        """
        keystr = keystr.replace("\\n", "\n") # for new lines in snippets

        if self.vk:   # may be None in the last call before exiting
            for ch in keystr:
                if ch == "\n":
                    # press_unicode("\n") fails in gedit.
                    # -> explicitely send the key symbol instead
                    self.press_keysym("return")
                else:             # any other printable keys
                    self.vk.press_unicode(ord(ch))
                    self.vk.release_unicode(ord(ch))

    def release_non_sticky_key(self, key, button, event_type):
        needs_layout_update = False

        # release key
        self.send_key_up(key, button, event_type)

        # Insert words on button release to avoid having the wordlist
        # change between button press and release. This also allows for
        # long presses to trigger a different action, e.g. menu.
        WordPrediction.send_key_up(self, key, button, event_type)

        # Don't release latched modifiers for click buttons yet,
        # Keep them unchanged until the actual click happens
        # -> allow clicks with modifiers
        if not key.is_layer_button() and \
           not (key.type == KeyCommon.BUTTON_TYPE and \
<<<<<<< HEAD
                key.id in ["middleclick", "secondaryclick"]) and \
           not key in self.get_text_displays():
=======
           key.id in ["middleclick", "secondaryclick"]):
>>>>>>> eebb63f4
            # release latched modifiers
            self.release_latched_sticky_keys(only_unpressed = True)

            # undo temporary suppression of the text display
            WordPrediction.show_input_line_on_key_release(self, key)

        # Send punctuation after the key press and after sticky keys have
        # been released, since this may trigger latching right shift.
        #self.send_punctuation_suffix()

        # switch to layer 0 on (almost) any key release
        if not key.is_layer_button() and \
           not key.id in ["move", "showclick"] and \
           not self._editing_snippet:
            if self.active_layer_index != 0 and not self.layer_locked:
                self.active_layer_index = 0
                self.update_visible_layers()
                needs_layout_update = True
                self.redraw()

        # punctuation assistance and collapse corrections
        WordPrediction.on_after_key_release(self, key)

        return needs_layout_update

    def set_modifiers(self, mod_mask):
        """
        Sync Onboard with modifiers from the given modifier mask.
        Used to sync changes to system modifier state with Onboard.
        """
        for mod_bit in (1<<bit for bit in range(8)):
            # Limit to the locking modifiers only. Updating for all modifiers would
            # be desirable, but Onboard busily flashing keys and using CPU becomes
            # annoying while typing on a hardware keyboard.
            if mod_bit & (Modifiers.CAPS | Modifiers.NUMLK):
                self.set_modifier(mod_bit, bool(mod_mask & mod_bit))

    def set_modifier(self, mod_bit, active):
        """
        Update Onboard to reflect the state of the given modifier.
        """
        # find all keys assigned to the modifier bit
        keys = []
        for key in self.layout.iter_keys():
            if key.modifier == mod_bit:
                keys.append(key)

        active_onboard = bool(self._mods[mod_bit])

        if active and not active_onboard:
            # modifier was turned on
            self._mods[mod_bit] += 1
            for key in keys:
                if key.sticky:
                    self.step_sticky_key(key, 1, EventType.CLICK)

        elif not active and active_onboard:
            # modifier was turned off
            self._mods[mod_bit] = 0
            for key in keys:
                if key in self._latched_sticky_keys:
                    self._latched_sticky_keys.remove(key)
                if key in self._locked_sticky_keys:
                    self._locked_sticky_keys.remove(key)
                key.active = False
                key.locked = False

        if active != active_onboard:
            self.redraw(keys)
            self.redraw(self.update_labels(), False)

    def step_sticky_key(self, key, button, event_type):
        """
        One cycle step when pressing a sticky (latchabe/lockable)
        modifier key (all sticky keys except layer buttons).
        """
        needs_update = False

        active, locked = self.step_sticky_key_state(key,
                                                    key.active, key.locked,
                                                    button, event_type)
        # apply the new states
        was_active  = key.active
        deactivated = False
        key.active  = active
        key.locked  = locked
        if active:
            if locked:
                if key in self._latched_sticky_keys:
                    self._latched_sticky_keys.remove(key)
                if not key in self._locked_sticky_keys:
                    self._locked_sticky_keys.append(key)
            else:
                if not key in self._latched_sticky_keys:
                    self._latched_sticky_keys.append(key)
                if key in self._locked_sticky_keys:
                    self._locked_sticky_keys.remove(key)
        else:
            if key in self._latched_sticky_keys:
                self._latched_sticky_keys.remove(key)
            if key in self._locked_sticky_keys:
                self._locked_sticky_keys.remove(key)

            deactivated = was_active

        return deactivated

    def step_sticky_key_state(self, key, active, locked, button, event_type):
        """ One cycle step when pressing a sticky (latchabe/lockable) key """

        # double click usable?
        if event_type == EventType.DOUBLE_CLICK and \
           self._can_lock_on_double_click(key, event_type):

            # any state -> locked
            active = True
            locked = True

        # single click or unused double click
        else:
            # off -> latched or locked
            if not active:

                if self._can_latch(key):
                    active = True

                elif self._can_lock(key, event_type):
                    active = True
                    locked = True

            # latched -> locked
            elif not key.locked and \
                 self._can_lock(key, event_type):
                locked = True

            # latched or locked -> off
            else:
                active = False
                locked = False

        return active, locked

    def _can_latch(self, key):
        """
        Can sticky key enter latched state?
        Latched keys are automatically released when a
        non-sticky key is pressed.
        """
        behavior = self._get_sticky_key_behavior(key)
        return behavior in [StickyBehavior.CYCLE,
                            StickyBehavior.DOUBLE_CLICK,
                            StickyBehavior.LATCH_ONLY]

    def _can_lock(self, key, event_type):
        """
        Can sticky key enter locked state?
        Locked keys stay active until they are pressed again.
        """
        behavior = self._get_sticky_key_behavior(key)
        return behavior == StickyBehavior.CYCLE or \
               behavior == StickyBehavior.LOCK_ONLY or \
               behavior == StickyBehavior.DOUBLE_CLICK and \
               event_type == EventType.DOUBLE_CLICK

    def _can_lock_on_double_click(self, key, event_type):
        """
        Can sticky key enter locked state on double click?
        Locked keys stay active until they are pressed again.
        """
        behavior = self._get_sticky_key_behavior(key)
        return behavior == StickyBehavior.DOUBLE_CLICK and \
               event_type == EventType.DOUBLE_CLICK

    def _get_sticky_key_behavior(self, key):
        """ Return sticky behavior for the given key """
        # try the individual key id
        behavior = self._get_sticky_behavior_for(key.id)

        # default to the layout's behavior
        # CAPS was hard-coded here to LOCK_ONLY until v0.98.
        if behavior is None and \
           not key.sticky_behavior is None:
            behavior = key.sticky_behavior

        # try the key group
        if behavior is None:
            if key.is_modifier():
                behavior = self._get_sticky_behavior_for("modifiers")
            if key.is_layer_button():
                behavior = self._get_sticky_behavior_for("layers")

        # try the 'all' group
        if behavior is None:
            behavior = self._get_sticky_behavior_for("all")

        # else fall back to hard coded default
        if not StickyBehavior.is_valid(behavior):
            behavior = StickyBehavior.CYCLE

        return behavior

    def _get_sticky_behavior_for(self, group):
        behavior = None
        value = config.keyboard.sticky_key_behavior.get(group)
        if value:
            try:
                behavior = StickyBehavior.from_string(value)
            except KeyError:
                _logger.warning("Invalid sticky behavior '{}' for group '{}'" \
                              .format(value, group))
        return behavior

    def on_snippets_dialog_closed(self):
        self._editing_snippet = False

    def has_latched_sticky_keys(self, except_keys = None):
        """ any sticky keys latched? """
        return len(self._latched_sticky_keys) > 0

    def release_latched_sticky_keys(self, except_keys = None,
                                    only_unpressed = False):
        """ release latched sticky (modifier) keys """
        if len(self._latched_sticky_keys) > 0:
            for key in self._latched_sticky_keys[:]:
                if not except_keys or not key in except_keys:
                    # Don't release modifiers still pressed, they may be
                    # part of a multi-touch key combination.
                    if not only_unpressed or not key.pressed:
                        self.send_key_up(key)
                        self._latched_sticky_keys.remove(key)
                        key.active = False
                        self.redraw([key])

            # modifiers may change many key labels -> redraw everything
            self.redraw(self.update_labels(), False)

    def release_locked_sticky_keys(self):
        """ release locked sticky (modifier) keys """
        if len(self._locked_sticky_keys) > 0:
            for key in self._locked_sticky_keys[:]:
                self.send_key_up(key)
                self._locked_sticky_keys.remove(key)
                key.active = False
                key.locked = False
                key.pressed = False
                self.redraw([key])

            # modifiers may change many key labels -> redraw everything
            self.redraw(self.update_labels(), False)

    def update_ui(self):
        """
        Force update of everything.
        Relatively expensive, don't call this while typing.
        """
        self.update_visible_layers()
        self.update_labels()
        self.update_context_ui()
        self.invalidate_font_sizes()
        self.invalidate_keys()
        self.invalidate_shadows()

<<<<<<< HEAD
    def update_context_ui(self):
        """ Update text-context dependent ui """
=======
    def update_ui_no_resize(self):
        """
        Update everything assuming key sizes don't change.
        Doesn't invalidate cached surfaces.
        """
        self.update_controllers()
        self.update_visible_layers()
        self.update_layout()

    def update_controllers(self):
>>>>>>> eebb63f4
        # update buttons
        for controller in list(self.button_controllers.values()):
            controller.update()

        keys = WordPrediction.update_wp_ui(self)

        self.update_layout()

        self.redraw(keys)

    def update_layout(self):
        layout = self.layout
        if not layout:
            return

        # notify the scanner about layer changes
        if self.scanner:
            self.scanner.update_layer(layout, self.active_layer)

        # recalculate items rectangles
        self.canvas_rect = Rect(0, 0,
                                self.get_allocated_width(),
                                self.get_allocated_height())
        rect = self.canvas_rect.deflate(config.get_frame_width())
        #keep_aspect = config.xid_mode and self.supports_alpha()
        keep_aspect = False
        layout.fit_inside_canvas(rect, keep_aspect)

        # Give toolkit-dependent keyboardGTK a chance to
        # update the aspect ratio of the main window
        self.on_layout_updated()

    def update_visible_layers(self):
        """ show/hide layers """
        layout = self.layout
        if layout:
            layers = layout.get_layer_ids()
            if layers:
                layout.set_visible_layers([layers[0], self.active_layer])

    def on_outside_click(self):
        """
        Called by outside click polling.
        Keep this as Francesco likes to have modifiers
        reset when clicking outside of onboard.
        """
        self.release_latched_sticky_keys()
        self.update_ui()

    def on_cancel_outside_click(self):
        """ Called when outside click polling times out. """
        pass

    def get_mouse_controller(self):
        if config.mousetweaks and \
           config.mousetweaks.is_active():
            return config.mousetweaks
        return config.clickmapper

    def cleanup(self):
        WordPrediction.cleanup(self)

        # reset still latched and locked modifier keys on exit
        self.release_latched_sticky_keys()

        # NumLock is special, keep its state on exit
        if not config.keyboard.sticky_key_release_delay:
            for key in self._locked_sticky_keys[:]:
                if key.modifier == Modifiers.NUMLK:
                    self._locked_sticky_keys.remove(key)

        self.release_locked_sticky_keys()

        self._unpress_timers.stop_all()

        for key in self.iter_keys():
            if key.pressed and key.type in \
                [KeyCommon.CHAR_TYPE,
                 KeyCommon.KEYSYM_TYPE,
                 KeyCommon.KEYPRESS_NAME_TYPE,
                 KeyCommon.KEYCODE_TYPE]:

                # Release still pressed enter key when onboard gets killed
                # on enter key press.
                _logger.debug("Releasing still pressed key '{}'" \
                              .format(key.id))
                self.send_key_up(key)

        # Somehow keyboard objects don't get released
        # when switching layouts, there are still
        # excess references/memory leaks somewhere.
        # We need to manually release virtkey references or
        # Xlib runs out of client connections after a couple
        # dozen layout switches.
        self.vk = None
        self.layout = None  # free the memory

    def find_items_from_ids(self, ids):
        if self.layout is None:
            return []
        return list(self.layout.find_ids(ids))

    def find_items_from_classes(self, item_classes):
        if self.layout is None:
            return []
        return list(self.layout.find_classes(item_classes))

    def edit_snippet(self, snippet_id):
        dialog = Gtk.Dialog(_("New snippet"),
                            self.get_toplevel(), 0,
                            (Gtk.STOCK_CANCEL,
                             Gtk.ResponseType.CANCEL,
                             _("_Save snippet"),
                             Gtk.ResponseType.OK))

        # Don't hide dialog behind the keyboard in force-to-top mode.
        if config.window.force_to_top:
            dialog.set_position(Gtk.WindowPosition.NONE)

        dialog.set_default_response(Gtk.ResponseType.OK)

        box = Gtk.Box(orientation=Gtk.Orientation.VERTICAL,
                      spacing=12, border_width=5)
        dialog.get_content_area().add(box)

        msg = Gtk.Label(_("Enter a new snippet for this button:"),
                        xalign=0.0)
        box.add(msg)

        label_entry = Gtk.Entry(hexpand=True)
        text_entry  = Gtk.Entry(hexpand=True)
        label_label = Gtk.Label(_("_Button label:"),
                                xalign=0.0,
                                use_underline=True,
                                mnemonic_widget=label_entry)
        text_label  = Gtk.Label(_("S_nippet:"),
                                xalign=0.0,
                                use_underline=True,
                                mnemonic_widget=text_entry)

        grid = Gtk.Grid(row_spacing=6, column_spacing=3)
        grid.attach(label_label, 0, 0, 1, 1)
        grid.attach(text_label, 0, 1, 1, 1)
        grid.attach(label_entry, 1, 0, 1, 1)
        grid.attach(text_entry, 1, 1, 1, 1)
        box.add(grid)

        dialog.connect("response", self.cb_dialog_response, \
                       snippet_id, label_entry, text_entry)
        label_entry.grab_focus()
        dialog.show_all()

    def cb_dialog_response(self, dialog, response, snippet_id, \
                           label_entry, text_entry):
        if response == Gtk.ResponseType.OK:
            label = label_entry.get_text()
            text = text_entry.get_text()

            if sys.version_info.major == 2:
                label = label.decode("utf-8")
                text = text.decode("utf-8")

            config.set_snippet(snippet_id, (label, text))
        dialog.destroy()
        self._editing_snippet = False


class ButtonController(object):
    """
    MVC inspired controller that handles events and the resulting
    state changes of buttons.
    """
    def __init__(self, keyboard, key):
        self.keyboard = keyboard
        self.key = key

    def press(self, button, event_type):
        """ button pressed """
        pass

    def long_press(self, button):
        """ button pressed long """
        pass

    def release(self, button, event_type):
        """ button released """
        pass

    def update(self):
        """ asynchronous ui update """
        pass

    def can_dwell(self):
        """ can start dwelling? """
        return False

    def can_long_press(self):
        """ can start long press? """
        return False

    def set_visible(self, visible):
        if self.key.visible != visible:
            layout = self.keyboard.layout
            layout.set_item_visible(self.key, visible)
            self.keyboard.redraw([self.key])

    def set_sensitive(self, sensitive):
        if self.key.sensitive != sensitive:
            self.key.sensitive = sensitive
            self.keyboard.redraw([self.key])

    def set_active(self, active = None):
        if not active is None and self.key.active != active:
            self.key.active = active
            self.keyboard.redraw([self.key])

    def set_locked(self, locked = None):
        if not locked is None and self.key.locked != locked:
            self.key.active = locked
            self.key.locked = locked
            self.keyboard.redraw([self.key])


class BCClick(ButtonController):
    """ Controller for click buttons """
    def release(self, button, event_type):
        mc = self.keyboard.get_mouse_controller()
        if self.is_active():
            # stop click mapping, resets to primary button and single click
            mc.set_click_params(MouseController.PRIMARY_BUTTON,
                                MouseController.CLICK_TYPE_SINGLE)
        else:
            # Exclude click type buttons from the click mapping
            # to be able to reliably cancel the click.
            # -> They will receive only single left clicks.
            rects = self.keyboard.get_click_type_button_screen_rects()
            config.clickmapper.set_exclusion_rects(rects)

            # start the click mapping
            mc.set_click_params(self.button, self.click_type)

    def update(self):
        mc = self.keyboard.get_mouse_controller()
        self.set_active(self.is_active())
        self.set_sensitive(
            mc.supports_click_params(self.button, self.click_type))

    def is_active(self):
        mc = self.keyboard.get_mouse_controller()
        return mc.get_click_button() == self.button and \
               mc.get_click_type() == self.click_type

class BCSingleClick(BCClick):
    id = "singleclick"
    button = MouseController.PRIMARY_BUTTON
    click_type = MouseController.CLICK_TYPE_SINGLE

class BCMiddleClick(BCClick):
    id = "middleclick"
    button = MouseController.MIDDLE_BUTTON
    click_type = MouseController.CLICK_TYPE_SINGLE

class BCSecondaryClick(BCClick):
    id = "secondaryclick"
    button = MouseController.SECONDARY_BUTTON
    click_type = MouseController.CLICK_TYPE_SINGLE

class BCDoubleClick(BCClick):
    id = "doubleclick"
    button = MouseController.PRIMARY_BUTTON
    click_type = MouseController.CLICK_TYPE_DOUBLE

class BCDragClick(BCClick):
    id = "dragclick"
    button = MouseController.PRIMARY_BUTTON
    click_type = MouseController.CLICK_TYPE_DRAG

    def release(self, button, event_type):
        BCClick. release(self, button, event_type)
        self.keyboard.show_touch_handles(show = self.can_show_handles(),
                                         auto_hide = False)

    def update(self):
        active = self.key.active
        BCClick.update(self)

        if active and not self.key.active:
            # hide the touch handles
            self.keyboard.show_touch_handles(self.can_show_handles())

    def can_show_handles(self):
        return self.is_active() and \
               config.mousetweaks and config.mousetweaks.is_active() and \
               not config.xid_mode


class BCHoverClick(ButtonController):

    id = "hoverclick"

    def release(self, button, event_type):
        config.enable_hover_click(not config.mousetweaks.is_active())

    def update(self):
        available = bool(config.mousetweaks)
        active    = config.mousetweaks.is_active() \
                    if available else False

        self.set_sensitive(available and \
                           not config.lockdown.disable_hover_click)
        # force locked color for better visibility
        self.set_locked(active)
        #self.set_active(config.mousetweaks.is_active())

    def can_dwell(self):
        return not (config.mousetweaks and config.mousetweaks.is_active())


class BCHide(ButtonController):

    id = "hide"

    def release(self, button, event_type):
        self.keyboard.set_visible(False)

    def update(self):
        self.set_sensitive(not config.xid_mode) # insensitive in XEmbed mode


class BCShowClick(ButtonController):

    id = "showclick"

    def release(self, button, event_type):
        config.keyboard.show_click_buttons = not config.keyboard.show_click_buttons

        # enable hover click when the key was dwell-activated
        # disabled for now, seems too confusing
        if False:
            if event_type == EventType.DWELL and \
               config.keyboard.show_click_buttons and \
               not config.mousetweaks.is_active():
                config.enable_hover_click(True)

    def update(self):
        allowed = not config.lockdown.disable_click_buttons

        self.set_visible(allowed)

        # Don't show active state. Toggling the click column
        # should be enough feedback.
        #self.set_active(config.keyboard.show_click_buttons)

        # show/hide click buttons
        show_click = config.keyboard.show_click_buttons and allowed
        layout = self.keyboard.layout
        if layout:
            for item in layout.iter_items():
                if item.group == 'click':
                    layout.set_item_visible(item, show_click)
                elif item.group == 'noclick':
                    layout.set_item_visible(item, not show_click)

    def can_dwell(self):
        return not config.mousetweaks or not config.mousetweaks.is_active()


class BCMove(ButtonController):

    id = "move"

    def press(self, button, event_type):
        self.keyboard.start_move_window()

    def long_press(self, button):
        self.keyboard.show_touch_handles(True)

    def release(self, button, event_type):
        self.keyboard.stop_move_window()

    def update(self):
        self.set_visible(not config.has_window_decoration() and \
                         not config.window.docking_enabled and \
                         not config.xid_mode)

    def can_long_press(self):
        return not config.xid_mode


class BCLayer(ButtonController):
    """ layer switch button, switches to layer <layer_index> when released """

    layer_index = None

    def _get_id(self):
        return "layer" + str(self.layer_index)
    id = property(_get_id)

    def release(self, button, event_type):
        keyboard = self.keyboard

        active_before = keyboard.active_layer_index == self.layer_index
        locked_before = active_before and keyboard.layer_locked

        active, locked = keyboard.step_sticky_key_state(
                                       self.key,
                                       active_before, locked_before,
                                       button, event_type)

        keyboard.active_layer_index = self.layer_index \
                                      if active else 0

        keyboard.layer_locked       = locked \
                                      if self.layer_index else False

        if active_before != active:
            keyboard.update_visible_layers()
            keyboard.redraw()

    def update(self):
        # don't show active state for layer 0, it'd be visible all the time
        active = self.key.get_layer_index() != 0 and \
                 self.key.get_layer_index() == self.keyboard.active_layer_index
        self.set_active(active)
        self.set_locked(active and self.keyboard.layer_locked)


class BCPreferences(ButtonController):

    id = "settings"

    def release(self, button, event_type):
        run_script("sokSettings")

    def update(self):
        self.set_visible(not config.xid_mode and \
                         not config.running_under_gdm and \
                         not config.lockdown.disable_preferences)


class BCQuit(ButtonController):

    id = "quit"

    def release(self, button, event_type):
        self.keyboard.emit_quit_onboard()

    def update(self):
        self.set_visible(not config.xid_mode and \
                         not config.lockdown.disable_quit)


class BCExpandCorrections(ButtonController):

    id = "expand-corrections"

    def release(self, button, event_type):
        wordlist = self.key.get_parent()
        wordlist.expand_corrections(not wordlist.are_corrections_expanded())


class BCAutoLearn(ButtonController):

    id = "learnmode"

    def release(self, button, event_type):
        config.wp.auto_learn = not config.wp.auto_learn

        # don't learn when turning auto_learn off
        if not config.wp.auto_learn:
            self.keyboard.discard_changes()

        # turning on auto_learn disables stealth_mode
        if config.wp.auto_learn and config.wp.stealth_mode:
            config.wp.stealth_mode = False

    def update(self):
        self.set_active(config.wp.auto_learn)


class BCAutoPunctuation(ButtonController):

    id = "punctuation"

    def release(self, button, event_type):
        config.wp.auto_punctuation = not config.wp.auto_punctuation
        self.keyboard.punctuator.reset()

    def update(self):
        self.set_active(config.wp.auto_punctuation)


class BCStealthMode(ButtonController):

    id = "stealthmode"

    def release(self, button, event_type):
        config.wp.stealth_mode = not config.wp.stealth_mode

        # don't learn, forget words when stealth mode is enabled
        if config.wp.stealth_mode:
            self.keyboard.discard_changes()

    def update(self):
        self.set_active(config.wp.stealth_mode)


class BCInputline(ButtonController):

    id = "inputline"

    def release(self, button, event_type):
        # hide the input line display when it is clicked
        self.keyboard.hide_input_line()

class BCLanguage(ButtonController):

    id = "language"

    def __init__(self, keyboard, key):
        ButtonController.__init__(self, keyboard, key)


    def release(self, button, event_type):
        self.keyboard.show_language_menu(self.key, button)

<|MERGE_RESOLUTION|>--- conflicted
+++ resolved
@@ -111,7 +111,11 @@
         self._on_mods_changed()
     mods = dictproperty(_get_mod, _set_mod)
 
-<<<<<<< HEAD
+    def get_mod_mask(self):
+        """ Bit-mask of curently active modifers. """
+        return sum(mask for mask in (1<<bit for bit in range(8)) \
+                   if self.mods[mask])  # bit mask of current modifiers
+
     @contextmanager
     def suppress_modifiers(self):
         """ Turn modifiers off temporarily. May be nested. """
@@ -131,12 +135,6 @@
         for mod, nkeys in self._mods.items():   
             if nkeys:
                 self.vk.lock_mod(mod)
-=======
-    def get_mod_mask(self):
-        """ Bit-mask of curently active modifers. """
-        return sum(mask for mask in (1<<bit for bit in range(8)) \
-                   if self.mods[mask])  # bit mask of current modifiers
->>>>>>> eebb63f4
 
     # currently active layer
     def _get_active_layer_index(self):
@@ -338,12 +336,8 @@
                     self.vk.lock_mod(8)
 
             can_send_key = (not key.sticky or not key.active) and \
-<<<<<<< HEAD
                             not key.action == KeyCommon.DELAYED_STROKE_ACTION and \
                             not key.type == KeyCommon.WORD_TYPE
-=======
-                           key.action != KeyCommon.DELAYED_STROKE_ACTION
->>>>>>> eebb63f4
 
             # Get drawing behing us now so it can't delay processing key_up()
             # and cause unwanted key repeats on slow systems.
@@ -416,20 +410,16 @@
                 key.pressed = False
                 self.redraw([key])
 
-<<<<<<< HEAD
             # Make note that it was us who just sent text
             # (vs. at-spi update due to scrolling, physical typing, ...).
             if self._is_text_insertion_key(key):
                 self.set_currently_typing()
 
-        self._pressed_key = None
-        gc.enable()
-=======
         # Was this the final touch sequence?
         if not self.has_input_sequences():
+            self._pressed_key = None
             self._can_cycle_modifiers = True
             gc.enable()
->>>>>>> eebb63f4
 
     def send_key_down(self, key, button, event_type):
         key_type = key.type
@@ -576,12 +566,8 @@
         # -> allow clicks with modifiers
         if not key.is_layer_button() and \
            not (key.type == KeyCommon.BUTTON_TYPE and \
-<<<<<<< HEAD
-                key.id in ["middleclick", "secondaryclick"]) and \
+           key.id in ["middleclick", "secondaryclick"]) and \
            not key in self.get_text_displays():
-=======
-           key.id in ["middleclick", "secondaryclick"]):
->>>>>>> eebb63f4
             # release latched modifiers
             self.release_latched_sticky_keys(only_unpressed = True)
 
@@ -844,21 +830,17 @@
         self.invalidate_keys()
         self.invalidate_shadows()
 
-<<<<<<< HEAD
+    def update_ui_no_resize(self):
+        """
+        Update everything assuming key sizes don't change.
+        Doesn't invalidate cached surfaces.
+        """
+        self.update_context_ui()
+        self.update_visible_layers()
+        self.update_layout()
+
     def update_context_ui(self):
         """ Update text-context dependent ui """
-=======
-    def update_ui_no_resize(self):
-        """
-        Update everything assuming key sizes don't change.
-        Doesn't invalidate cached surfaces.
-        """
-        self.update_controllers()
-        self.update_visible_layers()
-        self.update_layout()
-
-    def update_controllers(self):
->>>>>>> eebb63f4
         # update buttons
         for controller in list(self.button_controllers.values()):
             controller.update()
