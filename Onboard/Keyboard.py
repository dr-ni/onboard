--- conflicted
+++ resolved
@@ -71,7 +71,7 @@
 
         # setup timer for auto saving modified dictionaries
         self.auto_save_interval = config.auto_save_interval  # in seconds
-        self.add_timer(5, self._cb_auto_save_timer)
+        #self.add_timer(5, self._cb_auto_save_timer)
 
         # weighting - 0=100% frequency, 100=100% time
         self.frequency_time_ratio = config.frequency_time_ratio
@@ -162,7 +162,6 @@
                 self.active_key = key #Since only one non-sticky key can be pressed at once.
 
             key.on = True
-<<<<<<< HEAD
 
             # punctuation duties before keypress is sent
             self.send_punctuation_prefix(key)
@@ -174,68 +173,6 @@
             if self.track_input(key):
                 self.commit_input_line()
 
-=======
-            
-            self.locked = []
-            if key.action_type == KeyCommon.CHAR_ACTION:
-                self.vk.press_unicode(self.utf8_to_unicode(key.action))
-            
-            elif key.action_type == KeyCommon.KEYSYM_ACTION:
-                self.vk.press_keysym(key.action)
-            elif key.action_type == KeyCommon.KEYPRESS_NAME_ACTION:
-                self.vk.press_keysym(get_keysym_from_name(key.action))
-            elif key.action_type == KeyCommon.MODIFIER_ACTION:
-                mod = key.action
-                
-                if not mod == 8: #Hack since alt puts metacity into move mode and prevents clicks reaching widget.
-                    self.vk.lock_mod(mod)
-                self.mods[mod] += 1
-            elif key.action_type == KeyCommon.MACRO_ACTION:
-                try:
-                    mString = unicode(config.snippets[string.atoi(key.action)])
-# If mstring exists do the below, otherwise the code in finally should always 
-# be done.
-                    if mString:
-                        for c in mString:
-                            self.vk.press_unicode(ord(c))
-                            self.vk.release_unicode(ord(c))
-                        return
-                            
-                except IndexError:
-                    pass
-                
-                if not config.xid_mode:  # block dialog in xembed mode
-                
-                    dialog = gtk.Dialog("No snippet", self.parent, 0, 
-                            ("_Save snippet", gtk.RESPONSE_OK, 
-                             "_Cancel", gtk.RESPONSE_CANCEL))
-                    dialog.vbox.add(gtk.Label(
-                        "No snippet for this button,\nType new snippet"))
-                    
-                    macroEntry = gtk.Entry()                
-                
-                    dialog.connect("response", self.cb_dialog_response,string.atoi(key.action), macroEntry)
-                    
-                    macroEntry.connect("activate", self.cb_macroEntry_activate,string.atoi(key.action), dialog)
-                    dialog.vbox.pack_end(macroEntry)
-
-                    dialog.show_all()
-
-            elif key.action_type == KeyCommon.KEYCODE_ACTION:
-                self.vk.press_keycode(key.action);
-                
-            elif key.action_type == KeyCommon.SCRIPT_ACTION:
-                if not config.xid_mode:  # block settings dialog in xembed mode
-                    if key.action:
-                        run_script(key.action)
-            else:
-                for k in self.tabKeys: # don't like this.
-                    if k.pane == self.activePane:
-                        k.on = False
-                        k.stuckOn = False
-                
-                self.activePane = key.pane
->>>>>>> 4ac8d6b8
         else:
             if key in self.stuck:
                 key.stuckOn = True
@@ -276,26 +213,29 @@
             except IndexError:
                 pass
 
-            dialog = gtk.Dialog("No snippet", self.parent, 0,
-                    ("_Save snippet", gtk.RESPONSE_OK,
-                     "_Cancel", gtk.RESPONSE_CANCEL))
-            dialog.vbox.add(gtk.Label(
-                "No snippet for this button,\nType new snippet"))
-
-            macroEntry = gtk.Entry()
-
-            dialog.connect("response", self.cb_dialog_response,string.atoi(key.action), macroEntry)
-
-            macroEntry.connect("activate", self.cb_macroEntry_activate,string.atoi(key.action), dialog)
-            dialog.vbox.pack_end(macroEntry)
-
-            dialog.show_all()
+            if not config.xid_mode:  # block dialog in xembed mode
+                dialog = gtk.Dialog("No snippet", self.parent, 0,
+                        ("_Save snippet", gtk.RESPONSE_OK,
+                         "_Cancel", gtk.RESPONSE_CANCEL))
+                dialog.vbox.add(gtk.Label(
+                    "No snippet for this button,\nType new snippet"))
+
+                macroEntry = gtk.Entry()
+
+                dialog.connect("response", self.cb_dialog_response,string.atoi(key.action), macroEntry)
+
+                macroEntry.connect("activate", self.cb_macroEntry_activate,string.atoi(key.action), dialog)
+                dialog.vbox.pack_end(macroEntry)
+
+                dialog.show_all()
 
         elif key.action_type == KeyCommon.KEYCODE_ACTION:
             self.vk.press_keycode(key.action)
 
         elif key.action_type == KeyCommon.SCRIPT_ACTION:
-            run_script(key.action)
+            if not config.xid_mode:  # block settings dialog in xembed mode
+                if key.action:
+                    run_script(key.action)
 
         elif key.action_type == KeyCommon.WORD_ACTION:
             s  = self.get_match_remainder(key.action) # unicode
@@ -363,20 +303,6 @@
             self.vk.release_keysym(get_keysym_from_name(key.action))
         elif key.action_type == KeyCommon.KEYCODE_ACTION:
             self.vk.release_keycode(key.action);
-        elif key.action_type == KeyCommon.MODIFIER_ACTION:
-            mod = key.action
-
-            if not mod == 8:
-                self.vk.unlock_mod(mod)
-
-            self.mods[mod] -= 1
-<<<<<<< HEAD
-
-=======
-            
-        elif key.action_type == KeyCommon.KEYCODE_ACTION:
-            self.vk.release_keycode(key.action);
-            
         elif key.action_type == KeyCommon.MACRO_ACTION:
             pass
         elif key.action_type == KeyCommon.SCRIPT_ACTION:
@@ -384,13 +310,14 @@
                 self.map_pointer_button(2) # map middle button to primary
             elif key.name == "secondaryClick":
                 self.map_pointer_button(3) # map secondary button to primary
-
-                
-        else:
-            self.activePane = None
-        
-        
->>>>>>> 4ac8d6b8
+        elif key.action_type == KeyCommon.MODIFIER_ACTION:
+            mod = key.action
+
+            if not mod == 8:
+                self.vk.unlock_mod(mod)
+
+            self.mods[mod] -= 1
+
         if self.altLocked:
             self.altLocked = False
             self.vk.unlock_mod(8)
