# -*- coding: utf-8 -*-

from __future__ import division, print_function, unicode_literals

import sys

from gi.repository import GObject, Gtk, Gdk

from Onboard.utils import Timer
from Onboard.KeyGtk import *
from Onboard import KeyCommon
from Onboard.MouseControl import MouseController
from Onboard.Scanner import Scanner
from Onboard.WordPrediction import WordPrediction

try:
    from Onboard.utils import run_script, get_keysym_from_name, dictproperty
except DeprecationWarning:
    pass

### Config Singleton ###
from Onboard.Config import Config
config = Config()
########################

### Logging ###
import logging
_logger = logging.getLogger("Keyboard")
###############


# enum of event types for key press/release
class EventType:
    class CLICK: pass
    class DOUBLE_CLICK: pass
    class DWELL: pass


class UnpressTimer(Timer):
    """ Redraw key unpressed after a short while """

    def __init__(self, keyboard):
        self._keyboard = keyboard
        self._key = None

    def start(self, key):
        self._key = key
        Timer.start(self, 0.08)

    def reset(self):
        Timer.stop(self)
        self.draw_unpressed()

    def on_timer(self):
        self.draw_unpressed()
        return False

    def draw_unpressed(self):
        if self._key:
            self._key.pressed = False
            self._keyboard.redraw([self._key])
            self._key = None


class Keyboard(WordPrediction):
    """ Cairo based keyboard widget """

    color_scheme = None
    alt_locked = False
    layer_locked = False

### Properties ###

    # The number of pressed keys per modifier
    _mods = {1:0,2:0, 4:0,8:0, 16:0,32:0,64:0,128:0}
    def _get_mod(self, key):
        return self._mods[key]
    def _set_mod(self, key, value):
        self._mods[key] = value
        self._on_mods_changed()
    mods = dictproperty(_get_mod, _set_mod)

    # currently active layer
    def _get_active_layer_index(self):
        return config.active_layer_index
    def _set_active_layer_index(self, index):
        config.active_layer_index = index
    active_layer_index = property(_get_active_layer_index,
                                  _set_active_layer_index)

    def _get_active_layer(self):
        layers = self.get_layers()
        if not layers:
            return None
        index = self.active_layer_index
        if index < 0 or index >= len(layers):
            index = 0
        return layers[index]
    def _set_active_layer(self, layer):
        index = 0
        for i, layer in enumerate(self.get_layers()):
            if layer is layer:
                index = i
                break
        self.active_layer_index = index
    active_layer = property(_get_active_layer, _set_active_layer)

    def assure_valid_active_layer(self):
        """
        Reset layer index if it is out of range. e.g. due to
        loading a layout with fewer panes.
        """
        index = self.active_layer_index
        if index < 0 or index >= len(self.get_layers()):
            self.active_layer_index = 0

##################

    def __init__(self, vk):
        WordPrediction.__init__(self, self.atspi_state_tracker)

        self._pressed_key = None
        self._last_typing_time = 0

        self.scanner = None
        self.vk = vk
        self.unpress_timer = UnpressTimer(self)
        self._latched_sticky_keys = []
        self._locked_sticky_keys = []

    def destruct(self):
        self.cleanup()

    def on_layout_loaded(self):
        """ called when the layout has been loaded """

        WordPrediction.on_layout_loaded(self)

        #List of keys which have been latched.
        #ie. pressed until next non sticky button is pressed.
        self._latched_sticky_keys = []
        self._locked_sticky_keys = []
        self._editing_snippet = False
        self._last_canvas_extents = None

        self.canvas_rect = Rect()
        self.button_controllers = {}

        # connect button controllers to button keys
        types = { type.id : type for type in \
                   [BCMiddleClick, BCSingleClick, BCSecondaryClick, 
                    BCDoubleClick, BCDragClick, BCHoverClick,
                    BCHide, BCShowClick, BCMove, BCPreferences, BCQuit,
                    BCStealthMode, BCAutoLearn, BCAutoPunctuation, BCInputline,
                    BCExpandCorrections,
                   ]
                }
        for key in self.layout.iter_keys():
            if key.is_layer_button():
                bc = BCLayer(self, key)
                bc.layer_index = key.get_layer_index()
                self.button_controllers[key] = bc
            else:
                type = types.get(key.id)
                if type:
                    self.button_controllers[key] = type(self, key)

        self.assure_valid_active_layer()
        self.update_ui()

    def enable_scanner(self, enable):
        """ Config callback for scanner.enabled changes. """
        if enable:
            self.scanner = Scanner(self._on_scanner_redraw,
                                   self._on_scanner_activate)
            if self.layout:
                self.scanner.update_layer(self.layout, self.active_layer)
            else:
                _logger.warning("Failed to update scanner. No layout.")
        else:
            if self.scanner:
                self.scanner.finalize()
                self.scanner = None

    def _on_scanner_enabled(self, enabled):
        """ Config callback for scanner.enabled changes. """
        self.enable_scanner(enabled)
        self.update_transparency()

    def _on_scanner_redraw(self, keys):
        """ Scanner callback for redraws. """
        self.redraw(keys)

    def _on_scanner_activate(self, key):
        """ Scanner callback for key activation. """
        self.press_key(key)
        self.release_key(key)

    def get_layers(self):
        if self.layout:
            return self.layout.get_layer_ids()
        return []

    def iter_keys(self, group_name=None):
        """ iterate through all keys or all keys of a group """
        if self.layout:
            return self.layout.iter_keys(group_name)
        else:
            return []

    def utf8_to_unicode(self, utf8Char):
        return ord(utf8Char.decode('utf-8'))

    def get_key_at_location(self, location):
        if not self.layout:   # don't fail on exit
            return None

        # First try all keys of the active layer
        for item in reversed(list(self.layout.iter_layer_keys(self.active_layer))):
            if item.visible and item.is_point_within(location):
                return item

        # Then check all non-layer keys (layer switcher, hide, etc.)
        for item in reversed(list(self.layout.iter_layer_keys(None))):
            if item.visible and item.is_point_within(location):
                return item

    def cb_dialog_response(self, dialog, response, snippet_id, \
                           label_entry, text_entry):
        if response == Gtk.ResponseType.OK:
            label = label_entry.get_text()
            text = text_entry.get_text()

            if sys.version_info.major == 2:
                label = label.decode("utf-8")
                text = text.decode("utf-8")

            config.set_snippet(snippet_id, (label, text))
        dialog.destroy()
        self._editing_snippet = False

    def cb_macroEntry_activate(self,widget,macroNo,dialog):
        self.set_new_macro(macroNo, gtk.RESPONSE_OK, widget, dialog)

    def set_new_macro(self,macroNo,response,macroEntry,dialog):
        if response == gtk.RESPONSE_OK:
            config.set_snippet(macroNo, macroEntry.get_text())

        dialog.destroy()

    def _on_mods_changed(self):
        raise NotImplementedError()

    def get_pressed_key(self):
        return self._pressed_key

    def set_currently_typing(self):
        """ Remember it was us who just typed text. """
        self._last_typing_time = time.time()

    def is_typing(self):
        """ Is Onboard currently or was it just recently sending any text? """
        key = self.get_pressed_key()
        return key and self._is_text_insertion_key(key) or \
               time.time() - self._last_typing_time <= 0.3

    def _is_text_insertion_key(self, key):
        """ Does key actually insert any characters (not navigation key) """
        return not key.action_type in [KeyCommon.KEYSYM_ACTION, # Fx
                                       KeyCommon.KEYPRESS_NAME_ACTION, # cursor
                                       KeyCommon.MODIFIER_ACTION]

    def press_key(self, key, button = 1, event_type = EventType.CLICK):
        if not key.sensitive:
            return

        # unpress the previous key
        self.unpress_timer.reset()

        key.pressed = True

        if not key.active:
            if self.mods[8]:
                self.alt_locked = True
                self.vk.lock_mod(8)

        if not key.sticky or not key.active and \
           not key.action_type == KeyCommon.WORD_ACTION:
            # punctuation duties before keypress is sent
            self.send_punctuation_prefix(key)

            # press key
            self.send_press_key(key, button, event_type)

            # Modifier keys may change multiple keys -> redraw everything
            if key.action_type == KeyCommon.MODIFIER_ACTION:
                self.redraw()

        self.redraw([key])

    def release_key(self, key, button = 1, event_type = EventType.CLICK):
        if key.sensitive:

            # Was the key nothing but pressed before?
            extend_pressed_state = key.is_pressed_only()

            if key.sticky:
                self.step_sticky_key(key, button, event_type)
            else:
                self.release_non_sticky_key(key, button, event_type)

            # redraw
            self.update_key_ui()

            # Is the key still nothing but pressed?
            extend_pressed_state = extend_pressed_state and key.is_pressed_only()

            # Draw key unpressed to remove the visual feedback.
            if extend_pressed_state and \
               not config.scanner.enabled:
                # Keep key pressed for a little longer for clear user feedback.
                self.unpress_timer.start(key)
            else:
                # Unpress now to avoid flickering of the
                # pressed color after key release.
                key.pressed = False
                self.redraw([key])

            # Make note that it was us who just sent text
            # (vs. at-spi update due to scrolling, physical typing, ...).
            if self._is_text_insertion_key(key):
                self.set_currently_typing()

        self._pressed_key = None

    def release_non_sticky_key(self, key, button, event_type):
        # Insert words on button release to avoid having the wordlist
        # change between button press and release. This also allows for
        # long presses to trigger a different action, e.g. menu.
        if key.action_type == KeyCommon.WORD_ACTION:
            # punctuation duties before keypress is sent
            self.send_punctuation_prefix(key)

        WordPrediction.send_press_key(self, key, button, event_type)

        # release key
        self.send_release_key(key, button, event_type)

        # Don't release latched modifiers for click buttons right now.
        # Keep modifier keys unchanged until the actual click happens
        # -> allow clicks with modifiers
        if not key.is_layer_button() and \
           not (key.action_type == KeyCommon.BUTTON_ACTION and \
                key.id in ["middleclick", "secondaryclick"]) and \
           not key in self.get_text_displays():
            # release latched modifiers
            self.release_latched_sticky_keys()

            # undo temporary suppression of the input line
            WordPrediction.show_input_line_on_key_release(self, key)

        # Send punctuation after the key press and after sticky keys have
        # been released, since this may trigger latching right shift.
        self.send_punctuation_suffix()

        # switch to layer 0
        if not key.is_layer_button() and \
           not key.id in ["move", "showclick"] and \
           not self._editing_snippet:
            if self.active_layer_index != 0 and not self.layer_locked:
                self.active_layer_index = 0
                self.redraw()

        # find word choices and collapse corrections
        WordPrediction.on_key_released(self, key)

    def step_sticky_key(self, key, button, event_type):
        """
        One cycle step when pressing a sticky (latchabe/lockable)
        modifier key (all sticky keys except layer buttons).
        """

        active, locked = self.step_sticky_key_state(key,
                                                    key.active, key.locked,
                                                    button, event_type)
        # apply the new states
        was_active = key.active
        key.active = active
        key.locked = locked
        if active:
            if locked:
                if key in self._latched_sticky_keys:
                    self._latched_sticky_keys.remove(key)
                if not key in self._locked_sticky_keys:
                    self._locked_sticky_keys.append(key)
            else:
                if not key in self._latched_sticky_keys:
                    self._latched_sticky_keys.append(key)
                if key in self._locked_sticky_keys:
                    self._locked_sticky_keys.remove(key)
        else:
            if key in self._latched_sticky_keys:
                self._latched_sticky_keys.remove(key)
            if key in self._locked_sticky_keys:
                self._locked_sticky_keys.remove(key)

            if was_active:
                self.send_release_key(key)
                if key.action_type == KeyCommon.MODIFIER_ACTION:

                    self.redraw()   # redraw the whole keyboard

    def step_sticky_key_state(self, key, active, locked, button, event_type):
        """ One cycle step when pressing a sticky (latchabe/lockable) key """

        # double click usable?
        if event_type == EventType.DOUBLE_CLICK and \
           self._can_lock_on_double_click(key, event_type):

            # any state -> locked
            active = True
            locked = True

        # single click or unused double click
        else:
            # off -> latched or locked
            if not active:

                if self._can_latch(key):
                    active = True

                elif self._can_lock(key, event_type):
                    active = True
                    locked = True

            # latched -> locked
            elif not key.locked and \
                 self._can_lock(key, event_type):
                locked = True

            # latched or locked -> off
            else:
                active = False
                locked = False

        return active, locked

    def _can_latch(self, key):
        """
        Can sticky key enter latched state?
        Latched keys are automatically released when a
        non-sticky key is pressed.
        """
        behavior = self._get_sticky_key_behavior(key)
        return behavior in ["cycle", "dblclick", "latch"]

    def _can_lock(self, key, event_type):
        """
        Can sticky key enter locked state?
        Locked keys stay active until they are pressed again.
        """
        behavior = self._get_sticky_key_behavior(key)
        return behavior in ["cycle", "lock"] or \
               behavior in ["dblclick"] and event_type == EventType.DOUBLE_CLICK

    def _can_lock_on_double_click(self, key, event_type):
        """
        Can sticky key enter locked state on double click?
        Locked keys stay active until they are pressed again.
        """
        behavior = self._get_sticky_key_behavior(key)
        return behavior in ["dblclick"] and \
               event_type == EventType.DOUBLE_CLICK

    def _get_sticky_key_behavior(self, key):
        """ Return the sticky key behavior for the given key """
        behaviors     = ["cycle", "dblclick", "latch", "lock"]

        _dict = config.keyboard.sticky_key_behavior

        # try the individual key id
        behavior = _dict.get(key.id)

        # Special case: CAPS key always defaults to lock-only behavior
        # unless it was expicitely included in sticky_key_behaviors.
        if behavior is None and \
           key.id == "CAPS":
            behavior = "lock"

        # try the key group
        if behavior is None:
            if key.is_modifier():
                behavior = _dict.get("modifiers")
            if key.is_layer_button():
                behavior = _dict.get("layers")

        # try the 'all' group
        if behavior is None:
            behavior = _dict.get("all")

        # else fall back to hard coded default
        if not behavior in behaviors:
            behavior = "cycle"

        return behavior

    def send_press_key(self, key, button, event_type):

        if key.action_type == KeyCommon.CHAR_ACTION:
            char = key.action
            if sys.version_info.major == 2:
                char = self.utf8_to_unicode(char)
            self.vk.press_unicode(char)

        elif key.action_type == KeyCommon.KEYSYM_ACTION:
            self.vk.press_keysym(key.action)
        elif key.action_type == KeyCommon.KEYPRESS_NAME_ACTION:
            self.vk.press_keysym(get_keysym_from_name(key.action))
        elif key.action_type == KeyCommon.MODIFIER_ACTION:
            mod = key.action

            if not mod == 8: #Hack since alt puts metacity into move mode and prevents clicks reaching widget.
                self.vk.lock_mod(mod)
            self.mods[mod] += 1
        elif key.action_type == KeyCommon.MACRO_ACTION:
            snippet_id = int(key.action)
            mlabel, mString = config.snippets.get(snippet_id, (None, None))
            if mString:
                self.press_key_string(mString)

            # Block dialog in xembed mode.
            # Don't allow to open multiple dialogs in force-to-top mode.
            elif not config.xid_mode and \
                not self._editing_snippet:

                dialog = Gtk.Dialog(_("New snippet"),
                                    self.get_toplevel(), 0,
                                    (Gtk.STOCK_CANCEL,
                                     Gtk.ResponseType.CANCEL,
                                     _("_Save snippet"),
                                     Gtk.ResponseType.OK))

                # Don't hide dialog behind the keyboard in force-to-top mode.
                if config.window.force_to_top:
                    dialog.set_position(Gtk.WindowPosition.NONE)

                dialog.set_default_response(Gtk.ResponseType.OK)

                box = Gtk.Box(orientation=Gtk.Orientation.VERTICAL,
                              spacing=12, border_width=5)
                dialog.get_content_area().add(box)

                msg = Gtk.Label(_("Enter a new snippet for this button:"),
                                xalign=0.0)
                box.add(msg)

                label_entry = Gtk.Entry(hexpand=True)
                text_entry  = Gtk.Entry(hexpand=True)
                label_label = Gtk.Label(_("_Button label:"),
                                        xalign=0.0,
                                        use_underline=True,
                                        mnemonic_widget=label_entry)
                text_label  = Gtk.Label(_("S_nippet:"),
                                        xalign=0.0,
                                        use_underline=True,
                                        mnemonic_widget=text_entry)

                grid = Gtk.Grid(row_spacing=6, column_spacing=3)
                grid.attach(label_label, 0, 0, 1, 1)
                grid.attach(text_label, 0, 1, 1, 1)
                grid.attach(label_entry, 1, 0, 1, 1)
                grid.attach(text_entry, 1, 1, 1, 1)
                box.add(grid)

                dialog.connect("response", self.cb_dialog_response, \
                               snippet_id, label_entry, text_entry)
                label_entry.grab_focus()
                dialog.show_all()
                self._editing_snippet = True

        elif key.action_type == KeyCommon.KEYCODE_ACTION:
            self.vk.press_keycode(key.action)

        elif key.action_type == KeyCommon.SCRIPT_ACTION:
            if not config.xid_mode:  # block settings dialog in xembed mode
                if key.action:
                    run_script(key.action)

        elif key.action_type == KeyCommon.BUTTON_ACTION:
            controller = self.button_controllers.get(key)
            if controller:
                controller.press(button, event_type)

    def has_latched_sticky_keys(self, except_keys = None):
        """ any sticky keys latched? """
        return len(self._latched_sticky_keys) > 0

    def release_latched_sticky_keys(self, except_keys = None):
        """ release latched sticky (modifier) keys """
        if len(self._latched_sticky_keys) > 0:
            for key in self._latched_sticky_keys[:]:
                if not except_keys or not key in except_keys:
                    self.send_release_key(key)
                    self._latched_sticky_keys.remove(key)
                    key.active = False

            # modifiers may change many key labels -> redraw everything
            self.redraw()

    def release_locked_sticky_keys(self):
        """ release locked sticky (modifier) keys """
        if len(self._locked_sticky_keys) > 0:
            for key in self._locked_sticky_keys[:]:
                self.send_release_key(key)
                self._locked_sticky_keys.remove(key)
                key.active = False
                key.locked = False
                key.pressed = False

            # modifiers may change many key labels -> redraw everything
            self.redraw()

    def send_release_key(self,key, button = 1, event_type = EventType.CLICK):
        if key.action_type == KeyCommon.CHAR_ACTION:
            char = key.action
            if sys.version_info.major == 2:
                char = self.utf8_to_unicode(char)
            self.vk.release_unicode(char)
        elif key.action_type == KeyCommon.KEYSYM_ACTION:
            self.vk.release_keysym(key.action)
        elif key.action_type == KeyCommon.KEYPRESS_NAME_ACTION:
            self.vk.release_keysym(get_keysym_from_name(key.action))
        elif key.action_type == KeyCommon.KEYCODE_ACTION:
            self.vk.release_keycode(key.action);
        elif key.action_type == KeyCommon.MACRO_ACTION:
            pass
        elif key.action_type == KeyCommon.SCRIPT_ACTION:
            pass
        elif key.action_type == KeyCommon.BUTTON_ACTION:
            controller = self.button_controllers.get(key)
            if controller:
                controller.release(button, event_type)
        elif key.action_type == KeyCommon.MODIFIER_ACTION:
            mod = key.action

            if not mod == 8:
                self.vk.unlock_mod(mod)

            self.mods[mod] -= 1

        if self.alt_locked:
            self.alt_locked = False
            self.vk.unlock_mod(8)

    def press_key_string(self, keystr):
        """
        Send key presses for all characters in a unicode string
        and keep track of the changes in text_context.
        """
        capitalize = False
        keystr = keystr.replace("\\n", "\n")

        if self.text_context.is_editable():
            # backspace? This should be the one from the
            # punctuator at the begin of the string.
            if keystr.startswith("\b"):
                keystr = keystr[1:]
                self.text_context.delete_text_before_cursor()

            # set to upper case at sentence begin?
            caps_char = "\x0e"
            if caps_char in keystr:
                keystr = keystr.replace(caps_char, "")
                capitalize = True

            self.text_context.insert_text_at_cursor(keystr)
        else:
            if self.vk:   # may be None in the last call before exiting
                for ch in keystr:
                    if ch == "\b":   # backspace?
                        keysym = get_keysym_from_name("backspace")
                        self.vk.press_keysym  (keysym)
                        self.vk.release_keysym(keysym)

                        if not config.wp.stealth_mode:
                            self.input_line.delete_left()

                    elif ch == "\x0e":  # set to upper case at sentence begin?
                        capitalize = True

                    elif ch == "\n":
                        # press_unicode("\n") fails in gedit.
                        # -> explicitely send the key symbol instead
                        keysym = get_keysym_from_name("return")
                        self.vk.press_keysym  (keysym)
                        self.vk.release_keysym(keysym)
                    else:             # any other printable keys
                        self.vk.press_unicode(ord(ch))
                        self.vk.release_unicode(ord(ch))

                        if not config.wp.stealth_mode:
                            self.input_line.insert(ch)

        return capitalize

    def update_ui(self):
        """ Force update of everything """
        self.update_key_ui()
        self.update_font_sizes()

    def update_key_ui(self):
        # update buttons
        for controller in list(self.button_controllers.values()):
            controller.update()

        WordPrediction.update_key_ui(self)

        self.update_layout()

    def update_layout(self):
        layout = self.layout
        if not layout:
            return

        # show/hide layers
        layers = layout.get_layer_ids()
        if layers:
            layout.set_visible_layers([layers[0], self.active_layer])

        # notify the scanner about layer changes
        if self.scanner:
            self.scanner.update_layer(layout, self.active_layer)

        # recalculate items rectangles
        self.canvas_rect = Rect(0, 0,
                                self.get_allocated_width(),
                                self.get_allocated_height())
        rect = self.canvas_rect.deflate(config.get_frame_width())
        #keep_aspect = config.xid_mode and self.supports_alpha()
        keep_aspect = False
        layout.fit_inside_canvas(rect, keep_aspect)

        # Give toolkit dependent keyboardGTK a chance to
        # update the aspect ratio of the main window
        self.on_layout_updated()

    def on_outside_click(self):
        """
        Called by outside click polling.
        Keep this as Francesco likes to have modifiers
        reset when clicking outside of onboard.
        """
        self.release_latched_sticky_keys()
        self.update_ui()

    def on_cancel_outside_click(self):
        """ Called when outside click polling times out. """
        pass

    def get_mouse_controller(self):
        if config.mousetweaks and \
           config.mousetweaks.is_active():
            return config.mousetweaks
        return config.clickmapper

    def cleanup(self):
        WordPrediction.cleanup(self)

        # reset still latched and locked modifier keys on exit
        self.release_latched_sticky_keys()
        self.release_locked_sticky_keys()
        self.unpress_timer.stop()

        for key in self.iter_keys():
            if key.pressed and key.action_type in \
                [KeyCommon.CHAR_ACTION,
                 KeyCommon.KEYSYM_ACTION,
                 KeyCommon.KEYPRESS_NAME_ACTION,
                 KeyCommon.KEYCODE_ACTION]:

                # Release still pressed enter key when onboard gets killed
                # on enter key press.
                _logger.debug("Releasing still pressed key '{}'" \
                              .format(key.id))
                self.send_release_key(key)

        # Somehow keyboard objects don't get released
        # when switching layouts, there are still
        # excess references/memory leaks somewhere.
        # We need to manually release virtkey references or
        # Xlib runs out of client connections after a couple
        # dozen layout switches.
        self.vk = None
        self.layout = None  # free the memory

    def find_items_from_ids(self, ids):
        if self.layout is None:
            return []
        return list(self.layout.find_ids(ids))

    def find_items_from_classes(self, item_classes):
        if self.layout is None:
            return []
        return list(self.layout.find_classes(item_classes))


class ButtonController(object):
    """
    MVC inspired controller that handles events and the resulting
    state changes of buttons.
    """
    def __init__(self, keyboard, key):
        self.keyboard = keyboard
        self.key = key

    def press(self, button, event_type):
        """ button pressed """
        pass

    def long_press(self, button):
        """ button pressed long """
        pass

    def release(self, button, event_type):
        """ button released """
        pass

    def update(self):
        """ asynchronous ui update """
        pass

    def can_dwell(self):
        """ can start dwelling? """
        return False

    def can_long_press(self):
        """ can start long press? """
        return False

    def set_visible(self, visible):
        if self.key.visible != visible:
            self.key.visible = visible
            self.keyboard.redraw([self.key])

    def set_sensitive(self, sensitive):
        if self.key.sensitive != sensitive:
            self.key.sensitive = sensitive
            self.keyboard.redraw([self.key])

    def set_active(self, active = None):
        if not active is None and self.key.active != active:
            self.key.active = active
            self.keyboard.redraw([self.key])

    def set_locked(self, locked = None):
        if not locked is None and self.key.locked != locked:
            self.key.active = locked
            self.key.locked = locked
            self.keyboard.redraw([self.key])


class BCClick(ButtonController):
    """ Controller for click buttons """
    def release(self, button, event_type):
        mc = self.keyboard.get_mouse_controller()
        if self.is_active():
            # stop click mapping, resets to primary button and single click
            mc.set_click_params(MouseController.PRIMARY_BUTTON,
                                MouseController.CLICK_TYPE_SINGLE)
        else:
            # Exclude click type buttons from the click mapping
            # to be able to reliably cancel the click.
            # -> They will receive only single left clicks.
            rects = self.keyboard.get_click_type_button_rects()
            config.clickmapper.set_exclusion_rects(rects)

            # start the click mapping
            mc.set_click_params(self.button, self.click_type)

    def update(self):
        mc = self.keyboard.get_mouse_controller()
        self.set_active(self.is_active())
        self.set_sensitive(
            mc.supports_click_params(self.button, self.click_type))

    def is_active(self):
        mc = self.keyboard.get_mouse_controller()
        return mc.get_click_button() == self.button and \
               mc.get_click_type() == self.click_type

class BCSingleClick(BCClick):
    id = "singleclick"
    button = MouseController.PRIMARY_BUTTON
    click_type = MouseController.CLICK_TYPE_SINGLE

class BCMiddleClick(BCClick):
    id = "middleclick"
    button = MouseController.MIDDLE_BUTTON
    click_type = MouseController.CLICK_TYPE_SINGLE

class BCSecondaryClick(BCClick):
    id = "secondaryclick"
    button = MouseController.SECONDARY_BUTTON
    click_type = MouseController.CLICK_TYPE_SINGLE

class BCDoubleClick(BCClick):
    id = "doubleclick"
    button = MouseController.PRIMARY_BUTTON
    click_type = MouseController.CLICK_TYPE_DOUBLE

class BCDragClick(BCClick):
    id = "dragclick"
    button = MouseController.PRIMARY_BUTTON
    click_type = MouseController.CLICK_TYPE_DRAG

    def release(self, button, event_type):
        BCClick. release(self, button, event_type)
        self.keyboard.show_touch_handles(show = self.can_show_handles(),
                                         auto_hide = False)

    def update(self):
        active = self.key.active
        BCClick.update(self)

        if active and not self.key.active:
            # hide the touch handles
            self.keyboard.show_touch_handles(self.can_show_handles())

    def can_show_handles(self):
        return self.is_active() and \
               config.mousetweaks and config.mousetweaks.is_active() and \
               not config.xid_mode


class BCHoverClick(ButtonController):

    id = "hoverclick"

    def release(self, button, event_type):
        config.enable_hover_click(not config.mousetweaks.is_active())

    def update(self):
        available = bool(config.mousetweaks)
        active    = config.mousetweaks.is_active() \
                    if available else False

        self.set_sensitive(available and \
                           not config.lockdown.disable_hover_click)
        # force locked color for better visibility
        self.set_locked(active)
        #self.set_active(config.mousetweaks.is_active())

    def can_dwell(self):
        return not (config.mousetweaks and config.mousetweaks.is_active())


class BCHide(ButtonController):

    id = "hide"

    def release(self, button, event_type):
        self.keyboard.set_visible(False)

    def update(self):
        self.set_sensitive(not config.xid_mode) # insensitive in XEmbed mode


class BCShowClick(ButtonController):

    id = "showclick"

    def release(self, button, event_type):
        config.keyboard.show_click_buttons = not config.keyboard.show_click_buttons

        # enable hover click when the key was dwell-activated
        # disabled for now, seems too confusing
        if False:
            if event_type == EventType.DWELL and \
               config.keyboard.show_click_buttons and \
               not config.mousetweaks.is_active():
                config.enable_hover_click(True)

    def update(self):
        allowed = not config.lockdown.disable_click_buttons

        self.set_visible(allowed)

        # Don't show active state. Toggling the click column
        # should be enough feedback.
        #self.set_active(config.keyboard.show_click_buttons)

        # show/hide click buttons
        show_click = config.keyboard.show_click_buttons and allowed
        layout = self.keyboard.layout
        if layout:
            for item in layout.iter_items():
                if item.group == 'click':
                    item.visible = show_click
                elif item.group == 'noclick':
                    item.visible = not show_click

    def can_dwell(self):
        return not config.mousetweaks or not config.mousetweaks.is_active()


class BCMove(ButtonController):

    id = "move"

    def press(self, button, event_type):
        self.keyboard.start_move_window()

    def long_press(self, button):
        self.keyboard.show_touch_handles(True)

    def release(self, button, event_type):
        self.keyboard.stop_move_window()

    def update(self):
        self.set_visible(not config.has_window_decoration())
        self.set_sensitive(not config.xid_mode)

    def can_long_press(self):
        return not config.xid_mode


class BCLayer(ButtonController):
    """ layer switch button, switches to layer <layer_index> when released """

    layer_index = None

    def _get_id(self):
        return "layer" + str(self.layer_index)
    id = property(_get_id)

    def release(self, button, event_type):
        keyboard = self.keyboard

        active_before = keyboard.active_layer_index == self.layer_index
        locked_before = active_before and keyboard.layer_locked

        active, locked = keyboard.step_sticky_key_state(
                                       self.key,
                                       active_before, locked_before,
                                       button, event_type)

        keyboard.active_layer_index = self.layer_index \
                                      if active else 0

        keyboard.layer_locked       = locked \
                                      if self.layer_index else False

        if active_before != active:
            keyboard.redraw()

    def update(self):
        # don't show active state for layer 0, it'd be visible all the time
        active = self.key.get_layer_index() != 0 and \
                 self.key.get_layer_index() == self.keyboard.active_layer_index
        self.set_active(active)
        self.set_locked(active and self.keyboard.layer_locked)


class BCPreferences(ButtonController):

    id = "settings"

    def release(self, button, event_type):
        run_script("sokSettings")

    def update(self):
        self.set_visible(not config.xid_mode and \
                         not config.running_under_gdm and \
                         not config.lockdown.disable_preferences)


class BCQuit(ButtonController):

    id = "quit"

    def release(self, button, event_type):
        self.keyboard.emit_quit_onboard()

    def update(self):
<<<<<<< HEAD
        self.set_sensitive(not config.xid_mode and \
                           not config.lockdown.disable_quit)


class BCExpandCorrections(ButtonController):

    id = "expand-corrections"

    def release(self, button, event_type):
        wordlist = self.key.get_parent()
        wordlist.expand_corrections(not wordlist.are_corrections_expanded())


class BCAutoLearn(ButtonController):

    id = "learnmode"

    def release(self, button, event_type):
        config.wp.auto_learn = not config.wp.auto_learn

        # don't learn when turning auto_learn off
        if not config.wp.auto_learn:
            self.keyboard.discard_changes()

        # turning on auto_learn disables stealth_mode
        if config.wp.auto_learn and config.wp.stealth_mode:
            config.wp.stealth_mode = False

    def update(self):
        self.set_active(config.wp.auto_learn)


class BCAutoPunctuation(ButtonController):

    id = "punctuation"

    def release(self, button, event_type):
        config.wp.auto_punctuation = not config.wp.auto_punctuation
        self.keyboard.punctuator.reset()

    def update(self):
        self.set_active(config.wp.auto_punctuation)


class BCStealthMode(ButtonController):

    id = "stealthmode"

    def release(self, button, event_type):
        config.wp.stealth_mode = not config.wp.stealth_mode

        # don't learn, forget words when stealth mode is enabled
        if config.wp.stealth_mode:
            self.keyboard.discard_changes()

    def update(self):
        self.set_active(config.wp.stealth_mode)


class BCInputline(ButtonController):

    id = "inputline"

    def release(self, button, event_type):
        # hide the input line display when it is clicked
        self.keyboard.hide_input_line()

=======
        self.set_visible(not config.xid_mode and \
                         not config.lockdown.disable_quit)
>>>>>>> f410c740
<|MERGE_RESOLUTION|>--- conflicted
+++ resolved
@@ -1082,9 +1082,8 @@
         self.keyboard.emit_quit_onboard()
 
     def update(self):
-<<<<<<< HEAD
-        self.set_sensitive(not config.xid_mode and \
-                           not config.lockdown.disable_quit)
+        self.set_visible(not config.xid_mode and \
+                         not config.lockdown.disable_quit)
 
 
 class BCExpandCorrections(ButtonController):
@@ -1150,7 +1149,3 @@
         # hide the input line display when it is clicked
         self.keyboard.hide_input_line()
 
-=======
-        self.set_visible(not config.xid_mode and \
-                         not config.lockdown.disable_quit)
->>>>>>> f410c740
