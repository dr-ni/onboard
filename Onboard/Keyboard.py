--- conflicted
+++ resolved
@@ -6,11 +6,6 @@
 import gobject
 import gtk
 import string
-<<<<<<< HEAD
-import virtkey
-import time
-=======
->>>>>>> e6c8b533
 
 from Onboard.KeyGtk import *
 from Onboard import KeyCommon
@@ -55,13 +50,8 @@
 
 ##################
 
-<<<<<<< HEAD
-    def __init__(self):
-        self.vk = virtkey.virtkey()
-=======
     def __init__(self, vk):
         self.vk = vk
->>>>>>> e6c8b533
 
         #List of keys which have been latched.
         #ie. pressed until next non sticky button is pressed.
@@ -69,7 +59,6 @@
         self.tabKeys = []
         self.panes = [] # All panes except the basePane
         self.tabKeys.append(BaseTabKey(self, config.SIDEBARWIDTH))
-<<<<<<< HEAD
 
         self.input_line = InputLine()
         self.punctuator = Punctuator()
@@ -93,9 +82,6 @@
         """ called when the layout has been loaded """
         self.enable_word_prediction(config.word_prediction)
         self.update_ui()
-=======
-        self.queue_draw()
->>>>>>> e6c8b533
 
     def set_basePane(self, basePane):
         self.basePane = basePane #Pane which is always visible
@@ -133,7 +119,6 @@
 
         return True
 
-<<<<<<< HEAD
     def get_key_at_location(self, location, *args, **kargs):
         pane = self.activePane or self.basePane
         return self.get_tabkey_at_location(location, *args, **kargs) or \
@@ -156,31 +141,18 @@
             config.set_snippet(macroNo, macroEntry.get_text())
 
         dialog.destroy()
-=======
-    def is_key_pressed(self,key, widget, event):
-        if(key.pointWithinKey(widget, event.x, event.y)):
-            self.press_key(key)
->>>>>>> e6c8b533
 
     def _on_mods_changed(self):
         raise NotImplementedException()
 
-<<<<<<< HEAD
 
     def press_key(self, key, button=1):
-=======
-    def press_key(self, key):
-        if not self.vk:
-            return
-
->>>>>>> e6c8b533
         if not key.on:
             if self.mods[8]:
                 self.altLocked = True
                 self.vk.lock_mod(8)
 
             if key.sticky == True:
-<<<<<<< HEAD
                 self.stuck.append(key)
 
             else:
@@ -198,74 +170,6 @@
             if self.track_input(key):
                 self.commit_input_line()
 
-=======
-                    self.stuck.append(key)
-
-            else:
-                self.active = key #Since only one non-sticky key can be pressed at once.
-
-            key.on = True
-
-            self.locked = []
-            if key.action_type == KeyCommon.CHAR_ACTION:
-                self.vk.press_unicode(self.utf8_to_unicode(key.action))
-
-            elif key.action_type == KeyCommon.KEYSYM_ACTION:
-                self.vk.press_keysym(key.action)
-            elif key.action_type == KeyCommon.KEYPRESS_NAME_ACTION:
-                self.vk.press_keysym(get_keysym_from_name(key.action))
-            elif key.action_type == KeyCommon.MODIFIER_ACTION:
-                mod = key.action
-
-                if not mod == 8: #Hack since alt puts metacity into move mode and prevents clicks reaching widget.
-                    self.vk.lock_mod(mod)
-                self.mods[mod] += 1
-            elif key.action_type == KeyCommon.MACRO_ACTION:
-                try:
-                    mString = unicode(config.snippets[string.atoi(key.action)])
-# If mstring exists do the below, otherwise the code in finally should always
-# be done.
-                    if mString:
-                        for c in mString:
-                            self.vk.press_unicode(ord(c))
-                            self.vk.release_unicode(ord(c))
-                        return
-
-                except IndexError:
-                    pass
-
-                if not config.xid_mode:  # block dialog in xembed mode
-
-                    dialog = gtk.Dialog("No snippet", self.parent, 0,
-                            ("_Save snippet", gtk.RESPONSE_OK,
-                             "_Cancel", gtk.RESPONSE_CANCEL))
-                    dialog.vbox.add(gtk.Label(
-                        "No snippet for this button,\nType new snippet"))
-
-                    macroEntry = gtk.Entry()
-
-                    dialog.connect("response", self.cb_dialog_response,string.atoi(key.action), macroEntry)
-
-                    macroEntry.connect("activate", self.cb_macroEntry_activate,string.atoi(key.action), dialog)
-                    dialog.vbox.pack_end(macroEntry)
-
-                    dialog.show_all()
-
-            elif key.action_type == KeyCommon.KEYCODE_ACTION:
-                self.vk.press_keycode(key.action);
-
-            elif key.action_type == KeyCommon.SCRIPT_ACTION:
-                if not config.xid_mode:  # block settings dialog in xembed mode
-                    if key.action:
-                        run_script(key.action)
-            else:
-                for k in self.tabKeys: # don't like this.
-                    if k.pane == self.activePane:
-                        k.on = False
-                        k.stuckOn = False
-
-                self.activePane = key.pane
->>>>>>> e6c8b533
         else:
             if key in self.stuck:
                 key.stuckOn = True
@@ -277,7 +181,6 @@
         #print self.input_line.valid,self.input_line.cursor,"'"+self.input_line.line+"'"
         self.update_buttons()
         self.queue_draw()
-<<<<<<< HEAD
 
 
     def send_press_key(self, key, button=1):
@@ -388,48 +291,14 @@
                     self.stuck.remove(stick)
 
     def send_release_key(self,key):
-=======
-
-
-    def cb_dialog_response(self, widget, response, macroNo,macroEntry):
-        self.set_new_macro(macroNo, response, macroEntry, widget)
-
-    def cb_macroEntry_activate(self,widget,macroNo,dialog):
-        self.set_new_macro(macroNo, gtk.RESPONSE_OK, widget, dialog)
-
-    def set_new_macro(self,macroNo,response,macroEntry,dialog):
-        if response == gtk.RESPONSE_OK:
-            config.set_snippet(macroNo, macroEntry.get_text())
-
-        dialog.destroy()
-
-    def release_key(self,key):
-        if not self.vk:
-            return
-
->>>>>>> e6c8b533
         if key.action_type == KeyCommon.CHAR_ACTION:
             self.vk.release_unicode(self.utf8_to_unicode(key.action))
         elif key.action_type == KeyCommon.KEYSYM_ACTION:
             self.vk.release_keysym(key.action)
         elif key.action_type == KeyCommon.KEYPRESS_NAME_ACTION:
             self.vk.release_keysym(get_keysym_from_name(key.action))
-<<<<<<< HEAD
         elif key.action_type == KeyCommon.KEYCODE_ACTION:
             self.vk.release_keycode(key.action);
-=======
-        elif key.action_type == KeyCommon.MODIFIER_ACTION:
-            mod = key.action
-
-            if not mod == 8:
-                self.vk.unlock_mod(mod)
-
-            self.mods[mod] -= 1
-
-        elif key.action_type == KeyCommon.KEYCODE_ACTION:
-            self.vk.release_keycode(key.action);
-
->>>>>>> e6c8b533
         elif key.action_type == KeyCommon.MACRO_ACTION:
             pass
         elif key.action_type == KeyCommon.SCRIPT_ACTION:
@@ -447,19 +316,10 @@
 
             self.mods[mod] -= 1
 
-<<<<<<< HEAD
-=======
-
-        else:
-            self.activePane = None
-
-
->>>>>>> e6c8b533
         if self.altLocked:
             self.altLocked = False
             self.vk.unlock_mod(8)
 
-<<<<<<< HEAD
         self.release_key_state(key)
 
     def release_key_state(self,key):
@@ -473,8 +333,6 @@
                                KeyCommon.BUTTON_ACTION):
             self.activePane = None
 
-=======
->>>>>>> e6c8b533
         gobject.idle_add(self.release_key_idle,key) #Makes sure we draw key pressed before unpressing it.
 
     def release_key_idle(self,key):
@@ -703,7 +561,6 @@
             self.predictor = None
 
         for pane in [self.basePane,] + self.panes:
-<<<<<<< HEAD
             pane.show_word_prediction_ui(enable)
 
 
@@ -759,6 +616,14 @@
     def clean(self):
         for key, pane in self.iter_keys():
             if key.on: self.send_release_key(key)
+            
+        # Somehow keyboard objects don't get released
+        # when switching layouts, there are still
+        # excess references/memory leaks somewhere.
+        # Therefore virtkey references have to be released
+        # explicitely or Xlib runs out of client connections
+        # after a couple dozen layout switches.
+        self.vk = None
 
     def find_keys_from_names(self, names):
         keys = []
@@ -779,16 +644,3 @@
                     for key in group:
                         yield key,pane
 
-=======
-            for group in pane.key_groups.values():
-                for key in group:
-                    if key.on: self.release_key(key)
-
-        # Somehow keyboard objects don't get released
-        # when switching layouts, there are still
-        # excess references/memory leaks somewhere.
-        # Therefore virtkey references have to be released
-        # explicitely or Xlib runs out of client connections
-        # after a couple dozen layout switches.
-        self.vk = None
->>>>>>> e6c8b533
