--- conflicted
+++ resolved
@@ -92,15 +92,13 @@
         self.input_line = InputLine()
         self.punctuator = Punctuator()
         self.predictor  = None
-        self.auto_learn = config.auto_learn
-        self.auto_punctuation = config.auto_punctuation
-        self.stealth_mode = config.stealth_mode
+        self.auto_learn = config.wp.auto_learn
+        self.auto_punctuation = config.wp.auto_punctuation
+        self.stealth_mode = config.wp.stealth_mode
 
         self.word_choices = []
         self.word_infos = []
-
-        # weighting - 0=100% frequency, 100=100% time
-        self.frequency_time_ratio = config.frequency_time_ratio
+        self.next_mouse_click_button = 0
 
     def destruct(self):
         self.clean()
@@ -109,12 +107,9 @@
 
     def initial_update(self):
         """ called when the layout has been loaded """
-        self.enable_word_prediction(config.word_prediction)
+        self.assure_valid_activePane()
+        self.enable_word_prediction(config.wp.enabled)
         self.update_ui()
-
-    def initial_update(self):
-        """ called when the layout has been loaded """
-        self.assure_valid_activePane()
 
     def set_basePane(self, basePane):
         self.basePane = basePane #Pane which is always visible
@@ -163,8 +158,12 @@
                   return tabkey
         return None
 
-    def cb_dialog_response(self, widget, response, macroNo,macroEntry):
-        self.set_new_macro(macroNo, response, macroEntry, widget)
+    def cb_dialog_response(self, dialog, response, snippet_id, \
+                           label_entry, text_entry):
+        if response == Gtk.ResponseType.OK:
+            config.set_snippet(snippet_id, \
+                               (label_entry.get_text(), text_entry.get_text()))
+        dialog.destroy()
 
     def cb_macroEntry_activate(self,widget,macroNo,dialog):
         self.set_new_macro(macroNo, gtk.RESPONSE_OK, widget, dialog)
@@ -193,7 +192,6 @@
 
             key.on = True
 
-<<<<<<< HEAD
             # punctuation duties before keypress is sent
             self.send_punctuation_prefix(key)
 
@@ -203,85 +201,6 @@
             # update input_line with pressed key
             if self.track_input(key):
                 self.commit_input_line()
-=======
-            self.locked = []
-            if key.action_type == KeyCommon.CHAR_ACTION:
-                self.vk.press_unicode(self.utf8_to_unicode(key.action))
-
-            elif key.action_type == KeyCommon.KEYSYM_ACTION:
-                self.vk.press_keysym(key.action)
-            elif key.action_type == KeyCommon.KEYPRESS_NAME_ACTION:
-                self.vk.press_keysym(get_keysym_from_name(key.action))
-            elif key.action_type == KeyCommon.MODIFIER_ACTION:
-                mod = key.action
-
-                if not mod == 8: #Hack since alt puts metacity into move mode and prevents clicks reaching widget.
-                    self.vk.lock_mod(mod)
-                self.mods[mod] += 1
-            elif key.action_type == KeyCommon.MACRO_ACTION:
-                snippet_id = string.atoi(key.action)
-                mlabel, mString = config.snippets.get(snippet_id, (None, None))
-                if mString:
-                    for c in mString:
-                        self.vk.press_unicode(ord(c))
-                        self.vk.release_unicode(ord(c))
-                    return
-
-                if not config.xid_mode:  # block dialog in xembed mode
-
-                    dialog = Gtk.Dialog(_("New snippet"),
-                                        self.get_toplevel(), 0,
-                                        (Gtk.STOCK_CANCEL,
-                                         Gtk.ResponseType.CANCEL,
-                                         _("_Save snippet"),
-                                         Gtk.ResponseType.OK))
-
-                    dialog.set_default_response(Gtk.ResponseType.OK)
-
-                    box = Gtk.Box(orientation=Gtk.Orientation.VERTICAL,
-                                  spacing=12, border_width=5)
-                    dialog.get_content_area().add(box)
-
-                    msg = Gtk.Label(_("Enter a new snippet for this button:"),
-                                    xalign=0.0)
-                    box.add(msg)
-
-                    label_entry = Gtk.Entry(hexpand=True)
-                    text_entry  = Gtk.Entry(hexpand=True)
-                    label_label = Gtk.Label(_("_Button label:"),
-                                            xalign=0.0,
-                                            use_underline=True,
-                                            mnemonic_widget=label_entry)
-                    text_label  = Gtk.Label(_("S_nippet:"),
-                                            xalign=0.0,
-                                            use_underline=True,
-                                            mnemonic_widget=text_entry)
-
-                    grid = Gtk.Grid(row_spacing=6, column_spacing=3)
-                    grid.attach(label_label, 0, 0, 1, 1)
-                    grid.attach(text_label, 0, 1, 1, 1)
-                    grid.attach(label_entry, 1, 0, 1, 1)
-                    grid.attach(text_entry, 1, 1, 1, 1)
-                    box.add(grid)
-
-                    dialog.connect("response", self.cb_dialog_response, \
-                                   snippet_id, label_entry, text_entry)
-                    label_entry.grab_focus()
-                    dialog.show_all()
-
-            elif key.action_type == KeyCommon.KEYCODE_ACTION:
-                self.vk.press_keycode(key.action)
-
-            elif key.action_type == KeyCommon.SCRIPT_ACTION:
-                if not config.xid_mode:  # block settings dialog in xembed mode
-                    if key.action:
-                        run_script(key.action)
-            else:
-                for k in self.tabKeys: # don't like this.
-                    if k.pane == self.activePane:
-                        k.on = False
-                        k.stuckOn = False
->>>>>>> 2735ef00
 
         else:
             if key in self.stuck:
@@ -295,7 +214,6 @@
         self.update_buttons()
         self.queue_draw()
 
-<<<<<<< HEAD
 
     def send_press_key(self, key, button=1):
 
@@ -313,39 +231,52 @@
                 self.vk.lock_mod(mod)
             self.mods[mod] += 1
         elif key.action_type == KeyCommon.MACRO_ACTION:
-            try:
-                mString = unicode(config.snippets[string.atoi(key.action)])
-# If mstring exists do the below, otherwise the code in finally should always
-# be done.
-                if mString:
+            snippet_id = string.atoi(key.action)
+            mlabel, mString = config.snippets.get(snippet_id, (None, None))
+            if mString:
+                for c in mString:
                     press_key_string(mString)
-                    return
-
-            except IndexError:
-                pass
-=======
-    def cb_dialog_response(self, dialog, response, snippet_id, \
-                           label_entry, text_entry):
-        if response == Gtk.ResponseType.OK:
-            config.set_snippet(snippet_id, \
-                               (label_entry.get_text(), text_entry.get_text()))
-        dialog.destroy()
->>>>>>> 2735ef00
+                return
 
             if not config.xid_mode:  # block dialog in xembed mode
-                dialog = gtk.Dialog("No snippet", self.parent, 0,
-                        ("_Save snippet", gtk.RESPONSE_OK,
-                         "_Cancel", gtk.RESPONSE_CANCEL))
-                dialog.vbox.add(gtk.Label(
-                    "No snippet for this button,\nType new snippet"))
-
-                macroEntry = gtk.Entry()
-
-                dialog.connect("response", self.cb_dialog_response,string.atoi(key.action), macroEntry)
-
-                macroEntry.connect("activate", self.cb_macroEntry_activate,string.atoi(key.action), dialog)
-                dialog.vbox.pack_end(macroEntry)
-
+                dialog = Gtk.Dialog(_("New snippet"),
+                                    self.get_toplevel(), 0,
+                                    (Gtk.STOCK_CANCEL,
+                                     Gtk.ResponseType.CANCEL,
+                                     _("_Save snippet"),
+                                     Gtk.ResponseType.OK))
+
+                dialog.set_default_response(Gtk.ResponseType.OK)
+
+                box = Gtk.Box(orientation=Gtk.Orientation.VERTICAL,
+                              spacing=12, border_width=5)
+                dialog.get_content_area().add(box)
+
+                msg = Gtk.Label(_("Enter a new snippet for this button:"),
+                                xalign=0.0)
+                box.add(msg)
+
+                label_entry = Gtk.Entry(hexpand=True)
+                text_entry  = Gtk.Entry(hexpand=True)
+                label_label = Gtk.Label(_("_Button label:"),
+                                        xalign=0.0,
+                                        use_underline=True,
+                                        mnemonic_widget=label_entry)
+                text_label  = Gtk.Label(_("S_nippet:"),
+                                        xalign=0.0,
+                                        use_underline=True,
+                                        mnemonic_widget=text_entry)
+
+                grid = Gtk.Grid(row_spacing=6, column_spacing=3)
+                grid.attach(label_label, 0, 0, 1, 1)
+                grid.attach(text_label, 0, 1, 1, 1)
+                grid.attach(label_entry, 1, 0, 1, 1)
+                grid.attach(text_entry, 1, 1, 1, 1)
+                box.add(grid)
+
+                dialog.connect("response", self.cb_dialog_response, \
+                               snippet_id, label_entry, text_entry)
+                label_entry.grab_focus()
                 dialog.show_all()
 
         elif key.action_type == KeyCommon.KEYCODE_ACTION:
@@ -455,9 +386,10 @@
                                KeyCommon.BUTTON_ACTION):
             self.activePane = None
 
-        gobject.idle_add(self.release_key_idle,key) #Makes sure we draw key pressed before unpressing it.
-
-    def release_key_idle(self,key):
+        # Makes sure we draw key pressed before unpressing it.
+        GObject.idle_add(self.release_key_idle, key)
+
+    def release_key_idle(self, key):
         key.on = False
         self.queue_draw()
         return False
@@ -502,7 +434,7 @@
             return  True
 
         name = key.get_name().upper()
-        char = key.get_label().decode("utf-8")
+        char = key.get_label()
         #print  name," '"+char +"'",key.action_type
         if len(char) > 1:
             char = u""
@@ -515,7 +447,6 @@
 
         elif key.action_type == KeyCommon.BUTTON_ACTION:
             pass
-<<<<<<< HEAD
 
         elif key.action_type == KeyCommon.KEYSYM_ACTION:
             if   name == 'ESC':
@@ -569,15 +500,15 @@
         elif name == "inputline":
             self.commit_input_line()
         elif name == "middleclick":
-            if 2 in self.get_mapped_pointer_buttons():
-                self.reset_pointer_buttons()
+            if self.get_next_button_to_click() == 2:
+                self.set_next_mouse_click(None)
             else:
-                self.map_pointer_button(2) # map middle button to primary
+               self.set_next_mouse_click(2)
         elif name == "secondaryclick":
-            if 3 in self.get_mapped_pointer_buttons():
-                self.reset_pointer_buttons()
+            if self.get_next_button_to_click() == 3:
+                self.set_next_mouse_click(None)
             else:
-                self.map_pointer_button(3) # map secondary button to primary
+               self.set_next_mouse_click(3)
 
     def update_ui(self):
         self.update_buttons()
@@ -597,9 +528,9 @@
                 elif name == "punctuation":
                     key.checked = self.auto_punctuation
                 elif name == "middleclick":
-                    key.checked = 2 in self.get_mapped_pointer_buttons()
+                    key.checked = (self.get_next_button_to_click() == 2)
                 elif name == "secondaryclick":
-                    key.checked = 3 in self.get_mapped_pointer_buttons()
+                    key.checked = (self.get_next_button_to_click() == 3)
 
     def update_inputline(self):
         if self.predictor:
@@ -623,8 +554,7 @@
         self.word_choices = []
         if self.predictor:
             context = self.input_line.get_context()
-            self.word_choices = self.predictor.predict(context,
-                                                     self.frequency_time_ratio)
+            self.word_choices = self.predictor.predict(context)
             #print "input_line='%s'" % self.input_line.line
 
             # update word information for the input line display
@@ -632,6 +562,8 @@
 
     def get_match_remainder(self, index):
         """ returns the rest of matches[index] that hasn't been typed yet """
+        if not self.predictor:
+            return ""
         text = self.input_line.get_context()
         word_prefix = self.predictor.get_last_context_token(text)
         #print self.word_choices[index], word_prefix
@@ -662,11 +594,12 @@
     def send_punctuation_prefix(self, key):
         if self.auto_punctuation:
             if key.action_type == KeyCommon.KEYCODE_ACTION:
-                char = key.get_label().decode("utf-8")
+                print repr(key.get_label())
+                char = key.get_label()
                 prefix = self.punctuator.build_prefix(char) # unicode
                 self.press_key_string(prefix)
 
-    def cb_word_prediction(self, enable):
+    def cb_word_prediction_enabled(self, enable):
         """ callback for gconf notifications """
         self.enable_word_prediction(enable)
         self.update_ui()
@@ -678,19 +611,11 @@
             if self.find_keys_from_names(("wordlist", "word0")):
                 self.predictor = WordPredictor()
                 self.apply_prediction_profile()
-=======
-        elif key.action_type == KeyCommon.SCRIPT_ACTION:
-            if key.name == "middleClick":
-                self.set_next_mouse_click(2)
-            elif key.name == "secondaryClick":
-                self.set_next_mouse_click(3)
->>>>>>> 2735ef00
         else:
             if self.predictor:
                 self.predictor.save_dictionaries()
             self.predictor = None
 
-<<<<<<< HEAD
         for pane in [self.basePane,] + self.panes:
             pane.show_word_prediction_ui(enable)
 
@@ -702,8 +627,8 @@
 
     def set_auto_learn(self, enable):
         self.auto_learn = enable         # don't rely on gconf being available
-        if config.auto_learn != enable:  # don't recursively call gconf
-            config.auto_learn = enable
+        if config.wp.auto_learn != enable:  # don't recursively call gconf
+            config.wp.auto_learn = enable
 
         if not self.auto_learn:
             self.input_line.reset()      # don't learn when turning auto_learn off
@@ -722,14 +647,8 @@
     def set_auto_punctuation(self, enable):
         self.auto_punctuation = enable   # don't rely on gconf being available
         self.punctuator.reset()
-        if config.auto_punctuation != enable:  # don't recursively call gconf
-            config.auto_punctuation = enable
-
-    def cb_set_frequency_time_ratio(self, ratio):
-        """ callback for gconf notifications """
-        _logger.info("setting frequency_time_ratio to %d" % ratio)
-        self.frequency_time_ratio = ratio
-        self.update_ui()
+        if config.wp.auto_punctuation != enable:  # don't recursively call gconf
+            config.wp.auto_punctuation = enable
 
     def cb_set_stealth_mode(self, enable):
         """ callback for gconf notifications """
@@ -738,24 +657,11 @@
 
     def set_stealth_mode(self, enable):
         self.stealth_mode = enable         # don't rely on gconf being available
-        if config.stealth_mode != enable:  # don't recursively call gconf
-            config.stealth_mode = enable
+        if config.wp.stealth_mode != enable:  # don't recursively call gconf
+            config.wp.stealth_mode = enable
 
         if self.stealth_mode:
             self.input_line.reset()        # don't learn, forget words
-=======
-        if self.altLocked:
-            self.altLocked = False
-            self.vk.unlock_mod(8)
-
-        # Makes sure we draw key pressed before unpressing it.
-        GObject.idle_add(self.release_key_idle, key)
-
-    def release_key_idle(self, key):
-        key.on = False
-        self.queue_draw()
-        return False
->>>>>>> 2735ef00
 
     def set_next_mouse_click(self, button):
         """
@@ -763,9 +669,21 @@
         specified in @button. Possible values are 2 and 3.
         """
         try:
-            osk.Util().convert_primary_click(button)
+            if not button is None:
+                osk.Util().convert_primary_click(button)
+                self.next_mouse_click_button = button
         except osk.Util().error as error:
             _logger.warning(error)
+
+    def get_next_button_to_click(self):
+        """
+        Returns the button given to set_next_mouse_click.
+        returns None if there is currently no special button 
+        scheduled to be clicked.
+        """
+        return self.next_mouse_click_button
+
+
 
     def clean(self):
         for key, pane in self.iter_keys():
