--- conflicted
+++ resolved
@@ -1,5 +1,11 @@
 import gtk
 import gobject
+
+### Logging ###
+import logging
+logger = logging.getLogger("KbdWindow")
+logger.setLevel(logging.WARNING)
+###############
 
 ### Config Singleton ###
 from Onboard.Config import Config
@@ -13,27 +19,16 @@
         self.keyboard = None
         self.sok = sok
         self.connect("destroy", gtk.main_quit)
-        self.connect("configure-event", self.cb_save_position_and_size)
+        self.connect("configure-event", self.cb_configure_event)
         self.set_accept_focus(False)
         self.grab_remove()
         self.set_keep_above(True)
 
         config.geometry_change_notify_add(self.set_default_size)
         self.set_default_size(config.keyboard_width, config.keyboard_height)
+        self.move(config.x_position, config.y_position)
         
-<<<<<<< HEAD
-    def set_keyboard(self,keyboard):
-=======
-        if x and y:
-            self.set_default_size(x,y)
-        else:
-            self.set_default_size(800,300)
-
-        #self.set_type_hint(gtk.gdk.WINDOW_TYPE_HINT_DOCK)
-    
-    
     def set_keyboard(self, keyboard):
->>>>>>> 0eda92a3
         if self.keyboard:
             self.remove(self.keyboard)
         self.keyboard = keyboard
@@ -44,35 +39,20 @@
     def do_set_layout(self, client, cxion_id, entry, user_data):
         return
 
-<<<<<<< HEAD
-    def cb_size_changed(self, widget, event):
-        size = self.get_allocation()
-        config.keyboard_width  = size.width
-        config.keyboard_height = size.height
-        self.move(0,0)
-=======
-    def do_set_size(self, client, cxion_id, entry, user_data): 
-    
-        self.set_default_size(self.sok.gconfClient.get_int("/apps/onboard/width"),
-                    self.sok.gconfClient.get_int("/apps/onboard/height"))
-
-
-    def cb_save_position_and_size(self, event, user_data):
+    def cb_configure_event(self, event, user_data):
         """
         Callback that is called when onboard receives a configure-event
         because of a change of its position or size.
         The callback stores the new values to the correspondent gconf
         keys.
         """
-        currentPosition = self.get_position()
-        currentSize = self.get_size()
-        self.sok.gconfClient.set_int("/apps/onboard/horizontal_position", currentPosition[0])
-        self.sok.gconfClient.set_int("/apps/onboard/vertical_position", currentPosition[1])
-        self.sok.gconfClient.set_int("/apps/onboard/width", currentSize[0])
-        self.sok.gconfClient.set_int("/apps/onboard/height", currentSize[1])
+        position = self.get_position()
+        size = self.get_size()
 
-
->>>>>>> 0eda92a3
+        config.x_position = position[0]
+        config.y_position = position[1]
+        config.width      = size[0]
+        config.height     = size[1]
 
     def do_set_gravity(self, edgeGravity):
         self.edgeGravity = edgeGravity
