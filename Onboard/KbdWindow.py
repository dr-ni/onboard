import gtk
import gobject

from Onboard.IconPalette import IconPalette

from gettext import gettext as _

### Logging ###
import logging
_logger = logging.getLogger("KbdWindow")
###############

### Config Singleton ###
from Onboard.Config import Config
config = Config()
########################
class KbdWindowBase:
    """Very messy class holds the keyboard widget.  The mess is the docked window support which is disable because of numerous metacity bugs."""
    def __init__(self):
        gtk.Window.__init__(self)
        _logger.debug("Entered in __init__")
        self.keyboard = None
        self.set_accept_focus(False)
        self.grab_remove()
        self.set_keep_above(True)

<<<<<<< HEAD
        self.set_icon_name("onboard")
        self.set_title("onBoard")
=======
        gtk.window_set_default_icon_name("onboard")
        self.set_title(_("onBoard"))
>>>>>>> 434eb2ad

        config.geometry_notify_add(self.resize)
        self.set_default_size(config.keyboard_width, config.keyboard_height)
        config.position_notify_add(self.move)
        self.move(config.x_position, config.y_position)

        self.connect("window-state-event", self.cb_state_change)

        self.icp = IconPalette()
        self.icp.connect_object("activated", gtk.Window.deiconify, self)

        self.show_all()
        if config.start_minimized: self.iconify()
        _logger.debug("Leaving __init__")

    def on_deiconify(self, widget=None):
        self.icp.do_hide()
        self.move(config.x_position, config.y_position) # to be sure that the window manager places it correctly

    def on_iconify(self):
        if config.icp_in_use: self.icp.do_show()

    def set_keyboard(self, keyboard):
        _logger.debug("Entered in set_keyboard")
        if self.keyboard:
            self.remove(self.keyboard)
        self.keyboard = keyboard
        self.add(self.keyboard)
        self.keyboard.show()
        self.queue_draw()

    def do_set_layout(self, client, cxion_id, entry, user_data):
        _logger.debug("Entered in do_set_layout")
        return

    def do_set_gravity(self, edgeGravity):
        '''
        This will place the window on the edge corresponding to the edge gravity
        '''
        _logger.debug("Entered in do_set_gravity")
        self.edgeGravity = edgeGravity
        width, height = self.get_size()

        geom = self.get_screen().get_monitor_geometry(0)
        eg = self.edgeGravity

        x = 0
        y = 0
        if eg == gtk.gdk.GRAVITY_SOUTH:
            y = geom.height - height
            y += 29 #to account for panel.


        self.move(x, y)

        gobject.idle_add(self.do_set_strut)

    def do_set_strut(self):
        _logger.debug("Entered in do_set_strut")
        propvals = [0,0,0,0,0,0,0,0,0,0,0,0]
        """propvals = [0,#left
                0, #right
                0, #top
                300,#bottom
                0,#left_start_y
                0,#left_end_y
                0,#right_start_y
                0,#right_end_y
                0,#top_start_x
                0,#top_end_x
                0,#bottom_start_x
                3000]#bottom_end_x"""

        screen = self.get_screen()
        biggestHeight = 0
        for n in range(screen.get_n_monitors()):
            tempHeight = screen.get_monitor_geometry(n).height
            if biggestHeight < tempHeight:
                biggestHeight = tempHeight

        geom = self.get_screen().get_monitor_geometry(0)
        eg = self.edgeGravity
        x, y = self.window.get_origin()

        width,height = self.get_size()

        if eg == gtk.gdk.GRAVITY_NORTH:
            propvals[2] = height + y
            propvals[9] = width
        elif eg == gtk.gdk.GRAVITY_SOUTH and y != 0:
            #propvals[2] = y
            #propvals[9] = geom.width - 1
            propvals[3] = biggestHeight - y
            propvals[11] = width - 1

        # tell window manager to not overlap buttons with maximized window
            self.window.property_change("_NET_WM_STRUT_PARTIAL",
                                        "CARDINAL",
                                        32,
                                        gtk.gdk.PROP_MODE_REPLACE,
                                        propvals)
        self.queue_resize_no_redraw()


    def cb_state_change(self, widget, event):
        """
        This is the callback that gets executed when the user hides the
        onscreen keyboard by using the minimize button in the decoration
        of the window.
        """
        _logger.debug("Entered in cb_state_change")
        if event.changed_mask & gtk.gdk.WINDOW_STATE_ICONIFIED:
            if event.new_window_state & gtk.gdk.WINDOW_STATE_ICONIFIED:
                self.on_iconify()
            else:
                self.on_deiconify()

    def _hidden(self):
        return self.window.get_state() & gtk.gdk.WINDOW_STATE_ICONIFIED != 0
    hidden = property(_hidden)


class KbdPlugWindow(gtk.Plug, KbdWindowBase):
    def __init__(self):
        gtk.Plug.__init__(self, 0L)
        KbdWindowBase.__init__(self)

class KbdWindow(gtk.Window, KbdWindowBase):
    def __init__(self):
        gtk.Window.__init__(self)
        KbdWindowBase.__init__(self)
        gobject.signal_new("quit-onboard", KbdWindow, gobject.SIGNAL_RUN_LAST,
                gobject.TYPE_BOOLEAN, ())
        self.connect("delete-event", self._emit_quit_onboard)

    def save_size_and_position(self):
        """
        Save size and position into the corresponding gconf keys.
        """
        _logger.debug("Entered in save_size_and_position")
        x_pos, y_pos = self.get_position()
        width, height = self.get_size()

        # store new value only if it is different to avoid infinite loop
        config.x_position = x_pos
        config.y_position = y_pos
        config.keyboard_width = width
        config.keyboard_height = height

    def _emit_quit_onboard(self, event, data=None):
        self.emit("quit-onboard")<|MERGE_RESOLUTION|>--- conflicted
+++ resolved
@@ -24,13 +24,8 @@
         self.grab_remove()
         self.set_keep_above(True)
 
-<<<<<<< HEAD
-        self.set_icon_name("onboard")
-        self.set_title("onBoard")
-=======
         gtk.window_set_default_icon_name("onboard")
         self.set_title(_("onBoard"))
->>>>>>> 434eb2ad
 
         config.geometry_notify_add(self.resize)
         self.set_default_size(config.keyboard_width, config.keyboard_height)
