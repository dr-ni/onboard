 # -*- coding: utf-8 -*-

from __future__ import division, print_function, unicode_literals

import time
from math import sqrt
import cairo
from gi.repository import GObject, GdkX11, Gdk, Gtk

from Onboard.utils       import Rect, Timer, CallOnce
from Onboard.WindowUtils import Orientation, WindowRectTracker, \
                                set_unity_property
from Onboard.IconPalette import IconPalette

import osk

### Logging ###
import logging
_logger = logging.getLogger("KbdWindow")
###############

### Config Singleton ###
from Onboard.Config import Config
config = Config()
########################




class KbdWindowBase:
    """
    Very messy class holds the keyboard widget. The mess is the docked
    window support which is disable because of numerous metacity bugs.
    """
    keyboard = None
    icp = None


    def __init__(self):
        _logger.debug("Entered in __init__")
<<<<<<< HEAD
  
=======

        self._osk_util = osk.Util()
>>>>>>> f011eb36
        self.application = None
        self.supports_alpha = False

        self._visible = False
        self._sticky = False
        self._iconified = False
        self._maximized = False

        self._opacity = 1.0
        self._default_resize_grip = self.get_has_resize_grip()
        self._force_to_top = False

        self._known_window_rects = []

        self.set_accept_focus(False)
        self.set_app_paintable(True)
        self.set_keep_above(True)
        #Gtk.Settings.get_default().set_property("gtk-touchscreen-mode", True)

        Gtk.Window.set_default_icon_name("onboard")
        self.set_title(_("Onboard"))

        self.connect("window-state-event", self._cb_window_state_event)
        self.connect("visibility-notify-event", self._cb_visibility_notify)
        self.connect('screen-changed', self._cb_screen_changed)
        self.connect('composited-changed', self._cb_composited_changed)
        self.connect("realize",              self._cb_realize_event)
        self.connect("unrealize",            self._cb_unrealize_event)

        self.detect_window_manager()
        self.check_alpha_support()
        self.update_unrealized_options()

        _logger.debug("Leaving __init__")

    def cleanup(self):
        pass

    def _cb_realize_event(self, user_data):
        # Disable maximize function (LP #859288)
        # unity:    no effect, but double click on top bar unhides anyway
        # unity-2d: works and avoids the bug
        if self.get_window():
            self.get_window().set_functions(Gdk.WMFunction.RESIZE | \
                                            Gdk.WMFunction.MOVE | \
                                            Gdk.WMFunction.MINIMIZE | \
                                            Gdk.WMFunction.CLOSE)
        set_unity_property(self)

    def _cb_screen_changed(self, widget, old_screen=None):
        self.detect_window_manager()
        self.check_alpha_support()
        self.queue_draw()

    def _cb_composited_changed(self, widget):
        self.detect_window_manager()
        self.check_alpha_support()
        self.queue_draw()

    def detect_window_manager(self):
        """ Detect the WM and select WM specific behavior. """
        self._wm_quirks = None

        wm = config.quirks
        if not wm:
            wm = self._osk_util.get_current_wm_name()

        if wm:
            for cls in [WMQuirksCompiz, WMQuirksMetacity, WMQuirksMutter]:
                if cls.wm == wm.lower():
                    self._wm_quirks = cls()

        if not self._wm_quirks:
            self._wm_quirks = WMQuirksDefault()

        _logger.debug("window manager: {}".format(wm))
        _logger.debug("quirks selected: {}" \
                                       .format(str(self._wm_quirks.__class__)))

    def check_alpha_support(self):
        screen = self.get_screen()
        visual = screen.get_rgba_visual()
        self.supports_alpha = visual and screen.is_composited()

        _logger.debug("screen changed, supports_alpha={}" \
                       .format(self.supports_alpha))

        # Unity may start onboard early, where there is no compositing
        # enabled yet. If we set the visual later the window never becomes
        # transparent -> do it as soon as there is an rgba visual.
        if visual:
            self.set_visual(visual)
            if self.keyboard:
                self.keyboard.set_visual(visual)

            # full transparency for the window background
            self.override_background_color(Gtk.StateFlags.NORMAL,
                                           Gdk.RGBA(0, 0, 0, 0))
            if self.keyboard:
                self.keyboard.override_background_color(Gtk.StateFlags.NORMAL,
                                           Gdk.RGBA(0, 0, 0, 0))
        else:
            _logger.info(_("no window transparency available;"
                           " screen doesn't support alpha channels"))
        return False

    def _init_window(self):
        self.update_window_options()
        self.show()

    def _cb_realize_event(self, user_data):
        """ Gdk window created """
        # Disable maximize function (LP #859288)
        # unity:    no effect, but double click on top bar unhides anyway 
        # unity-2d: works and avoids the bug
        self.get_window().set_functions(Gdk.WMFunction.RESIZE | \
                                        Gdk.WMFunction.MOVE | \
                                        Gdk.WMFunction.MINIMIZE | \
                                        Gdk.WMFunction.CLOSE)

        set_unity_property(self)

        if not config.xid_mode:   # not when embedding
            force_to_top = config.window.force_to_top
            if force_to_top:
                self.get_window().set_override_redirect(True)
            self._force_to_top = force_to_top

            self.update_taskbar_hint()
            self.restore_window_rect(True)

    def _cb_unrealize_event(self, user_data):
        """ Gdk window destroyed """
        self.update_unrealized_options()

    def update_unrealized_options(self):
        if not config.xid_mode:   # not when embedding
            self.set_decorated(config.window.window_decoration)
            self.set_type_hint(self._wm_quirks.get_window_type_hint(self))

    def update_window_options(self, startup = False):
        if not config.xid_mode:   # not when embedding

            recreate = False

            # Window decoration?
            decorated = config.window.window_decoration
            if decorated != self.get_decorated():
                recreate = True

            # force_to_top?
            force_to_top = config.window.force_to_top
            if force_to_top != self._force_to_top:
                recreate = True

            # (re-)create the gdk window?
            if recreate:

                visible = None
                if self.get_realized(): # not starting up?
                    visible = self.is_visible()
                    self.hide()
                    self.unrealize()

                self.realize()

                if not visible is None:
                    Gtk.Window.set_visible(self, visible)

            # Show the resize gripper?
            if config.has_window_decoration():
                self.set_has_resize_grip(self._default_resize_grip)
            else:
                self.set_has_resize_grip(False)

            self.update_sticky_state()

    def update_sticky_state(self):
        if not config.xid_mode:
            # Always on visible workspace?
            sticky = config.get_sticky_state()
            if self._sticky != sticky:
                self._sticky = sticky
                if sticky:
                    self.stick()
                else:
                    self.unstick()

            if self.icp:
                self.icp.update_sticky_state()

    def update_taskbar_hint(self):
        self._wm_quirks.update_taskbar_hint(self)

    def is_visible(self):
        if not self.get_mapped():
            return False
        return self._visible

    def set_visible(self, visible):
        # Lazily show the window for smooth startup,
        # in particular with force-to-top mode enabled.
        if not self.get_realized():
            self._init_window()

        # Make sure the move button stays visible
        # Do this on hiding the window, because the window position
        # is unreliable when unhiding.
        if not visible and \
           self.can_move_into_view():
            self.keyboard.move_into_view()

        self._wm_quirks.set_visible(self, visible)
        self.on_visibility_changed(visible)

    def on_visibility_changed(self, visible):

        self._visible = visible

        if visible:
            self.set_icp_visible(False)
            self.update_sticky_state()
        else:
            # show the icon palette
            if config.is_icon_palette_in_use():
                self.set_icp_visible(True)

        # update indicator menu for unity and unity2d
        # not necessary but doesn't hurt in gnome-shell, gnome classic
        if self.application:
            status_icon = self.application.status_icon
            if status_icon:
                status_icon.update_menu_items()

    def set_opacity(self, opacity, force_set = False):
        # Only set the opacity on visible windows.
        # Metacity with compositing shows an unresponsive
        # ghost of the window when trying to set opacity
        # on hidden windows (LP: #929513).
        _logger.debug("setting opacity to {}, force_set={}, "
                      "visible={}" \
                      .format(opacity, force_set, self.is_visible()))
        if force_set:
            Gtk.Window.set_opacity(self, opacity)
        else:
            if self.is_visible():
                Gtk.Window.set_opacity(self, opacity)
            self._opacity = opacity

    def get_opacity(self):
        return self._opacity

    def is_maximized(self):
        return self._maximized

    def is_iconified(self):
        # Force-to-top windows are ignored by the window manager
        # and cannot be in iconified state.
        if config.window.force_to_top:
            return False

        return self._iconified

    def set_icp_visible(self, visible):
        """ Show/hide the icon palette """
        if self.icp:
            if visible:
                self.icp.show()
            else:
                self.icp.hide()

    def _cb_visibility_notify(self, widget, event):
        """
        Metacity with compositing sometimes ignores set_opacity()
        immediately after unhiding. Set it here to be sure it sticks.
        """
        if event.state != Gdk.VisibilityState.FULLY_OBSCURED:
            self.set_opacity(self._opacity)

    def _cb_window_state_event(self, widget, event):
        """
        This is the callback that gets executed when the user hides the
        onscreen keyboard by using the minimize button in the decoration
        of the window.
        Fails to be called when iconifying in gnome-shell (Oneiric).
        Fails to be called when iconifying in unity (Precise).
        Still keep it around for sticky changes.
        """
        _logger.debug("window_state_event: {}, {}" \
                      .format(event.changed_mask, event.new_window_state))

        if event.changed_mask & Gdk.WindowState.MAXIMIZED:
            self._maximized = bool(event.new_window_state & Gdk.WindowState.MAXIMIZED)

        if event.changed_mask & Gdk.WindowState.ICONIFIED:
            self._iconified = bool(event.new_window_state & Gdk.WindowState.ICONIFIED)
            self._on_iconification_state_changed(self._iconified)

        if event.changed_mask & Gdk.WindowState.STICKY:
            self._sticky = bool(event.new_window_state & Gdk.WindowState.STICKY)

    def _on_iconification_state_changed(self, iconified):
            visible = not iconified
            was_visible = self.is_visible()

            self.on_visibility_changed(visible)

            # Cancel visibility transitions still in progress
            self.keyboard.transition_visible_to(visible, 0.0)

            if was_visible != visible:
                if visible:
                    # Hiding may have left the window opacity at 0.
                    # Ramp up the opacity when unminimized by
                    # clicking the (unity) launcher.
                    self.keyboard.update_transparency()

                # - Unminimizing from unity-2d launcher is a user
                #   triggered unhide -> lock auto-show visible.
                # - Minimizing while locked visible -> unlock
                self.keyboard.lock_auto_show_visible(visible)

            return

    def set_keyboard(self, keyboard):
        _logger.debug("Entered in set_keyboard")
        if self.keyboard:
            self.remove(self.keyboard)
        self.keyboard = keyboard
        self.add(self.keyboard)
        self.check_alpha_support()
        self.keyboard.show()
        self.queue_draw()

        if self.icp:
            self.icp.set_keyboard(keyboard)

    def do_set_gravity(self, edgeGravity):
        '''
        This will place the window on the edge corresponding to the edge gravity
        '''
        _logger.debug("Entered in do_set_gravity")
        self.edgeGravity = edgeGravity
        width, height = self.get_size()

        geom = self.get_screen().get_monitor_geometry(0)
        eg = self.edgeGravity

        x = 0
        y = 0
        if eg == Gdk.Gravity.SOUTH:
            y = geom.height - height
            y += 29 #to account for panel.

        self.move(x, y)

        GObject.idle_add(self.do_set_strut)

    def do_set_strut(self):
        _logger.debug("Entered in do_set_strut")
        propvals = [0,0,0,0,0,0,0,0,0,0,0,0]
        """propvals = [0,#left
                0, #right
                0, #top
                300,#bottom
                0,#left_start_y
                0,#left_end_y
                0,#right_start_y
                0,#right_end_y
                0,#top_start_x
                0,#top_end_x
                0,#bottom_start_x
                3000]#bottom_end_x"""

        screen = self.get_screen()
        biggestHeight = 0
        for n in range(screen.get_n_monitors()):
            tempHeight = screen.get_monitor_geometry(n).height
            if biggestHeight < tempHeight:
                biggestHeight = tempHeight

        geom = self.get_screen().get_monitor_geometry(0)
        eg = self.edgeGravity
        x, y = self.window.get_origin()

        width,height = self.get_size()

        if eg == Gdk.Gravity.NORTH:
            propvals[2] = height + y
            propvals[9] = width
        elif eg == Gdk.Gravity.SOUTH and y != 0:
            #propvals[2] = y
            #propvals[9] = geom.width - 1
            propvals[3] = biggestHeight - y
            propvals[11] = width - 1

            # tell window manager to not overlap buttons with maximized window
            self.window.property_change("_NET_WM_STRUT_PARTIAL",
                                        "CARDINAL",
                                        32,
                                        Gdk.PropMode.REPLACE,
                                        propvals)
        self.queue_resize_no_redraw()

    def can_move_into_view(self):
        return not config.xid_mode and \
           not config.has_window_decoration() and \
           bool(self.keyboard)


class KbdWindow(KbdWindowBase, WindowRectTracker, Gtk.Window):

    # Minimum window size (for resizing in system mode, see handle_motion())
    MINIMUM_SIZE = 20

    def __init__(self):
        self._last_ignore_configure_time = None
        self._last_configures = []

        Gtk.Window.__init__(self,
                            urgency_hint = False,
                            width_request=self.MINIMUM_SIZE,
                            height_request=self.MINIMUM_SIZE)
        WindowRectTracker.__init__(self)

        self.restore_window_rect(startup = True)

        self.connect("delete-event", self._on_delete_event)
        self.connect("configure-event", self._on_configure_event)
        self.connect_after("configure-event", self._on_configure_event_after)

        KbdWindowBase.__init__(self)

        once = CallOnce(100).enqueue  # call at most once per 100ms
        rect_changed = lambda x: once(self._on_config_rect_changed)
        config.window.position_notify_add(rect_changed)
        config.window.size_notify_add(rect_changed)

    def cleanup(self):
        WindowRectTracker.cleanup(self)
        KbdWindowBase.cleanup(self)
        if self.icp:
            self.icp.cleanup()
            self.icp.destroy()
            self.icp = None

    def on_visibility_changed(self, visible):
        if not self._visible and visible:
            self.move_resize(*self.get_current_rect()) # sync position

        KbdWindowBase.on_visibility_changed(self, visible)

    def _on_config_rect_changed(self):
        """ Gsettings position or size changed """
        orientation = self.get_screen_orientation()
        rect = self.read_window_rect(orientation)

        # Only apply the new rect if it isn't the one we just wrote to
        # gsettings. Someone has to have manually changed the values
        # in gsettings to allow moving the window.
        if not self.is_known_rect(rect):
            self.restore_window_rect()

    def on_user_positioning_begin(self):
        self.stop_save_position_timer()
        self.keyboard.freeze_auto_show()

    def on_user_positioning_done(self):
        self.update_window_rect()
        self.update_home_rect()

        # Thaw auto show after a short delay to stop the window
        # from hiding due to spurios focus events after a system resize.
        self.keyboard.thaw_auto_show(1.0)

    def _on_configure_event(self, widget, event):
        self.update_window_rect()

    def _on_configure_event_after(self, widget, event):
        """
        Run this after KeyboardGTK's configure handler.
        After resizing, Keyboard.update_layout() has to be called before
        limit_position() or the window jumps when it was close
        to the opposite screen edge of the resize handle.
        """
        # Configure event due to user positioning?
        result = self._filter_configure_event(self._window_rect)
        if result == 0:
            self.update_home_rect()

    def _filter_configure_event(self, rect):
        """
        Returns 0 for detected user positioning/sizing.
        Multiple defenses against false positives, i.e.
        window movement by autoshow, screen rotation, whathaveyou.
        """

        # There is no user positioning in xembed mode.
        if config.xid_mode:
            return -1

        # There is no system provided way to move/resize in
        # force-to-top mode. Solely rely on on_user_positioning_done().
        if config.window.force_to_top:
            return -2

        # There is no user positioning for invisible windows.
        if not self.is_visible():
            return -3

        # There is no user positioning for iconified windows.
        if self.is_iconified():
            return -4

        # There is no user positioning for maximized windows.
        if self.is_maximized():
            return -5

        # Remember past n configure events.
        now = time.time()
        max_events = 4
        self._last_configures = self._last_configures[-(max_events - 1):]

        # Same rect as before?
        if len(self._last_configures) and \
           self._last_configures[-1][0] == rect:
            return 1

        self._last_configures.append([rect, now])

        # Only just started?
        if len(self._last_configures) < max_events:
            return 2

        # Did we just move the window by auto-show?
        if not self._last_ignore_configure_time is None and \
           time.time() - self._last_ignore_configure_time < 0.5:
            return 3

        # Is the new window rect one of our known ones?
        if self.is_known_rect(self._window_rect):
            return 4

        # Dragging the decorated frame doesn't produce continous
        # configure-events anymore as in Oneriric (Precise).
        # Disable all affected checks based on this.
        # The home rect will probably get lost occasionally.
        if not config.has_window_decoration():

            # Less than n configure events in the last x seconds?
            first = self._last_configures[0]
            intervall = now - first[1]
            if intervall > 1.0:
                return 5

            # Is there a jump > threshold in past positions?
            r0 = self._last_configures[-1][0]
            r1 = self._last_configures[-2][0]
            dx = r1.x - r0.x
            dy = r1.y - r0.y
            d = sqrt(dx * dx + dy * dy)
            if d > 50:
                self._last_configures = [] # restart
                return 6

        return 0

    def ignore_configure_events(self):
        self._last_ignore_configure_time = time.time()

    def remember_rect(self, rect):
        """
        Remember the last 3 rectangles of auto-show repositioning.
        Time and order of configure events is somewhat unpredictable,
        so don't rely only on a single remembered rect.
        """
        self._known_window_rects = self._known_window_rects[-2:]
        self._known_window_rects.append(rect)

    def get_known_rects(self):
        """
        Return all rects that may have resulted from internal
        window moves, not by user controlled drag operations.
        """
        rects = self._known_window_rects

        co = config.window.landscape
        rects.append(Rect(co.x, co.y, co.width, co.height))

        co = config.window.portrait
        rects.append(Rect(co.x, co.y, co.width, co.height))

        rects.append(self.home_rect)
        return rects

    def is_known_rect(self, rect):
        """
        The home rect should be updated in response to user positiong/resizing.
        However we are unable to detect the end of window movement/resizing
        when window decoration is enabled. Instead we check if the current
        window rect is different from the ones auto-show knows and assume
        the user has changed it in this case.
        """
        return any(rect == r for r in self.get_known_rects())

    def update_home_rect(self):
        # update home rect
        rect = self._window_rect.copy()

        # Make sure the move button stays visible
        if self.can_move_into_view():
            rect.x, rect.y = self.keyboard.limit_position(rect.x, rect.y)

        self.home_rect = rect.copy()
        self.start_save_position_timer()

    def get_current_rect(self):
        """
        Returns the window rect with auto-show
        repositioning taken into account.
        """
        if self.keyboard and \
           config.is_auto_show_enabled():
            rect = self.keyboard.auto_show \
                       .get_repositioned_window_rect(self.home_rect)
            if rect:
                return rect
        return self.home_rect

    def on_restore_window_rect(self, rect):
        """
        Overload for WindowRectTracker.
        """
        self.home_rect = rect.copy()

        # check for alternative auto-show position
        r = self.get_current_rect()
        if r != self.home_rect:
            # remember our rects to distinguish from user move/resize
            self.remember_rect(r)
            rect = r

        return rect

    def on_save_window_rect(self, rect):
        """
        Overload for WindowRectTracker.
        """
        # Ignore <rect> (self._window_rect), it may just be a temporary one
        # set by auto-show. Save the user selected home_rect instead.
        return self.home_rect

    def read_window_rect(self, orientation):
        """
        Read orientation dependent rect.
        Overload for WindowRectTracker.
        """
        if orientation == Orientation.LANDSCAPE:
            co = config.window.landscape
        else:
            co = config.window.portrait
        rect = Rect(co.x, co.y, co.width, co.height)
        return rect

    def write_window_rect(self, orientation, rect):
        """
        Write orientation dependent rect.
        Overload for WindowRectTracker.
        """
        # There are separate rects for normal and rotated screen (tablets).
        if orientation == Orientation.LANDSCAPE:
            co = config.window.landscape
        else:
            co = config.window.portrait

        co.settings.delay()
        co.x, co.y, co.width, co.height = rect
        co.settings.apply()

    def _emit_quit_onboard(self, event, data=None):
        self.emit("quit-onboard")

    def _on_delete_event(self, event, data=None):
        if config.lockdown.disable_quit:
            if self.keyboard:
                return True
        else:
            self._emit_quit_onboard(event)


class KbdPlugWindow(KbdWindowBase, Gtk.Plug):
    def __init__(self):
        Gtk.Plug.__init__(self)

        KbdWindowBase.__init__(self)

    def toggle_visible(self):
        pass


# Do this only once, not in KbdWindow's constructor.
# The main window is recreated when the the "force_to_top"
# setting changes.
GObject.signal_new("quit-onboard", KbdWindow,
                   GObject.SIGNAL_RUN_LAST,
                   GObject.TYPE_BOOLEAN, ())


class WMQuirksDefault:
    """ Miscellaneous window managers, no special quirks """
    wm = None

    @staticmethod
    def set_visible(window, visible):
        if window.is_iconified():
            if visible and \
               not config.xid_mode:
                window.deiconify()
                window.present()
        else:
            Gtk.Window.set_visible(window, visible)

    @staticmethod
    def update_taskbar_hint(window):
        window.set_skip_taskbar_hint(True)

    @staticmethod
    def get_window_type_hint(window):
        return Gdk.WindowTypeHint.NORMAL


class WMQuirksCompiz(WMQuirksDefault):
    """ Unity with Compiz """
    wm = "compiz"

    @staticmethod
    def get_window_type_hint(window):
        if config.window.force_to_top:
            return Gdk.WindowTypeHint.DOCK
        else:
            if config.window.window_decoration:
                # Keep showing the minimize button
                return Gdk.WindowTypeHint.NORMAL
            else:
                # don't get resized by compiz's grid plugin (LP: 893644)
                return Gdk.WindowTypeHint.UTILITY


class WMQuirksMutter(WMQuirksDefault):
    """ Gnome-shell """

    wm = "mutter"

    @staticmethod
    def set_visible(window, visible):
        if window.is_iconified() and visible:
            # When minimized, Mutter doesn't react when asked to
            # remove WM_STATE_HIDDEN. Once the window was minimized
            # by title bar button it cannot be unhidden by auto-show.
            # The only workaround I found is re-mapping it (Precise).
            window.unmap()
            window.map()

        WMQuirksDefault.set_visible(window, visible)


class WMQuirksMetacity(WMQuirksDefault):
    """ Unity-2d, Gnome Classic """

    wm = "metacity"

    @staticmethod
    def set_visible(window, visible):
        # Metacity is good at iconifying. Take advantage of that
        # and get onboard minimized to the task list when possible.
        if not config.xid_mode and \
           not config.window.force_to_top and \
           not config.has_unhide_option():
            if visible:
                window.deiconify()
                window.present()
            else:
                window.iconify()
        else:
            WMQuirksDefault.set_visible(window, visible)

    @staticmethod
    def update_taskbar_hint(window):
        window.set_skip_taskbar_hint(config.xid_mode or \
                                     config.window.force_to_top or \
                                     config.has_unhide_option())
<|MERGE_RESOLUTION|>--- conflicted
+++ resolved
@@ -38,12 +38,8 @@
 
     def __init__(self):
         _logger.debug("Entered in __init__")
-<<<<<<< HEAD
-  
-=======
 
         self._osk_util = osk.Util()
->>>>>>> f011eb36
         self.application = None
         self.supports_alpha = False
 
