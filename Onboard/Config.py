--- conflicted
+++ resolved
@@ -22,21 +22,20 @@
 SCANNING_GCONF_KEY          = "/apps/onboard/enable_scanning"
 SCANNING_INTERVAL_GCONF_KEY = "/apps/onboard/scanning_interval"
 SNIPPETS_GCONF_KEY          = "/apps/onboard/snippets"
-SHOW_TRAYICON_GCONF_KEY     = "/apps/onboard/trayicon"
+SHOW_TRAYICON_GCONF_KEY     = "/apps/onboard/use_trayicon"
 
 KEYBOARD_DEFAULT_HEIGHT   = 800
 KEYBOARD_DEFAULT_WIDTH    = 300
 
 SCANNING_DEFAULT_INTERVAL = 750
 
-<<<<<<< HEAD
 GTK_KBD_MIXIN_MOD = "Onboard.KeyboardGTK"
 GTK_KBD_MIXIN_CLS = "KeyboardGTK"
 CLUTTER_KBD_MIXIN_MOD = "Onboard.KeyboardClutter"
 CLUTTER_KBD_MIXIN_CLS = "KeyboardClutter"
 
 INSTALL_DIR = "/usr/share/onboard"
-=======
+
 ICP_IN_USE_GCONF_KEY     = "/apps/onboard/icon_palette/in_use"
 ICP_WIDTH_GCONF_KEY      = "/apps/onboard/icon_palette/width"
 ICP_HEIGHT_GCONF_KEY     = "/apps/onboard/icon_palette/height"
@@ -47,7 +46,6 @@
 ICP_DEFAULT_WIDTH    = 80
 ICP_DEFAULT_X_POSITION = 40
 ICP_DEFAULT_Y_POSITION = 300
->>>>>>> 3210a08a
 
 class Config (object):
     """
@@ -69,7 +67,6 @@
     """ Height when set on cmd line """
     _set_height = None
 
-<<<<<<< HEAD
     """ Width when set on cmd line """
     _set_width = None
 
@@ -80,11 +77,6 @@
         """
         Singleton magic.
         """
-=======
-    _gconf_client = gconf.client_get_default()
-
-    def __new__(cls, *args, **kwargs):
->>>>>>> 3210a08a
         if not hasattr(cls, "self"):
             cls.self = object.__new__(cls)
             cls.self._init()
@@ -99,7 +91,6 @@
         parser = OptionParser()
         parser.add_option("-l", "--layout", dest="filename",
                 help="Specify layout .sok file")
-<<<<<<< HEAD
         parser.add_option("-x", type="int", dest="x", help="x coord of window")
         parser.add_option("-y", type="int", dest="y", help="y coord of window")
         parser.add_option("-s", "--size", dest="size",
@@ -113,23 +104,17 @@
                 self._geometry_notify_cb)
         self._gconf_client.notify_add(KEYBOARD_HEIGHT_GCONF_KEY, 
                 self._geometry_notify_cb)
-=======
-        parser.add_option("-x", dest="x", help="x coord of window")
-        parser.add_option("-y", dest="y", help="y coord of window")
-        parser.add_option("-s", "--size", dest="size",
-                help="size widthxheight")
-        (options,args) = parser.parse_args()
-
-        self._gconf_client.add_dir("/apps/onboard", gconf.CLIENT_PRELOAD_NONE)
-        self._gconf_client.notify_add(KEYBOARD_WIDTH_GCONF_KEY, self._geometry_change_notify_cb)
-        self._gconf_client.notify_add(KEYBOARD_HEIGHT_GCONF_KEY, self._geometry_change_notify_cb)
-
-        self._gconf_client.notify_add(ICP_IN_USE_GCONF_KEY, self._icp_in_use_change_notify_cb)
-        self._gconf_client.notify_add(ICP_WIDTH_GCONF_KEY, self._icp_size_change_notify_cb)
-        self._gconf_client.notify_add(ICP_HEIGHT_GCONF_KEY, self._icp_size_change_notify_cb)
-        self._gconf_client.notify_add(ICP_X_POSITION_GCONF_KEY, self._icp_position_change_notify_cb)
-        self._gconf_client.notify_add(ICP_X_POSITION_GCONF_KEY, self._icp_position_change_notify_cb)
->>>>>>> 3210a08a
+
+        self._gconf_client.notify_add(ICP_IN_USE_GCONF_KEY,
+                self._icp_in_use_change_notify_cb)
+        self._gconf_client.notify_add(ICP_WIDTH_GCONF_KEY,
+                self._icp_size_change_notify_cb)
+        self._gconf_client.notify_add(ICP_HEIGHT_GCONF_KEY,
+                self._icp_size_change_notify_cb)
+        self._gconf_client.notify_add(ICP_X_POSITION_GCONF_KEY,
+                self._icp_position_change_notify_cb)
+        self._gconf_client.notify_add(ICP_X_POSITION_GCONF_KEY,
+                self._icp_position_change_notify_cb)
 
         if (options.size):
             size = options.size.split("x")
@@ -153,11 +138,7 @@
             filename = ''
 
         if not filename:
-<<<<<<< HEAD
-            filename = os.path.join(self.install_dir, 
-=======
-            filename = os.path.join(get_install_dir(),
->>>>>>> 3210a08a
+            filename = os.path.join(self.install_dir,
                     "layouts", "Default.sok")
 
         if not os.path.exists(filename):
@@ -165,7 +146,6 @@
         self.__filename = filename
 
         self._gconf_client.notify_add(LAYOUT_FILENAME_GCONF_KEY,
-<<<<<<< HEAD
                 self._layout_filename_notify_cb)
         self._gconf_client.notify_add(X_POSITION_GCONF_KEY,
                 self._position_notify_cb)
@@ -185,10 +165,6 @@
         else:
             __logger__.info("Rendering with GTK")
 
-=======
-                self._layout_filename_notify_change_cb)
->>>>>>> 3210a08a
-
 #        self.useIconPalette = self._gconf_client.get_bool(ICP_IS_ACTIVE_GCONF_KEY)
 
     ######## Layout #########
@@ -197,7 +173,6 @@
         """
         Register callback to be run when layout filename changes.
 
-<<<<<<< HEAD
         Callbacks are called with the layout filename as a parameter.
 
         @type  callback: function
@@ -205,16 +180,11 @@
         """
         self._layout_filename_notify_callbacks.append(callback)
 
-    def _layout_filename_notify_cb(self, client, cxion_id, entry, 
-            user_data):
+    def _layout_filename_notify_cb(self, client, cxion_id, entry, user_data):
         """
         Recieve layout change notifications from gconf and check the file is
         valid before calling callbacks.
         """
-=======
-    def _layout_filename_notify_change_cb(self, client, cxion_id, entry,
-            user_data):
->>>>>>> 3210a08a
         filename = self._gconf_client.get_string(LAYOUT_FILENAME_GCONF_KEY)
         if not os.path.exists(filename):
             __logger__.warning("layout %s does not exist" % filename)
@@ -242,7 +212,6 @@
     ####### Geometry ########
     _geometry_notify_callbacks = []
     def _get_keyboard_height(self):
-<<<<<<< HEAD
         """
         Keyboard height getter, check height is greater than 1.
         """
@@ -250,9 +219,7 @@
             height = self._set_height
         else:
             height = self._gconf_client.get_int(KEYBOARD_HEIGHT_GCONF_KEY)
-=======
-        height = self._gconf_client.get_int(KEYBOARD_HEIGHT_GCONF_KEY)
->>>>>>> 3210a08a
+
         if height and height > 1:
             return height
         else:
@@ -266,7 +233,6 @@
     keyboard_height = property(_get_keyboard_height, _set_keyboard_height)
 
     def _get_keyboard_width(self):
-<<<<<<< HEAD
         """
         Keyboard width getter, check width is greater than 1.
         """
@@ -275,9 +241,6 @@
         else:
             width = self._gconf_client.get_int(KEYBOARD_WIDTH_GCONF_KEY)
 
-=======
-        width = self._gconf_client.get_int(KEYBOARD_WIDTH_GCONF_KEY)
->>>>>>> 3210a08a
         if width and width > 1:
             return width
         else:
@@ -311,7 +274,6 @@
     ####### Position ########
     _position_notify_callbacks = []
     def _get_x_position(self):
-<<<<<<< HEAD
         """
         Keyboard x position getter.
         """
@@ -320,15 +282,10 @@
         """
         Keyboard x position setter.
         """
-=======
-        return self._gconf_client.get_int(X_POSITION_GCONF_KEY)
-    def _set_x_position(self, value):
->>>>>>> 3210a08a
         self._gconf_client.set_int(X_POSITION_GCONF_KEY, value)
     x_position = property(_get_x_position, _set_x_position)
 
     def _get_y_position(self):
-<<<<<<< HEAD
         """
         Keyboard y position getter.
         """
@@ -337,10 +294,6 @@
         """
         Keyboard y position setter.
         """
-=======
-        return self._gconf_client.get_int(Y_POSITION_GCONF_KEY)
-    def _set_y_position(self, value):
->>>>>>> 3210a08a
         self._gconf_client.set_int(Y_POSITION_GCONF_KEY, value)
     y_position = property(_get_y_position, _set_y_position)
 
@@ -365,7 +318,6 @@
     ####### Scanning ########
     _scanning_callbacks = []
     def _get_scanning(self):
-<<<<<<< HEAD
         """
         Scanning mode active getter.
         """
@@ -374,10 +326,6 @@
         """
         Scanning mode active setter.
         """
-=======
-        return self._gconf_client.get_bool(SCANNING_GCONF_KEY)
-    def _set_scanning(self, value):
->>>>>>> 3210a08a
         return self._gconf_client.set_bool(SCANNING_GCONF_KEY, value)
     scanning = property(_get_scanning, _set_scanning)
 
@@ -402,24 +350,18 @@
     ## Scanning interval ####
     _scanning_interval_callbacks = []
     def _get_scanning_interval(self):
-<<<<<<< HEAD
         """
         Scanning interval time getter.
         """
-=======
->>>>>>> 3210a08a
         interval = self._gconf_client.get_int(SCANNING_INTERVAL_GCONF_KEY)
         if interval and interval > 0:
             return interval
         else:
             return SCANNING_DEFAULT_INTERVAL
     def _set_scanning_interval(self, value):
-<<<<<<< HEAD
         """
         Scanning interval time getter.
         """
-=======
->>>>>>> 3210a08a
         return self._gconf_client.set_int(SCANNING_INTERVAL_GCONF_KEY, value)
     scanning_interval = property(_get_scanning_interval, _set_scanning_interval)
 
@@ -434,7 +376,6 @@
         """
         self._scanning_interval_callbacks.append(callback)
 
-<<<<<<< HEAD
     def _scanning_interval_notify_cb(self, client, cxion_id, entry, 
             user_data):
         """
@@ -479,44 +420,12 @@
     def snippets_notify_add(self, callback):
         """
         Register callback to be run when the snippets list changes.
-=======
-    def _scanning_interval_change_notify_cb(self, client, cxion_id, entry, user_data):
-        for cb in self._scanning_interval_callbacks:
-            cb(self.scanning_interval)
-
-
-    ####### IconPalette aka icp ########
-
-    # iconPalette activation option
-    def _icp_get_in_use(self):
-        """
-        iconPalette visible getter.
-        """
-        return self._gconf_client.get_bool(ICP_IN_USE_GCONF_KEY)
-
-    def _icp_set_in_use(self, value):
-        """
-        iconPalette visible setter.
-        """
-        return self._gconf_client.set_bool(ICP_IN_USE_GCONF_KEY, value)
-
-    icp_in_use = property(_icp_get_in_use, _icp_set_in_use)
-
-    # callback for when the iconPalette gets activated/deactivated
-    _icp_in_use_change_callbacks = []
-
-    def icp_in_use_change_notify_add(self, callback):
-        """
-        Register callback to be run when the setting about using
-        the IconPalette changes.
->>>>>>> 3210a08a
 
         Callbacks are called with the new list as a parameter.
 
         @type  callback: function
         @param callback: callback to call on change
         """
-<<<<<<< HEAD
         self._snippets_callbacks.append(callback)
 
     def _snippets_notify_cb(self, client, cxion_id, entry, 
@@ -546,71 +455,10 @@
         Register callback to be run when the trayicon visibility changes.
 
         Callbacks are called with the new list as a parameter.
-=======
-        self._icp_in_use_change_callbacks.append(callback)
-
-    def _icp_in_use_change_notify_cb(self, client, cxion_id, entry, user_data):
-        """
-        Recieve iconPalette visibility notifications from gconf and run callbacks.
-        """
-        # print "_icp_in_use_change_notify_cb"
-        for callback in self._icp_in_use_change_callbacks:
-            callback()
-
-
-    # iconPalette size
-    def _icp_get_width(self):
-        """
-        iconPalette width getter.
-        """
-        width = self._gconf_client.get_int(ICP_WIDTH_GCONF_KEY)
-        if width:
-            return width
-        else:
-            return ICP_DEFAULT_WIDTH
-
-    def _icp_set_width(self, value):
-        """
-        iconPalette width setter.
-        """
-        if value > 0:
-            self._gconf_client.set_int(ICP_WIDTH_GCONF_KEY, int(value))
-
-    icp_width  = property(_icp_get_width, _icp_set_width)
-
-    def _icp_get_height(self):
-        """
-        iconPalette height getter.
-        """
-        height = self._gconf_client.get_int(ICP_HEIGHT_GCONF_KEY)
-        if height:
-            return height
-        else:
-            return ICP_DEFAULT_HEIGHT
-
-    def _icp_set_height(self, value):
-        """
-        iconPalette height setter.
-        """
-        if value > 0:
-            self._gconf_client.set_int(ICP_HEIGHT_GCONF_KEY, int(value))
-
-    icp_height = property(_icp_get_height, _icp_set_height)
-
-    _icp_size_change_notify_callbacks = []
-
-    def icp_size_change_notify_add(self, callback):
-        """
-        Register callback to be run when the size of the iconPalette
-        changes.
-
-        Callbacks are called with the new size as a parameter.
->>>>>>> 3210a08a
-
-        @type  callback: function
-        @param callback: callback to call on change
-        """
-<<<<<<< HEAD
+
+        @type  callback: function
+        @param callback: callback to call on change
+        """
         self._show_trayicon_callbacks.append(callback)
 
     def _show_trayicon_notify_cb(self, client, cxion_id, entry, 
@@ -639,7 +487,100 @@
         elif os.path.isdir(INSTALL_DIR):
             return INSTALL_DIR
     install_dir = property(_get_install_dir)
-=======
+
+
+    ####### IconPalette aka icp ########
+
+    # iconPalette activation option
+    def _icp_get_in_use(self):
+        """
+        iconPalette visible getter.
+        """
+        return self._gconf_client.get_bool(ICP_IN_USE_GCONF_KEY)
+
+    def _icp_set_in_use(self, value):
+        """
+        iconPalette visible setter.
+        """
+        return self._gconf_client.set_bool(ICP_IN_USE_GCONF_KEY, value)
+
+    icp_in_use = property(_icp_get_in_use, _icp_set_in_use)
+
+    # callback for when the iconPalette gets activated/deactivated
+    _icp_in_use_change_callbacks = []
+
+    def icp_in_use_change_notify_add(self, callback):
+        """
+        Register callback to be run when the setting about using
+        the IconPalette changes.
+
+        Callbacks are called with the new list as a parameter.
+
+        @type  callback: function
+        @param callback: callback to call on change
+        """
+        self._icp_in_use_change_callbacks.append(callback)
+
+    def _icp_in_use_change_notify_cb(self, client, cxion_id, entry, user_data):
+        """
+        Recieve iconPalette visibility notifications from gconf and run callbacks.
+        """
+        # print "_icp_in_use_change_notify_cb"
+        for callback in self._icp_in_use_change_callbacks:
+            callback()
+
+
+    # iconPalette size
+    def _icp_get_width(self):
+        """
+        iconPalette width getter.
+        """
+        width = self._gconf_client.get_int(ICP_WIDTH_GCONF_KEY)
+        if width:
+            return width
+        else:
+            return ICP_DEFAULT_WIDTH
+
+    def _icp_set_width(self, value):
+        """
+        iconPalette width setter.
+        """
+        if value > 0:
+            self._gconf_client.set_int(ICP_WIDTH_GCONF_KEY, int(value))
+
+    icp_width  = property(_icp_get_width, _icp_set_width)
+
+    def _icp_get_height(self):
+        """
+        iconPalette height getter.
+        """
+        height = self._gconf_client.get_int(ICP_HEIGHT_GCONF_KEY)
+        if height:
+            return height
+        else:
+            return ICP_DEFAULT_HEIGHT
+
+    def _icp_set_height(self, value):
+        """
+        iconPalette height setter.
+        """
+        if value > 0:
+            self._gconf_client.set_int(ICP_HEIGHT_GCONF_KEY, int(value))
+
+    icp_height = property(_icp_get_height, _icp_set_height)
+
+    _icp_size_change_notify_callbacks = []
+
+    def icp_size_change_notify_add(self, callback):
+        """
+        Register callback to be run when the size of the iconPalette
+        changes.
+
+        Callbacks are called with the new size as a parameter.
+
+        @type  callback: function
+        @param callback: callback to call on change
+        """
         self._icp_size_change_notify_callbacks.append(callback)
 
     def _icp_size_change_notify_cb(self, client, cxion_id, entry, user_data):
@@ -710,5 +651,4 @@
         """
         # print "_icp_position_change_notify_cb"
         for callback in self._icp_position_change_notify_callbacks:
-            callback(self.icp_x_position, self.icp_y_position)
->>>>>>> 3210a08a
+            callback(self.icp_x_position, self.icp_y_position)