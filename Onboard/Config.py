--- conflicted
+++ resolved
@@ -175,16 +175,9 @@
     # raised border size of dish keys
     DISH_KEY_BORDER = (2.5, 2.5)
 
-<<<<<<< HEAD
-=======
-    # minimum time keys are drawn in pressed state
-    UNPRESS_DELAY = 0.15
-    
     # Minimum duration the label popup is shown after releasing the key
     MIN_LABEL_POPUP_DURATION_MS = 500
     
-
->>>>>>> 156b7e62
     # Margin to leave around wordlist labels; smaller margins leave
     # more room for prediction choices
     WORDLIST_LABEL_MARGIN = (2, 2)
