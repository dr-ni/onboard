"""
File containing Config singleton.
"""

### Logging ###
import logging
_logger = logging.getLogger("Config")
###############

import gconf
import gtk
import os
import sys

from optparse import OptionParser
from ConfigParser import SafeConfigParser

from gettext import gettext as _
from Onboard.utils import pack_name_value_list, unpack_name_value_list

KEYBOARD_WIDTH_GCONF_KEY    = "/apps/onboard/width"
KEYBOARD_HEIGHT_GCONF_KEY   = "/apps/onboard/height"
LAYOUT_FILENAME_GCONF_KEY   = "/apps/onboard/layout_filename"
X_POSITION_GCONF_KEY        = "/apps/onboard/horizontal_position"
Y_POSITION_GCONF_KEY        = "/apps/onboard/vertical_position"
SCANNING_GCONF_KEY          = "/apps/onboard/enable_scanning"
SCANNING_INTERVAL_GCONF_KEY = "/apps/onboard/scanning_interval"
SNIPPETS_GCONF_KEY          = "/apps/onboard/snippets"
SNIPPETS2_GCONF_KEY         = "/apps/onboard/snippets2"
SHOW_STATUS_ICON_GCONF_KEY  = "/apps/onboard/use_status_icon"
START_MINIMIZED_GCONF_KEY   = "/apps/onboard/start_minimized"
WORD_PREDICTION_GCONF_KEY   = "/apps/onboard/word_prediction/enabled"
AUTO_LEARN_GCONF_KEY        = "/apps/onboard/word_prediction/auto_learn"
AUTO_PUNCTUATION_GCONF_KEY  = "/apps/onboard/word_prediction/auto_punctuation"
FREQUENCY_TIME_RATIO_GCONF_KEY = "/apps/onboard/word_prediction/frequency_time_ratio"
STEALTH_MODE_GCONF_KEY      = "/apps/onboard/word_prediction/stealth_mode"

THEME_FILENAME_GCONF_KEY    = "/apps/onboard/theme_filename"
COLOR_SCHEME_FILENAME_GCONF_KEY = "/apps/onboard/theme/color_scheme_filename"
KEY_STYLE_GCONF_KEY         = "/apps/onboard/theme/key_style"
ROUNDRECT_RADIUS_GCONF_KEY  = "/apps/onboard/theme/roundrect_radius"
KEY_FILL_GRADIENT_GCONF_KEY = "/apps/onboard/theme/key_fill_gradient"
KEY_STROKE_GRADIENT_GCONF_KEY = "/apps/onboard/theme/key_stroke_gradient"
KEY_GRADIENT_DIRECTION_GCONF_KEY = "/apps/onboard/theme/key_gradient_direction"
KEY_LABEL_FONT_GCONF_KEY        = "/apps/onboard/theme/label_font"
KEY_LABEL_OVERRIDES_GCONF_KEY = "/apps/onboard/theme/key_label_overrides"

CURRENT_SETTINGS_PAGE_GCONF_KEY = "/apps/onboard/current_settings_page"

DEFAULT_LAYOUT              = "Classic onBoard.onboard"
DEFAULT_THEME               = "Classic onBoard.theme"
DEFAULT_COLORS              = "Classic onBoard.colors"

KEYBOARD_DEFAULT_HEIGHT   = 800
KEYBOARD_DEFAULT_WIDTH    = 300

SCANNING_DEFAULT_INTERVAL = 750

GTK_KBD_MIXIN_MOD = "Onboard.KeyboardGTK"
GTK_KBD_MIXIN_CLS = "KeyboardGTK"

INSTALL_DIR = "/usr/share/onboard"
USER_DIR = ".sok"

ICP_IN_USE_GCONF_KEY     = "/apps/onboard/icon_palette/in_use"
ICP_WIDTH_GCONF_KEY      = "/apps/onboard/icon_palette/width"
ICP_HEIGHT_GCONF_KEY     = "/apps/onboard/icon_palette/height"
ICP_X_POSITION_GCONF_KEY = "/apps/onboard/icon_palette/horizontal_position"
ICP_Y_POSITION_GCONF_KEY = "/apps/onboard/icon_palette/vertical_position"

ICP_DEFAULT_HEIGHT   = 80
ICP_DEFAULT_WIDTH    = 80
ICP_DEFAULT_X_POSITION = 40
ICP_DEFAULT_Y_POSITION = 300

MODELESS_GKSU_GCONF_KEY = "/apps/gksu/disable-grab"

ONBOARD_XEMBED_GCONF_KEY      = "/apps/onboard/xembed_onboard"
START_ONBOARD_XEMBED_COMMAND  = "onboard --xid"
GSS_XEMBED_ENABLE_GCONF_KEY   = "/apps/gnome-screensaver/embedded_keyboard_enabled"
GSS_XEMBED_COMMAND_GCONF_KEY  = "/apps/gnome-screensaver/embedded_keyboard_command"

<<<<<<< HEAD
DEFAULT_FREQUENCY_TIME_RATIO = 75  # 0=100% frequency, 100=100% time (last use)
=======
SUPERKEY_SIZE_GROUP = "super"  # layout group for independently sized labels
>>>>>>> 7b417b37

class Config (object):
    """
    Singleton Class to encapsulate the gconf stuff and check values.
    """

    _gconf_client = gconf.client_get_default()

    _kbd_render_mixin_mod = GTK_KBD_MIXIN_MOD
    """
    String representation of the module containing the Keyboard mixin
    used to draw keyboard
    """

    _kbd_render_mixin_cls = GTK_KBD_MIXIN_CLS
    """
    String representation of the keyboard mixin used to draw keyboard.
    """

    _option_height = None
    """ Height when set on cmd line """

    _option_width = None
    """ Width when set on cmd line """

    _last_snippets = None
    """
    A copy of snippets so that when the list changes in gconf we can tell which
    items have changed.
    """

    SIDEBARWIDTH = 60
    """ Width of sidebar buttons """

    LAYOUT_MARGIN = (1,1)
    """ Margin to leave around layouts """

    DEFAULT_LABEL_OFFSET = (2.0, 0.0)
    """ Offset of label from key edge when not specified in layout"""

    LABEL_MARGIN = (4,4)
    """ Margin to leave around labels """

    WORDLIST_LABEL_MARGIN = (2,2)
    """ 
    Margin to leave around wordlist labels; small margins allow for 
    more prediction choices 
    """

    WORDLIST_BUTTON_GAP = (1,1)
    """ Gap between wordlist buttons """

    def __new__(cls, *args, **kwargs): 
        """
        Singleton magic.
        """
        if not hasattr(cls, "self"):
            cls.self = object.__new__(cls)
            cls.self._init()
        return cls.self

    def _init(self):
        """
        Singleton constructor, should only run once.
        """
        _logger.debug("Entered in _init")

        parser = OptionParser()
        parser.add_option("-l", "--layout", dest="layout_filename",
                help="Specify layout file (.onboard) or name")
        parser.add_option("-t", "--theme", dest="theme_filename",
                help="Specify theme file (.theme) or name")
        parser.add_option("-x", type="int", dest="x", help="x coord of window")
        parser.add_option("-y", type="int", dest="y", help="y coord of window")
        parser.add_option("-s", "--size", dest="size",
                help="size widthxheight")
        parser.add_option("-e", "--xid", action="store_true", dest="xid_mode",
                help="XEmbed mode for gnome-screensaver")
        parser.add_option("-d", "--debug", type="str", dest="debug",
            help="DEBUG={notset|debug|info|warning|error|critical}")
        options = parser.parse_args()[0]

        if options.debug:
            logging.basicConfig(level=getattr(logging, options.debug.upper()))
        else:
            logging.basicConfig()

        self._gconf_client.add_dir("/apps/onboard", gconf.CLIENT_PRELOAD_NONE)
        self._gconf_client.add_dir("/apps/gksu", gconf.CLIENT_PRELOAD_NONE)
        self._gconf_client.add_dir("/apps/gnome-screensaver", \
                                                gconf.CLIENT_PRELOAD_NONE)

        # Load system defaults (if there are any, not required).
        # Used for adaption to distribution defaults, aka branding.
        self.system_defaults = self.load_system_defaults()

        self._gconf_client.notify_add(KEYBOARD_WIDTH_GCONF_KEY,
                self._geometry_notify_cb)
        self._gconf_client.notify_add(KEYBOARD_HEIGHT_GCONF_KEY,
                self._geometry_notify_cb)

        self._gconf_client.notify_add(ICP_IN_USE_GCONF_KEY,
                self._icp_in_use_change_notify_cb)
        self._gconf_client.notify_add(ICP_WIDTH_GCONF_KEY,
                self._icp_size_change_notify_cb)
        self._gconf_client.notify_add(ICP_HEIGHT_GCONF_KEY,
                self._icp_size_change_notify_cb)
        self._gconf_client.notify_add(ICP_X_POSITION_GCONF_KEY,
                self._icp_position_change_notify_cb)
        self._gconf_client.notify_add(ICP_Y_POSITION_GCONF_KEY,
                self._icp_position_change_notify_cb)
        self._gconf_client.notify_add(START_MINIMIZED_GCONF_KEY,
                self._start_minimized_notify_cb)

        # convert old snippets (text) to the new snippets2 (label, text) format
        snippets = self.snippets
        # No user changes in snippets2 and yes, user changes in old snippets
        if not self._gconf_client.get_without_default(SNIPPETS2_GCONF_KEY) and \
               self._gconf_client.get_without_default(SNIPPETS_GCONF_KEY):
            old_snippets = self._gconf_client.get_list(SNIPPETS_GCONF_KEY, \
                                                       gconf.VALUE_STRING)
            snippets = {}
            for i, s in enumerate(old_snippets):
                snippets[i] = ("", s)
            if snippets:
                self.snippets = snippets   # update gconf

        self._last_snippets = self.snippets
        self._gconf_client.notify_add(SNIPPETS2_GCONF_KEY,
                self._snippets_notify_cb)

        if (options.size):
            size = options.size.split("x")
            self._option_width  = int(size[0])
            self._option_height = int(size[1])

        x = self.get_initial_int(options.x, "x", X_POSITION_GCONF_KEY, 0)
        if self.x_position != x:   # avoid unnecessary disk writes
            self.x_position = x

        y = self.get_initial_int(options.y, "y", Y_POSITION_GCONF_KEY, 0)
        if self.y_position != y:   # avoid unnecessary disk writes
            self.y_position = y


        # Find layout
        self._layout_filename = self.get_initial_filename(
             option               = options.layout_filename,
             system_default_key   = "layout",
             gconf_key            = LAYOUT_FILENAME_GCONF_KEY,
             user_filename_func   = lambda x: \
                 os.path.join(self.user_dir,    "layouts", x) + ".onboard",
             system_filename_func = lambda x: \
                 os.path.join(self.install_dir, "layouts", x) + ".onboard",
             final_fallback       = os.path.join(self.install_dir, 
                                                 "layouts", DEFAULT_LAYOUT))
        # Find theme
        from Onboard.Appearance import Theme
        self._theme_filename = self.get_initial_filename(
             option               = options.theme_filename,
             system_default_key   = "theme",
             gconf_key            = THEME_FILENAME_GCONF_KEY,
             user_filename_func   = Theme.build_user_filename,
             system_filename_func = Theme.build_system_filename,
             final_fallback       = os.path.join(self.install_dir, 
                                                 "themes", DEFAULT_THEME))
        theme_filename = self._theme_filename

        # theme defaults in case everything fails
        self._color_scheme_filename  = ""
        self._key_style              = "flat"
        self._roundrect_radius       = 0
        self._key_fill_gradient      = 0
        self._key_stroke_gradient    = 0
        self._key_gradient_direction = 0
        self._key_label_font         = ""
        self._key_label_overrides    = {}

        # load theme
        _logger.info("Loading theme from " + theme_filename)
        theme = Theme.load(theme_filename)
        if not theme:
            _logger.error("Unable to read theme '%s'" % theme_filename)
        else:
            self._color_scheme_filename  = theme.get_color_scheme_filename()
            self._key_style              = theme.key_style
            self._roundrect_radius       = theme.roundrect_radius
            self._key_fill_gradient      = theme.key_fill_gradient
            self._key_stroke_gradient    = theme.key_stroke_gradient
            self._key_gradient_direction = theme.key_gradient_direction
            if theme.key_label_font:
                self._key_label_font = theme.key_label_font
            self._key_label_overrides.update(theme.key_label_overrides)

            if options.theme_filename:
                theme.apply()  # apply to gconf; make sure everything is in sync
                self.theme_filename = theme_filename # store in gconf

        self._gconf_client.notify_add(LAYOUT_FILENAME_GCONF_KEY,
                self._layout_filename_notify_cb)
        self._gconf_client.notify_add(X_POSITION_GCONF_KEY,
                self._position_notify_cb)
        self._gconf_client.notify_add(Y_POSITION_GCONF_KEY,
                self._position_notify_cb)
        self._gconf_client.notify_add(SCANNING_GCONF_KEY,
                self._scanning_notify_cb)
        self._gconf_client.notify_add(SCANNING_INTERVAL_GCONF_KEY,
                self._scanning_interval_notify_cb)
        self._gconf_client.notify_add(SHOW_STATUS_ICON_GCONF_KEY,
                self._show_status_icon_notify_cb)
        self._gconf_client.notify_add(MODELESS_GKSU_GCONF_KEY,
                self._modeless_gksu_notify_cb)
        self._gconf_client.notify_add(ONBOARD_XEMBED_GCONF_KEY,
                self._onboard_xembed_notify_cb)
        self._gconf_client.notify_add(WORD_PREDICTION_GCONF_KEY,
                self._word_prediction_notify_cb)
        self._gconf_client.notify_add(AUTO_LEARN_GCONF_KEY,
                self._auto_learn_notify_cb)
        self._gconf_client.notify_add(AUTO_PUNCTUATION_GCONF_KEY,
                self._auto_punctuation_notify_cb)
        self._gconf_client.notify_add(FREQUENCY_TIME_RATIO_GCONF_KEY,
                self._frequency_time_ratio_notify_cb)
        self._gconf_client.notify_add(STEALTH_MODE_GCONF_KEY,
                self._stealth_mode_notify_cb)

        self._gconf_client.notify_add(THEME_FILENAME_GCONF_KEY,
                self._theme_filename_notify_cb)
        self._gconf_client.notify_add(COLOR_SCHEME_FILENAME_GCONF_KEY,
                self._color_scheme_filename_notify_cb)
        self._gconf_client.notify_add(KEY_STYLE_GCONF_KEY,
                self._theme_attributes_notify_cb)
        self._gconf_client.notify_add(ROUNDRECT_RADIUS_GCONF_KEY,
                self._theme_attributes_notify_cb)
        self._gconf_client.notify_add(KEY_FILL_GRADIENT_GCONF_KEY,
                self._theme_attributes_notify_cb)
        self._gconf_client.notify_add(KEY_STROKE_GRADIENT_GCONF_KEY,
                self._theme_attributes_notify_cb)
        self._gconf_client.notify_add(KEY_GRADIENT_DIRECTION_GCONF_KEY,
                self._theme_attributes_notify_cb)
        self._gconf_client.notify_add(KEY_LABEL_FONT_GCONF_KEY,
                self._theme_attributes_notify_cb)
        self._gconf_client.notify_add(KEY_LABEL_OVERRIDES_GCONF_KEY,
                self._key_label_overrides_notify_cb)

        self.xid_mode = options.xid_mode

        _logger.debug("Leaving _init")

    def load_system_defaults(self):
        """ 
        System defaults settings are provided for distribution specific 
        customization. They are optional.
        They are stored in simple ini-style files, residing in a small choice 
        of directories. The last setting found in the list of paths wins.
        """
        sd = {}
        defaults_filename = "onboard-defaults.conf"
        paths = [os.path.join(self.install_dir, defaults_filename),
                 os.path.join("/etc/onboard", defaults_filename)]
        _logger.info(_("Looking for system defaults in %s") % str(paths))

        cp = SafeConfigParser()
        filename = cp.read(paths)
        if not filename:
            _logger.info(_("No system defaults found."))
        else:
            _logger.info(_("Loading system defaults from %s.") % filename)

            section = "system_defaults"
            sd = dict(cp.items(section))

            if cp.has_option(section, "superkey_label_independent_size"):
                sd["superkey_label_independent_size"] = \
                      cp.getboolean(section, "superkey_label_independent_size")

        # window position
        if "x" in sd:
            sd["x"] = cp.getint(section, "x")
        if "y" in sd:
            sd["y"] = cp.getint(section, "y")

        # window size
        if "width" in sd:
            sd["width"] = cp.getint(section, "width")
        if "height" in sd:
            sd["height"] = cp.getint(section, "height")
        #if "size" in sd:
        #    size = sd["size"].split("x")
        #    sd["width"] = int(size[0])
        #    sd["height"] = int(size[1])

        # Convert the simplified superkey_label setting to the
        # more general key_label_overrides setting.
        if "superkey_label" in sd and \
           not "key_label_overrides" in sd:
            overrides = {}
            group = SUPERKEY_SIZE_GROUP \
                if sd.get("superkey_label_independent_size") \
                else ""
            for key_id in ["LWIN", "RWIN"]:
                overrides[key_id] = (sd["superkey_label"], group)
            sd["key_label_overrides"] = overrides

        return sd

    def get_initial_filename(self, option, system_default_key,
                                   gconf_key, final_fallback,
                                   user_filename_func = None,
                                   system_filename_func = None):

        filename = ""
        description = system_default_key

        if option:
            # command line option has precedence
            filename = option
        else:
            system_default = self.system_defaults.get(system_default_key, None)
            gconf_value = None
            if self._gconf_client:
                gconf_value = self._gconf_client.get_without_default(gconf_key)
            if not system_default is None and gconf_value is None:
                # There is no gconfd or the key has never been set.
                filename = system_default
            elif self._gconf_client:
                filename = self._gconf_client.get_string(gconf_key)

        if filename and not os.path.exists(filename):
            # assume theme_filename is just a basename
            _logger.info(_("Can't find file '%s'. Retrying as %s basename.") %
                         (filename, description))

            basename = filename

            if user_filename_func:
                filename = user_filename_func(basename)
                if not os.path.exists(filename):
                    filename = ""

            if  not filename and system_filename_func:
                filename = system_filename_func(basename)
                if not os.path.exists(filename):
                    filename = ""

            if not filename:
                _logger.info(_("Can't load basename '%s'"
                               " loading default %s instead") %
                             (basename, description))

        if not filename:
            filename = final_fallback

        if not os.path.exists(filename):
            _logger.error(_("Unable to find %s '%s'") % (description, filename))
            filename = ""

        return filename

    def get_initial_int(self, option, system_default_key,
                        gconf_key, final_fallback=None):
        value = None

        if option:
            value = option
        else:
            system_default = self.system_defaults.get(system_default_key, None)
            gconf_value = None
            if self._gconf_client:
                gconf_value = self._gconf_client.get_without_default(gconf_key)
            if not system_default is None and gconf_value is None:
                # There is no gconfd or the key has never been set.
                value = system_default
            elif self._gconf_client:
                value = self._gconf_client.get_int(gconf_key)

        if value is None:
            value = final_fallback
        return value

    def dict_to_gconf_list(self, gconf_key, _dict):
        """ Store dictionary in a gconf list key """
        _list = pack_name_value_list(_dict)

        # python-gconf 2.28.1-ubuntu3 fails with unicode strings for set_list
        _list = [x.encode("utf-8") for x in _list]  # translate to non-unicode

        self._gconf_client.set_list(gconf_key, gconf.VALUE_STRING, _list)

    def gconf_list_to_dict(self, gconf_key, key_type = str):
        """ Get dictionary from a gconf list key """
        _list = self._gconf_client.get_list(gconf_key, gconf.VALUE_STRING)

        _list = [x.decode("utf-8") for x in _list]  # translate to unicode

        return unpack_name_value_list(_list, key_type=key_type)

    ######## Layout #########
    _layout_filename_notify_callbacks   = []
    def layout_filename_notify_add(self, callback):
        """
        Register callback to be run when layout filename changes.

        Callbacks are called with the layout filename as a parameter.

        @type  callback: function
        @param callback: callback to call on change
        """
        self._layout_filename_notify_callbacks.append(callback)

    def _layout_filename_notify_cb(self, client, cxion_id, entry, user_data):
        """
        Recieve layout change notifications from gconf and check the file is
        valid before calling callbacks.
        """
        filename = self._gconf_client.get_string(LAYOUT_FILENAME_GCONF_KEY)
        if not os.path.exists(filename):
            _logger.warning("layout '%s' does not exist" % filename)
        else:
            self._layout_filename = filename

        for callback in self._layout_filename_notify_callbacks:
            callback(filename)

    def _get_layout_filename(self):
        """
        Layout filename getter.
        """
        return self._layout_filename
    def _set_layout_filename(self, value):
        """
        Layout filename setter, TODO check valid.

        @type  value: str
        @param value: Absolute path to the layout description file.
        """
        self._gconf_client.set_string(LAYOUT_FILENAME_GCONF_KEY, value)
    layout_filename = property(_get_layout_filename, _set_layout_filename)

    ######## Theme #########
    _theme_filename_notify_callbacks   = []
    def theme_filename_notify_add(self, callback):
        """
        Register callback to be run when theme filename changes.

        Callbacks are called with the theme filename as a parameter.

        @type  callback: function
        @param callback: callback to call on change
        """
        self._theme_filename_notify_callbacks.append(callback)

    def _theme_filename_notify_cb(self, client, cxion_id, entry, user_data):
        """
        Recieve theme change notifications from gconf and check the file is
        valid before calling callbacks.
        """
        filename = self._gconf_client.get_string(THEME_FILENAME_GCONF_KEY)
        self.do_set_theme_filename(filename)

        for callback in self._theme_filename_notify_callbacks:
            callback(filename)

    def do_set_theme_filename(self, filename):
        if not os.path.exists(filename):
            _logger.warning("theme '%s' does not exist" % filename)
        else:
            self._theme_filename = filename

    def _get_theme_filename(self):
        """
        Theme filename getter.
        """
        return self._theme_filename
    def _set_theme_filename(self, value):
        """
        Theme filename setter, TODO check valid.

        @type  value: str
        @param value: Absolute path to the theme description file.
        """
         # don't wait for gconf notify event, settings need it immediately
        self.do_set_theme_filename(value)
        self._gconf_client.set_string(THEME_FILENAME_GCONF_KEY, value)
    theme_filename = property(_get_theme_filename, _set_theme_filename)


    ######## color_scheme #########
    _color_scheme_filename_notify_callbacks   = []
    def color_scheme_filename_notify_add(self, callback):
        """
        Register callback to be run when color_scheme filename changes.

        Callbacks are called with the color_scheme filename as a parameter.

        @type  callback: function
        @param callback: callback to call on change
        """
        self._color_scheme_filename_notify_callbacks.append(callback)

    def _color_scheme_filename_notify_cb(self, client, cxion_id,
                                         entry, user_data):
        """
        Recieve color_scheme change notifications from gconf and check the file
        is valid before calling callbacks.
        """
        filename = \
               self._gconf_client.get_string(COLOR_SCHEME_FILENAME_GCONF_KEY)
        self.do_set_color_scheme_filename(filename)

        for callback in self._color_scheme_filename_notify_callbacks:
            callback(filename)

    def do_set_color_scheme_filename(self, filename):
        if not os.path.exists(filename):
            _logger.warning("color_scheme '%s' does not exist" % filename)
        else:
            self._color_scheme_filename = filename

    def _get_color_scheme_filename(self):
        """
        color_scheme filename getter.
        """
        return self._color_scheme_filename
    def _set_color_scheme_filename(self, value):
        """
        color_scheme filename setter, TODO check valid.

        @type  value: str
        @param value: Absolute path to the color_scheme description file.
        """
         # don't wait for gconf notify event, settings need it immediately
        self.do_set_color_scheme_filename(value)
        self._gconf_client.set_string(COLOR_SCHEME_FILENAME_GCONF_KEY, value)
    color_scheme_filename = property(_get_color_scheme_filename,
                                     _set_color_scheme_filename)

    # notification for most of the themes attributes
    _theme_attributes_callbacks = []
    def theme_attributes_notify_add(self, callback):
        self._theme_attributes_callbacks.append(callback)
    def _theme_attributes_notify_cb(self, client, cxion_id, entry,
            user_data):
        self.read_theme_vars()
        for callback in self._theme_attributes_callbacks:
            callback(None)

    def read_theme_vars(self):
        self._key_style = \
                self._gconf_client.get_string(KEY_STYLE_GCONF_KEY)
        self._roundrect_radius = \
                self._gconf_client.get_int(ROUNDRECT_RADIUS_GCONF_KEY)
        self._key_fill_gradient = self. \
                _gconf_client.get_int(KEY_FILL_GRADIENT_GCONF_KEY)
        self._key_stroke_gradient = self. \
                _gconf_client.get_int(KEY_STROKE_GRADIENT_GCONF_KEY)
        self._key_gradient_direction = self. \
                _gconf_client.get_int(KEY_GRADIENT_DIRECTION_GCONF_KEY)
        self._key_label_font = \
                self._gconf_client.get_string(KEY_LABEL_FONT_GCONF_KEY)
        self._key_label_overrides = \
                self.gconf_list_to_dict(KEY_LABEL_OVERRIDES_GCONF_KEY)

    ####### key_style #######
    def _get_key_style(self):
        return self._key_style
    def _set_key_style(self, value):
        self._key_style = value
        self._gconf_client.set_string(KEY_STYLE_GCONF_KEY, value)
    key_style = property(_get_key_style,
                         _set_key_style)

    ####### roundrect_radius #######
    def _get_roundrect_radius(self):
        return self._roundrect_radius
    def _set_roundrect_radius(self, value):
        self._roundrect_radius = value
        self._gconf_client.set_int(ROUNDRECT_RADIUS_GCONF_KEY, value)
    roundrect_radius = property(_get_roundrect_radius,
                                _set_roundrect_radius)

    ####### key_fill_gradient #######
    def _get_key_fill_gradient(self):
        return self._key_fill_gradient
    def _set_key_fill_gradient(self, value):
        self._key_fill_gradient = value
        self._gconf_client.set_int(KEY_FILL_GRADIENT_GCONF_KEY, value)
    key_fill_gradient = property(_get_key_fill_gradient,
                                      _set_key_fill_gradient)

    ####### key_stroke_gradient #######
    def _get_key_stroke_gradient(self):
        return self._key_stroke_gradient
    def _set_key_stroke_gradient(self, value):
        self._key_stroke_gradient = value
        self._gconf_client.set_int(KEY_STROKE_GRADIENT_GCONF_KEY, value)
    key_stroke_gradient = property(_get_key_stroke_gradient,
                                   _set_key_stroke_gradient)

    ####### key_gradient_direction #######
    def _get_key_gradient_direction(self):
        return self._key_gradient_direction
    def _set_key_gradient_direction(self, value):
        self._key_gradient_direction = value
        self._gconf_client.set_int(KEY_GRADIENT_DIRECTION_GCONF_KEY, value)
    key_gradient_direction = property(_get_key_gradient_direction,
                                      _set_key_gradient_direction)

    ####### key_label_font #######
    def _get_key_label_font(self):
        if self._key_label_font:
            return self._key_label_font
        return self.system_defaults.get("key_label_font", "")

    def _set_key_label_font(self, value):
        self._key_label_font = value
        self._gconf_client.set_string(KEY_LABEL_FONT_GCONF_KEY, value)
    key_label_font = property(_get_key_label_font,
                              _set_key_label_font)

    ####### key_label_overrides #######
    _key_label_overrides_callbacks = []
    def key_label_overrides_notify_add(self, callback):
        self._key_label_overrides_callbacks.append(callback)
    def _key_label_overrides_notify_cb(self, client, cxion_id, entry,
            user_data):
        self._key_label_overrides = \
                self.gconf_list_to_dict(KEY_LABEL_OVERRIDES_GCONF_KEY)

        for callback in self._key_label_overrides_callbacks:
            callback(self._key_label_overrides)
    def _get_key_label_overrides(self):          # returns dict of tuples
        if self._key_label_overrides:
            return self._key_label_overrides
        return self.system_defaults.get("key_label_overrides", {})
    def _set_key_label_overrides(self, value):   # expects dict of tuples
        self._key_label_overrides = value
        self.dict_to_gconf_list(KEY_LABEL_OVERRIDES_GCONF_KEY, value)
    key_label_overrides = property(_get_key_label_overrides,
                                  _set_key_label_overrides)

    ####### Geometry ########
    _geometry_notify_callbacks = []
    def _get_keyboard_height(self):
        """
        Keyboard height getter, check height is greater than 1.
        """

        height = self.get_initial_int(self._option_height, "height",
                                           KEYBOARD_HEIGHT_GCONF_KEY)
        if height and height > 1:
            return height
        else:
            return KEYBOARD_DEFAULT_HEIGHT

    def _set_keyboard_height(self, value):
        """
        Keyboard height setter, check height is greater than 1.
        """
        if value > 1 and \
           value != self._gconf_client.get_int(KEYBOARD_HEIGHT_GCONF_KEY):
            self._gconf_client.set_int(KEYBOARD_HEIGHT_GCONF_KEY, value)
    keyboard_height = property(_get_keyboard_height, _set_keyboard_height)

    def _get_keyboard_width(self):
        """
        Keyboard width getter, check width is greater than 1.
        """
        width = self.get_initial_int(self._option_width, "width",
                                           KEYBOARD_WIDTH_GCONF_KEY)

        if width and width > 1:
            return width
        else:
            return KEYBOARD_DEFAULT_WIDTH

    def _set_keyboard_width(self, value):
        """
        Keyboard width setter, check width is greater than 1.
        """
        if value > 1 and \
                value != self._gconf_client.get_int(KEYBOARD_WIDTH_GCONF_KEY):
            self._gconf_client.set_int(KEYBOARD_WIDTH_GCONF_KEY, value)
    keyboard_width  = property(_get_keyboard_width, _set_keyboard_width)

    def geometry_notify_add(self, callback):
        """
        Register callback to be run when the keyboard geometry changes.

        Callbacks are called with the new geomtery as a parameter.

        @type  callback: function
        @param callback: callback to call on change
        """
        self._geometry_notify_callbacks.append(callback)

    def _geometry_notify_cb(self, client, cxion_id, entry, user_data):
        """
        Recieve geometry change notifications from gconf and run callbacks.
        """
        for callback in self._geometry_notify_callbacks:
            callback(self.keyboard_width, self.keyboard_height)

    ####### Position ########
    _position_notify_callbacks = []
    def _get_x_position(self):
        """
        Keyboard x position getter.
        """
        return self._gconf_client.get_int(X_POSITION_GCONF_KEY)
    def _set_x_position(self, value):
        """
        Keyboard x position setter.
        """
        if value + self.keyboard_width > 1 and \
                value != self._gconf_client.get_int(X_POSITION_GCONF_KEY):
            _logger.info("New keyboard x position: %d" % value)
            self._gconf_client.set_int(X_POSITION_GCONF_KEY, value)
    x_position = property(_get_x_position, _set_x_position)

    def _get_y_position(self):
        """
        Keyboard y position getter.
        """
        return self._gconf_client.get_int(Y_POSITION_GCONF_KEY)
    def _set_y_position(self, value):
        """
        Keyboard y position setter.
        """
        if value + self.keyboard_height > 1 and \
           value != self._gconf_client.get_int(Y_POSITION_GCONF_KEY):
            self._gconf_client.set_int(Y_POSITION_GCONF_KEY, value)
    y_position = property(_get_y_position, _set_y_position)

    def position_notify_add(self, callback):
        """
        Register callback to be run when the keyboard position changes.

        Callbacks are called with the new position as a parameter.

        @type  callback: function
        @param callback: callback to call on change
        """
        self._position_notify_callbacks.append(callback)

    def _position_notify_cb(self, client, cxion_id, entry, user_data):
        """
        Recieve position change notifications from gconf and run callbacks.
        """
        for callback in self._position_notify_callbacks:
            callback(self.x_position, self.y_position)

    ####### Scanning ########
    _scanning_callbacks = []
    def _get_scanning(self):
        """
        Scanning mode active getter.
        """
        return self._gconf_client.get_bool(SCANNING_GCONF_KEY)
    def _set_scanning(self, value):
        """
        Scanning mode active setter.
        """
        return self._gconf_client.set_bool(SCANNING_GCONF_KEY, value)
    scanning = property(_get_scanning, _set_scanning)

    def scanning_notify_add(self, callback):
        """
        Register callback to be run when the scanning mode changes.

        Callbacks are called with the new value as a parameter.

        @type  callback: function
        @param callback: callback to call on change
        """
        self._scanning_callbacks.append(callback)

    def _scanning_notify_cb(self, client, cxion_id, entry, user_data):
        """
        Recieve scanning mode change notifications from gconf and run callbacks.
        """
        for callback in self._scanning_callbacks:
            callback(self.scanning)

    ## Scanning interval ####
    _scanning_interval_callbacks = []
    def _get_scanning_interval(self):
        """
        Scanning interval time getter.
        """
        interval = self._gconf_client.get_int(SCANNING_INTERVAL_GCONF_KEY)
        if interval and interval > 0:
            return interval
        else:
            return SCANNING_DEFAULT_INTERVAL
    def _set_scanning_interval(self, value):
        """
        Scanning interval time getter.
        """
        return self._gconf_client.set_int(SCANNING_INTERVAL_GCONF_KEY, value)
    scanning_interval = property(_get_scanning_interval, _set_scanning_interval)

    def scanning_interval_notify_add(self, callback):
        """
        Register callback to be run when the scanning interval time changes.

        Callbacks are called with the new time as a parameter.

        @type  callback: function
        @param callback: callback to call on change
        """
        self._scanning_interval_callbacks.append(callback)

    def _scanning_interval_notify_cb(self, client, cxion_id, entry,
            user_data):
        """
        Recieve scanning interval change notifications from gconf and run
        callbacks.
        """
        for callback in self._scanning_interval_callbacks:
            callback(self.scanning_interval)

    ####### Snippets #######
    _snippet_callbacks = []
    _snippets_callbacks = []
    def _get_snippets(self):
        """
        List of snippets getter.
        """
        return self.gconf_list_to_dict(SNIPPETS2_GCONF_KEY, int)
    def _set_snippets(self, value): #{"0":("label", "text"), "1":...}
        """
        List of snippets setter.
        """
        self.dict_to_gconf_list(SNIPPETS2_GCONF_KEY, value)
    snippets = property(_get_snippets, _set_snippets)

    def set_snippet(self, index, value):
        """
        Set a snippet in the snippet list.  Enlarge the list if not big
        enough.

        @type  index: int
        @param index: index of the snippet to set.
        @type  value: str
        @param value: Contents of the new snippet.
        """
        if value == None:
            raise TypeError("Snippet text must be str")

        label, text = value
        snippets = self.snippets
        _logger.info("Setting snippet %d to '%s', '%s'" % (index, label, text))
        snippets[index] = (label, text)
        self.snippets = snippets

    def del_snippet(self, index):
        _logger.info("Deleting snippet %d" % index)
        snippets = self.snippets
        del snippets[index]
        self.snippets = snippets

    def snippet_notify_add(self, callback):
        """
        Register callback to be run for each snippet that changes

        Callbacks are called with the snippet index as a parameter.

        @type  callback: function
        @param callback: callback to call on change
        """
        self._snippet_callbacks.append(callback)

    def snippets_notify_add(self, callback):
        """
        Register callback to be run when the snippets list changes.

        Callbacks are called with the new list as a parameter.

        @type  callback: function
        @param callback: callback to call on change
        """
        self._snippets_callbacks.append(callback)

    def _snippets_notify_cb(self, client, cxion_id, entry, user_data):
        """
        Recieve snippets list notifications from gconf and run callbacks.
        """
        snippets = self.snippets

        for callback in self._snippets_callbacks:
            callback(snippets)


        # If the snippets in the two lists don't have the same value or one
        # list has more items than the other do callbacks for each item that
        # differs
        diff = set(snippets.keys()).symmetric_difference( \
                   self._last_snippets.keys())
        for index in diff:
            for callback in self._snippet_callbacks:
                callback(index)

        self._last_snippets = self.snippets


    ####### Status icon #######
    _show_status_icon_callbacks = []
    def _get_show_status_icon(self):
        """
        Status icon visible getter.
        """
        return self._gconf_client.get_bool(SHOW_STATUS_ICON_GCONF_KEY)
    def _set_show_status_icon(self, value):
        """
        Status icon visible setter.
        """
        return self._gconf_client.set_bool(SHOW_STATUS_ICON_GCONF_KEY, value)
    show_status_icon = property(_get_show_status_icon, _set_show_status_icon)

    def show_status_icon_notify_add(self, callback):
        """
        Register callback to be run when the status icon visibility changes.

        Callbacks are called with the new list as a parameter.

        @type  callback: function
        @param callback: callback to call on change
        """
        self._show_status_icon_callbacks.append(callback)

    def _show_status_icon_notify_cb(self, client, cxion_id, entry,
            user_data):
        """
        Recieve status icon visibility notifications from gconf and run callbacks.
        """
        for callback in self._show_status_icon_callbacks:
            callback(self.show_status_icon)

    #### Start minimized ####
    _start_minimized_callbacks = []
    def _get_start_minimized(self):
        """
        Start minimized getter.
        """
        return self._gconf_client.get_bool(START_MINIMIZED_GCONF_KEY)
    def _set_start_minimized(self, value):
        """
        Start minimized setter.
        """
        return self._gconf_client.set_bool(START_MINIMIZED_GCONF_KEY, value)
    start_minimized = property(_get_start_minimized, _set_start_minimized)

    def start_minimized_notify_add(self, callback):
        """
        Register callback to be run when the start minimized option changes.

        Callbacks are called with the new list as a parameter.

        @type  callback: function
        @param callback: callback to call on change
        """
        self._start_minimized_callbacks.append(callback)

    def _start_minimized_notify_cb(self, client, cxion_id, entry,
            user_data):
        """
        Recieve status icon visibility notifications from gconf and run callbacks.
        """
        for callback in self._start_minimized_callbacks:
            callback(self.start_minimized)

    def _get_kbd_render_mixin(self):
        __import__(self._kbd_render_mixin_mod)
        return getattr(sys.modules[self._kbd_render_mixin_mod],
                self._kbd_render_mixin_cls)
    kbd_render_mixin = property(_get_kbd_render_mixin)

    def _get_install_dir(self):
        # ../Config.py
        path = os.path.dirname(
            os.path.dirname(os.path.abspath(__file__)))

        # when run uninstalled
        local_data_path = os.path.join(path, "data")
        if os.path.isfile(os.path.join(local_data_path, "onboard.svg")):
            # Add the data directory to the icon search path
            icon_theme = gtk.icon_theme_get_default()
            icon_theme.append_search_path(local_data_path)
            return path
        # when installed
        elif os.path.isdir(INSTALL_DIR):
            return INSTALL_DIR
    install_dir = property(_get_install_dir)

    def _get_user_dir(self):
        return os.path.join(os.path.expanduser("~"), USER_DIR)
    user_dir = property(_get_user_dir)

    ####### IconPalette aka icp ########

    # iconPalette activation option
    def _icp_get_in_use(self):
        """
        iconPalette visible getter.
        """
        return self._gconf_client.get_bool(ICP_IN_USE_GCONF_KEY)

    def _icp_set_in_use(self, value):
        """
        iconPalette visible setter.
        """
        return self._gconf_client.set_bool(ICP_IN_USE_GCONF_KEY, value)

    icp_in_use = property(_icp_get_in_use, _icp_set_in_use)

    # callback for when the iconPalette gets activated/deactivated
    _icp_in_use_change_callbacks = []

    def icp_in_use_change_notify_add(self, callback):
        """
        Register callback to be run when the setting about using
        the IconPalette changes.

        Callbacks are called with the new list as a parameter.

        @type  callback: function
        @param callback: callback to call on change
        """
        self._icp_in_use_change_callbacks.append(callback)

    def _icp_in_use_change_notify_cb(self, client, cxion_id, entry, user_data):
        """
        Recieve iconPalette visibility notifications from gconf and run callbacks.
        """
        for callback in self._icp_in_use_change_callbacks:
            callback(self.icp_in_use)


    # iconPalette size
    def _icp_get_width(self):
        """
        iconPalette width getter.
        """
        width = self._gconf_client.get_int(ICP_WIDTH_GCONF_KEY)
        if width:
            return width
        else:
            return ICP_DEFAULT_WIDTH

    def _icp_set_width(self, value):
        """
        iconPalette width setter.
        """
        if value > 0 and \
           value != self._gconf_client.get_int(ICP_WIDTH_GCONF_KEY):
            self._gconf_client.set_int(ICP_WIDTH_GCONF_KEY, int(value))

    icp_width  = property(_icp_get_width, _icp_set_width)

    def _icp_get_height(self):
        """
        iconPalette height getter.
        """
        height = self._gconf_client.get_int(ICP_HEIGHT_GCONF_KEY)
        if height:
            return height
        else:
            return ICP_DEFAULT_HEIGHT

    def _icp_set_height(self, value):
        """
        iconPalette height setter.
        """
        if value > 0 and \
           value != self._gconf_client.get_int(ICP_HEIGHT_GCONF_KEY):
            self._gconf_client.set_int(ICP_HEIGHT_GCONF_KEY, int(value))

    icp_height = property(_icp_get_height, _icp_set_height)

    _icp_size_change_notify_callbacks = []

    def icp_size_change_notify_add(self, callback):
        """
        Register callback to be run when the size of the iconPalette
        changes.

        Callbacks are called with the new size as a parameter.

        @type  callback: function
        @param callback: callback to call on change
        """
        self._icp_size_change_notify_callbacks.append(callback)

    def _icp_size_change_notify_cb(self, client, cxion_id, entry, user_data):
        """
        Recieve size change notifications from gconf and run callbacks.
        """
        for callback in self._icp_size_change_notify_callbacks:
            callback(self.icp_width, self.icp_height)


    # iconPalette position
    def _icp_get_x_position(self):
        """
        iconPalette x position getter.
        """
        x_pos = self._gconf_client.get_int(ICP_X_POSITION_GCONF_KEY)
        if x_pos:
            return x_pos
        else:
            return ICP_DEFAULT_X_POSITION

    def _icp_set_x_position(self, value):
        """
        iconPalette x position setter.
        """
        if value > 0 and \
           value != self._gconf_client.get_int(ICP_X_POSITION_GCONF_KEY):
            self._gconf_client.set_int(ICP_X_POSITION_GCONF_KEY, int(value))

    icp_x_position = property(_icp_get_x_position, _icp_set_x_position)

    def _icp_get_y_position(self):
        """
        iconPalette y position getter.
        """
        y_pos = self._gconf_client.get_int(ICP_Y_POSITION_GCONF_KEY)
        if y_pos:
            return y_pos
        else:
            return ICP_DEFAULT_Y_POSITION

    def _icp_set_y_position(self, value):
        """
        iconPalette y position setter.
        """
        if value > 0 and \
           value != self._gconf_client.get_int(ICP_Y_POSITION_GCONF_KEY):
            self._gconf_client.set_int(ICP_Y_POSITION_GCONF_KEY, int(value))

    icp_y_position = property(_icp_get_y_position, _icp_set_y_position)

    _icp_position_change_notify_callbacks = []

    def icp_position_change_notify_add(self, callback):
        """
        Register callback to be run when the position of the
        iconPalette changes.

        Callbacks are called with the new position as a parameter.

        @type  callback: function
        @param callback: callback to call on change
        """
        self._icp_position_change_notify_callbacks.append(callback)

    def _icp_position_change_notify_cb(self, client, cxion_id, entry, user_data):
        """
        Recieve position change notifications from gconf and run callbacks.
        """
        for callback in self._icp_position_change_notify_callbacks:
            callback(self.icp_x_position, self.icp_y_position)


    ####### Modeless gksu password dialogs ########

    # get and set/unset the option
    def _get_modeless_gksu(self):
        """
        Modeless gksu status getter.
        """
        return self._gconf_client.get_bool(MODELESS_GKSU_GCONF_KEY)

    def _set_modeless_gksu(self, value):
        """
        Modeless gksu status setter.
        """
        return self._gconf_client.set_bool(MODELESS_GKSU_GCONF_KEY, value)

    modeless_gksu = property(_get_modeless_gksu, _set_modeless_gksu)

    # list of callbacks that get executed when the modeless gksu status changes
    _modeless_gksu_notify_callbacks = []

    def modeless_gksu_notify_add(self, callback):
        """
        Register callback to be run when the setting about the
        modality of gksu dialog changes.

        Callbacks are called with the new list as a parameter.

        @type  callback: function
        @param callback: callback to call on change
        """
        self._modeless_gksu_notify_callbacks.append(callback)

    def _modeless_gksu_notify_cb(self, client, cxion_id, entry, user_data):
        """
        Recieve gksu modality notifications from gconf and run callbacks.
        """
        for callback in self._modeless_gksu_notify_callbacks:
            callback(self.modeless_gksu)


    ####### XEmbedding onboard into gnome-screensaver to unlock screen ########

    # methods concerning the xembed enabled gconf key of onboard
    def _get_onboard_xembed_enabled(self):
        """
        Get status of the onboard xembed enabled checkbox.
        """
        return self._gconf_client.get_bool(ONBOARD_XEMBED_GCONF_KEY)

    def _set_onboard_xembed_enabled(self, value):
        """
        Set status of the onboard xembed enabled checkbox.
        """
        return self._gconf_client.set_bool(ONBOARD_XEMBED_GCONF_KEY, value)

    onboard_xembed_enabled = property(_get_onboard_xembed_enabled, \
                                      _set_onboard_xembed_enabled)

    _onboard_xembed_notify_callbacks = []

    def onboard_xembed_notify_add(self, callback):
        """
        Register callback to be run when there are changes in
        the xembed_onboard gconf key.

        Callbacks are called with the new list as a parameter.

        @type  callback: function
        @param callback: callback to call on change
        """
        self._onboard_xembed_notify_callbacks.append(callback)

    def _onboard_xembed_notify_cb(self, client, cxion_id, entry, user_data):
        """
        Execute callbacks on gconf notifications.
        """
        for callback in self._onboard_xembed_notify_callbacks:
            callback(self.onboard_xembed_enabled)

    # methods concerning the xembed enabled gconf key of the gnome-screensaver
    def _get_gss_xembed_enabled(self):
        """
        Get status of xembed enabled gconf key of the gnome-screensaver.
        """
        return self._gconf_client.get_bool(GSS_XEMBED_ENABLE_GCONF_KEY)

    def _gss_set_xembed_enabled(self, value):
        """
        Set status of xembed enabled gconf key of the gnome-screensaver.
        """
        return self._gconf_client.set_bool(GSS_XEMBED_ENABLE_GCONF_KEY, value)

    gss_xembed_enabled = property(_get_gss_xembed_enabled, \
                                    _gss_set_xembed_enabled)

    # methods concerning the xembed command gconf key of the gnome-screensaver
    def is_onboard_in_xembed_command_string(self):
        """
        Checks whether the gconf key for the embeded application command
        contains the entry defined by onboard.
        Returns True if it is set to onboard and False otherwise.
        """
        if self._gconf_client.get_string(GSS_XEMBED_COMMAND_GCONF_KEY) == \
                                                 START_ONBOARD_XEMBED_COMMAND:
            return True
        else:
            return False

    def set_xembed_command_string_to_onboard(self):
        """
        Write command to start the embedded onboard into the corresponding
        gconf key.
        """
        self._gconf_client.set_string(GSS_XEMBED_COMMAND_GCONF_KEY, \
                                                 START_ONBOARD_XEMBED_COMMAND)

<<<<<<< HEAD
    ####### auto_learn #######
    _auto_learn_callbacks = []
    def _get_auto_learn(self):
        """
        Auto-learn mode getter.
        """
        return self._gconf_client.get_bool(AUTO_LEARN_GCONF_KEY)
    def _set_auto_learn(self, value):
        """
        Auto-learn mode setter.
        """
        return self._gconf_client.set_bool(AUTO_LEARN_GCONF_KEY, value)
    auto_learn = property(_get_auto_learn, _set_auto_learn)

    def auto_learn_notify_add(self, callback):
        """
        Register callback to be run when the auto_learn mode changes.

        Callbacks are called with the new list as a parameter.

        @type  callback: function
        @param callback: callback to call on change
        """
        self._auto_learn_callbacks.append(callback)

    def auto_learn_notify_remove(self, callback):
        """ 
        Remove callback from the list of callbacks 
        """
        self._auto_learn_callbacks.remove(callback)

    def _auto_learn_notify_cb(self, client, cxion_id, entry, 
            user_data):
        """
        Recieve auto_learn mode notifications from gconf and run callbacks.
        """
        for callback in self._auto_learn_callbacks:
            callback(self.auto_learn)

    ####### auto_punctuation #######
    _auto_punctuation_callbacks = []
    def _get_auto_punctuation(self):
        """
        Auto-punctuation mode getter.
        """
        return self._gconf_client.get_bool(AUTO_PUNCTUATION_GCONF_KEY)
    def _set_auto_punctuation(self, value):
        """
        Auto-punctuation mode setter.
        """
        return self._gconf_client.set_bool(AUTO_PUNCTUATION_GCONF_KEY, value)
    auto_punctuation = property(_get_auto_punctuation, _set_auto_punctuation)

    def auto_punctuation_notify_add(self, callback):
        """
        Register callback to be run when the auto_punctuation mode changes.

        Callbacks are called with the new list as a parameter.

        @type  callback: function
        @param callback: callback to call on change
        """
        self._auto_punctuation_callbacks.append(callback)

    def auto_punctuation_notify_remove(self, callback):
        """ 
        Remove callback from the list of callbacks 
        """
        self._auto_punctuation_callbacks.remove(callback)

    def _auto_punctuation_notify_cb(self, client, cxion_id, entry, 
            user_data):
        """
        Recieve auto_punctuation mode notifications from gconf and run callbacks.
        """
        for callback in self._auto_punctuation_callbacks:
            callback(self.auto_punctuation)


    ####### frequency_time_ratio #######
    _frequency_time_ratio_callbacks = []
    def _get_frequency_time_ratio(self):
        """
        frequency_time_ratio getter.
        """
        value = self._gconf_client.get_without_default(FREQUENCY_TIME_RATIO_GCONF_KEY)
        ratio = value.get_int() if value else DEFAULT_FREQUENCY_TIME_RATIO
        if ratio < 0:
            ratio = 0
        if ratio > 100:
            ratio = 100
        return ratio

    def _set_frequency_time_ratio(self, value):
        """
        frequency_time_ratio getter.
        """
        return self._gconf_client.set_int(FREQUENCY_TIME_RATIO_GCONF_KEY, \
                                          int(value))
    frequency_time_ratio = property(_get_frequency_time_ratio, _set_frequency_time_ratio)

    def frequency_time_ratio_notify_add(self, callback):
        """
        Register callback to be run when the frequency_time_ratio changes.

        Callbacks are called with the new list as a parameter.

        @type  callback: function
        @param callback: callback to call on change
        """
        self._frequency_time_ratio_callbacks.append(callback)

    def frequency_time_ratio_notify_remove(self, callback):
        """ 
        Remove callback from the list of callbacks 
        """
        self._frequency_time_ratio_callbacks.remove(callback)

    def _frequency_time_ratio_notify_cb(self, client, cxion_id, entry, 
            user_data):
        """
        Recieve frequency_time_ratio notifications from gconf and run callbacks.
        """
        for callback in self._frequency_time_ratio_callbacks:
            callback(self.frequency_time_ratio)


    ####### word_prediction #######
    _word_prediction_callbacks = []
    def _get_word_prediction(self):
        """
        word_prediction mode getter.
        """
        return self._gconf_client.get_bool(WORD_PREDICTION_GCONF_KEY)
    def _set_word_prediction(self, value):
        """
        word_prediction mode setter.
        """
        return self._gconf_client.set_bool(WORD_PREDICTION_GCONF_KEY, value)
    word_prediction = property(_get_word_prediction, _set_word_prediction)

    def word_prediction_notify_add(self, callback):
        """
        Register callback to be run when the word_prediction mode changes.

        Callbacks are called with the new list as a parameter.

        @type  callback: function
        @param callback: callback to call on change
        """
        self._word_prediction_callbacks.append(callback)

    def word_prediction_notify_remove(self, callback):
        """ 
        Remove callback from the list of callbacks 
        """
        self._word_prediction_callbacks.remove(callback)

    def _word_prediction_notify_cb(self, client, cxion_id, entry, 
            user_data):
        """
        Recieve word_prediction mode notifications from gconf and run callbacks.
        """
        for callback in self._word_prediction_callbacks:
            callback(self.word_prediction)

    ####### stealth_mode #######
    _stealth_mode_callbacks = []
    def _get_stealth_mode(self):
        """
        stealth_mode mode getter.
        """
        return self._gconf_client.get_bool(STEALTH_MODE_GCONF_KEY)
    def _set_stealth_mode(self, value):
        """
        stealth_mode mode setter.
        """
        return self._gconf_client.set_bool(STEALTH_MODE_GCONF_KEY, value)
    stealth_mode = property(_get_stealth_mode, _set_stealth_mode)

    def stealth_mode_notify_add(self, callback):
        """
        Register callback to be run when the stealth_mode mode changes.

        Callbacks are called with the new list as a parameter.

        @type  callback: function
        @param callback: callback to call on change
        """
        self._stealth_mode_callbacks.append(callback)

    def stealth_mode_notify_remove(self, callback):
        """ 
        Remove callback from the list of callbacks 
        """
        self._stealth_mode_callbacks.remove(callback)

    def _stealth_mode_notify_cb(self, client, cxion_id, entry, 
            user_data):
        """
        Recieve stealth_mode mode notifications from gconf and run callbacks.
        """
        for callback in self._stealth_mode_callbacks:
            callback(self.stealth_mode)
=======

    ####### current_settings_page #######
    def _get_current_settings_page(self):
        return self._gconf_client.get_int(CURRENT_SETTINGS_PAGE_GCONF_KEY)
    def _set_current_settings_page(self, value):
        self._gconf_client.set_int(CURRENT_SETTINGS_PAGE_GCONF_KEY, value)
    current_settings_page = property(_get_current_settings_page,
                                     _set_current_settings_page)
>>>>>>> 7b417b37

<|MERGE_RESOLUTION|>--- conflicted
+++ resolved
@@ -80,11 +80,9 @@
 GSS_XEMBED_ENABLE_GCONF_KEY   = "/apps/gnome-screensaver/embedded_keyboard_enabled"
 GSS_XEMBED_COMMAND_GCONF_KEY  = "/apps/gnome-screensaver/embedded_keyboard_command"
 
-<<<<<<< HEAD
+SUPERKEY_SIZE_GROUP = "super"  # layout group for independently sized labels
+
 DEFAULT_FREQUENCY_TIME_RATIO = 75  # 0=100% frequency, 100=100% time (last use)
-=======
-SUPERKEY_SIZE_GROUP = "super"  # layout group for independently sized labels
->>>>>>> 7b417b37
 
 class Config (object):
     """
@@ -1365,7 +1363,15 @@
         self._gconf_client.set_string(GSS_XEMBED_COMMAND_GCONF_KEY, \
                                                  START_ONBOARD_XEMBED_COMMAND)
 
-<<<<<<< HEAD
+
+    ####### current_settings_page #######
+    def _get_current_settings_page(self):
+        return self._gconf_client.get_int(CURRENT_SETTINGS_PAGE_GCONF_KEY)
+    def _set_current_settings_page(self, value):
+        self._gconf_client.set_int(CURRENT_SETTINGS_PAGE_GCONF_KEY, value)
+    current_settings_page = property(_get_current_settings_page,
+                                     _set_current_settings_page)
+
     ####### auto_learn #######
     _auto_learn_callbacks = []
     def _get_auto_learn(self):
@@ -1570,14 +1576,3 @@
         """
         for callback in self._stealth_mode_callbacks:
             callback(self.stealth_mode)
-=======
-
-    ####### current_settings_page #######
-    def _get_current_settings_page(self):
-        return self._gconf_client.get_int(CURRENT_SETTINGS_PAGE_GCONF_KEY)
-    def _set_current_settings_page(self, value):
-        self._gconf_client.set_int(CURRENT_SETTINGS_PAGE_GCONF_KEY, value)
-    current_settings_page = property(_get_current_settings_page,
-                                     _set_current_settings_page)
->>>>>>> 7b417b37
-
