"""
File containing Config singleton.
"""

import os
import sys
from shutil import copytree
from optparse import OptionParser
from gettext import gettext as _

from gi.repository import Gtk

from Onboard.ConfigUtils import ConfigObject

### Logging ###
import logging
_logger = logging.getLogger("Config")
###############

# gsettings objects
ONBOARD_BASE = "apps.onboard"
THEME_BASE   = "apps.onboard.theme"
ICP_BASE     = "apps.onboard.icon-palette"
GSS_BASE     = "org.gnome.desktop.screensaver"
MODELESS_GKSU_KEY = "/apps/gksu/disable-grab"  # old gconf key, unused

# hard coded defaults
DEFAULT_X                  = 0
DEFAULT_Y                  = 0
DEFAULT_HEIGHT             = 800
DEFAULT_WIDTH              = 300

<<<<<<< HEAD
from gettext import gettext as _
from Onboard.utils import pack_name_value_list, unpack_name_value_list

KEYBOARD_WIDTH_GCONF_KEY    = "/apps/onboard/width"
KEYBOARD_HEIGHT_GCONF_KEY   = "/apps/onboard/height"
LAYOUT_FILENAME_GCONF_KEY   = "/apps/onboard/layout_filename"
X_POSITION_GCONF_KEY        = "/apps/onboard/horizontal_position"
Y_POSITION_GCONF_KEY        = "/apps/onboard/vertical_position"
SCANNING_GCONF_KEY          = "/apps/onboard/enable_scanning"
SCANNING_INTERVAL_GCONF_KEY = "/apps/onboard/scanning_interval"
SNIPPETS_GCONF_KEY          = "/apps/onboard/snippets"
SNIPPETS2_GCONF_KEY         = "/apps/onboard/snippets2"
SHOW_STATUS_ICON_GCONF_KEY  = "/apps/onboard/use_status_icon"
START_MINIMIZED_GCONF_KEY   = "/apps/onboard/start_minimized"
WORD_PREDICTION_GCONF_KEY   = "/apps/onboard/word_prediction/enabled"
AUTO_LEARN_GCONF_KEY        = "/apps/onboard/word_prediction/auto_learn"
AUTO_PUNCTUATION_GCONF_KEY  = "/apps/onboard/word_prediction/auto_punctuation"
FREQUENCY_TIME_RATIO_GCONF_KEY = "/apps/onboard/word_prediction/frequency_time_ratio"
STEALTH_MODE_GCONF_KEY      = "/apps/onboard/word_prediction/stealth_mode"

THEME_FILENAME_GCONF_KEY    = "/apps/onboard/theme_filename"
COLOR_SCHEME_FILENAME_GCONF_KEY = "/apps/onboard/theme/color_scheme_filename"
KEY_STYLE_GCONF_KEY         = "/apps/onboard/theme/key_style"
ROUNDRECT_RADIUS_GCONF_KEY  = "/apps/onboard/theme/roundrect_radius"
KEY_FILL_GRADIENT_GCONF_KEY = "/apps/onboard/theme/key_fill_gradient"
KEY_STROKE_GRADIENT_GCONF_KEY = "/apps/onboard/theme/key_stroke_gradient"
KEY_GRADIENT_DIRECTION_GCONF_KEY = "/apps/onboard/theme/key_gradient_direction"
KEY_LABEL_FONT_GCONF_KEY        = "/apps/onboard/theme/label_font"
KEY_LABEL_OVERRIDES_GCONF_KEY = "/apps/onboard/theme/key_label_overrides"

CURRENT_SETTINGS_PAGE_GCONF_KEY = "/apps/onboard/current_settings_page"

DEFAULT_LAYOUT              = "Classic onBoard.onboard"
DEFAULT_THEME               = "Classic onBoard.theme"
DEFAULT_COLORS              = "Classic onBoard.colors"

KEYBOARD_DEFAULT_HEIGHT   = 800
KEYBOARD_DEFAULT_WIDTH    = 300

SCANNING_DEFAULT_INTERVAL = 750

GTK_KBD_MIXIN_MOD = "Onboard.KeyboardGTK"
GTK_KBD_MIXIN_CLS = "KeyboardGTK"

INSTALL_DIR = "/usr/share/onboard"
USER_DIR = ".sok"

ICP_IN_USE_GCONF_KEY     = "/apps/onboard/icon_palette/in_use"
ICP_WIDTH_GCONF_KEY      = "/apps/onboard/icon_palette/width"
ICP_HEIGHT_GCONF_KEY     = "/apps/onboard/icon_palette/height"
ICP_X_POSITION_GCONF_KEY = "/apps/onboard/icon_palette/horizontal_position"
ICP_Y_POSITION_GCONF_KEY = "/apps/onboard/icon_palette/vertical_position"

ICP_DEFAULT_HEIGHT   = 80
ICP_DEFAULT_WIDTH    = 80
ICP_DEFAULT_X_POSITION = 40
ICP_DEFAULT_Y_POSITION = 300

MODELESS_GKSU_GCONF_KEY = "/apps/gksu/disable-grab"

ONBOARD_XEMBED_GCONF_KEY      = "/apps/onboard/xembed_onboard"
START_ONBOARD_XEMBED_COMMAND  = "onboard --xid"
GSS_XEMBED_ENABLE_GCONF_KEY   = "/apps/gnome-screensaver/embedded_keyboard_enabled"
GSS_XEMBED_COMMAND_GCONF_KEY  = "/apps/gnome-screensaver/embedded_keyboard_command"

SUPERKEY_SIZE_GROUP = "super"  # layout group for independently sized labels

DEFAULT_FREQUENCY_TIME_RATIO = 75  # 0=100% frequency, 100=100% time (last use)

class Config (object):
    """
    Singleton Class to encapsulate the gconf stuff and check values.
    """
=======
DEFAULT_LAYOUT             = "Classic Onboard"
DEFAULT_THEME              = "Classic Onboard"
DEFAULT_COLOR_SCHEME       = "Classic Onboard"
>>>>>>> 2735ef00

DEFAULT_SCANNING_INTERVAL  = 750

DEFAULT_ICP_X              = 40
DEFAULT_ICP_Y              = 300
DEFAULT_ICP_HEIGHT         = 80
DEFAULT_ICP_WIDTH          = 80

START_ONBOARD_XEMBED_COMMAND = "onboard --xid"

GTK_KBD_MIXIN_MOD          = "Onboard.KeyboardGTK"
GTK_KBD_MIXIN_CLS          = "KeyboardGTK"

INSTALL_DIR                = "/usr/share/onboard"
USER_DIR                   = ".onboard"

SYSTEM_DEFAULTS_FILENAME   = "onboard-defaults.conf"



class Config(ConfigObject):
    """
    Singleton Class to encapsulate the gsettings stuff and check values.
    """

    # String representation of the module containing the Keyboard mixin
    # used to draw keyboard
    _kbd_render_mixin_mod = GTK_KBD_MIXIN_MOD

    # String representation of the keyboard mixin used to draw keyboard.
    _kbd_render_mixin_cls = GTK_KBD_MIXIN_CLS

    # A copy of snippets so that when the list changes in gsettings we can
    # tell which items have changed.
    _last_snippets = None

    # Width of sidebar buttons
    SIDEBARWIDTH = 60

<<<<<<< HEAD
    LAYOUT_MARGIN = (1,1)
    """ Margin to leave around layouts """

=======
    # Offset of label from key edge when not specified in layout
>>>>>>> 2735ef00
    DEFAULT_LABEL_OFFSET = (2.0, 0.0)

    # Margin to leave around labels
    LABEL_MARGIN = (4, 4)

    # layout group for independently sized superkey labels
    SUPERKEY_SIZE_GROUP = "super"

    # index of currently active pane, not stored in gsettings
    active_pane_index = 0

    WORDLIST_LABEL_MARGIN = (2,2)
    """ 
    Margin to leave around wordlist labels; small margins allow for 
    more prediction choices 
    """

    WORDLIST_BUTTON_GAP = (1,1)
    """ Gap between wordlist buttons """

    def __new__(cls, *args, **kwargs): 
        """
        Singleton magic.
        """
        if not hasattr(cls, "self"):
            cls.self = object.__new__(cls, args, kwargs)
            super(Config, cls.self).__init__()  # call base class constructor
            cls.self.init()
        return cls.self

    def __init__(self):
        """
        This constructor is still called multiple times.
        Do nothing here, don't call base classes constructor.
        """
        pass

    def init(self):
        """
        Singleton constructor, should only run once.
        """
        _logger.debug("Entered in _init")

        # parse command line
        parser = OptionParser()
        parser.add_option("-l", "--layout", dest="layout",
                help="Specify layout file (.onboard) or name")
        parser.add_option("-t", "--theme", dest="theme",
                help="Specify theme file (.theme) or name")
        parser.add_option("-x", type="int", dest="x", help="x coord of window")
        parser.add_option("-y", type="int", dest="y", help="y coord of window")
        parser.add_option("-s", "--size", dest="size",
                help="size widthxheight")
        parser.add_option("-e", "--xid", action="store_true", dest="xid_mode",
                help="XEmbed mode for gnome-screensaver")
        parser.add_option("-d", "--debug", type="str", dest="debug",
            help="DEBUG={notset|debug|info|warning|error|critical}")
        options = parser.parse_args()[0]

        if options.debug:
            logging.basicConfig(level=getattr(logging, options.debug.upper()))
        else:
            logging.basicConfig()

        # migrate old user dir ".sok" to ".onboard"
        old_user_dir = os.path.join(os.path.expanduser("~"), ".sok")
        user_dir = self.user_dir
        if not os.path.exists(user_dir) and os.path.exists(old_user_dir):
            _logger.info(_("Migrating user directory '{}' to '{}'.") \
                          .format(old_user_dir, user_dir))
            try:
                copytree(old_user_dir, user_dir)
            except OSError as ex: # python >2.5
                _logger.error(_("Failed to migrate user directory. ") + str(ex))

        # Load system defaults (if there are any, not required).
        # Used for distribution specific settings, aka branding.
        paths = [os.path.join(self.install_dir, SYSTEM_DEFAULTS_FILENAME),
                 os.path.join("/etc/onboard", SYSTEM_DEFAULTS_FILENAME)]
        self.load_system_defaults(paths)

        # initialize all property values
        self.init_properties(options)

        # Special case for keyboard size
        if (options.size):
            size = options.size.split("x")
            self.width  = int(size[0])
            self.height = int(size[1])

        # load theme
        global Theme
        from Onboard.Appearance import Theme
        theme_filename = self.theme_filename
        _logger.info(_("Loading theme from '{}'").format(theme_filename))

        theme = Theme.load(theme_filename)
        if not theme:
            _logger.error(_("Unable to read theme '{}'").format(theme_filename))
        else:
<<<<<<< HEAD
            self._color_scheme_filename  = theme.get_color_scheme_filename()
            self._key_style              = theme.key_style
            self._roundrect_radius       = theme.roundrect_radius
            self._key_fill_gradient      = theme.key_fill_gradient
            self._key_stroke_gradient    = theme.key_stroke_gradient
            self._key_gradient_direction = theme.key_gradient_direction
            if theme.key_label_font:
                self._key_label_font = theme.key_label_font
            self._key_label_overrides.update(theme.key_label_overrides)

            if options.theme_filename:
                theme.apply()  # apply to gconf; make sure everything is in sync
                self.theme_filename = theme_filename # store in gconf

        self._gconf_client.notify_add(LAYOUT_FILENAME_GCONF_KEY,
                self._layout_filename_notify_cb)
        self._gconf_client.notify_add(X_POSITION_GCONF_KEY,
                self._position_notify_cb)
        self._gconf_client.notify_add(Y_POSITION_GCONF_KEY,
                self._position_notify_cb)
        self._gconf_client.notify_add(SCANNING_GCONF_KEY,
                self._scanning_notify_cb)
        self._gconf_client.notify_add(SCANNING_INTERVAL_GCONF_KEY,
                self._scanning_interval_notify_cb)
        self._gconf_client.notify_add(SHOW_STATUS_ICON_GCONF_KEY,
                self._show_status_icon_notify_cb)
        self._gconf_client.notify_add(MODELESS_GKSU_GCONF_KEY,
                self._modeless_gksu_notify_cb)
        self._gconf_client.notify_add(ONBOARD_XEMBED_GCONF_KEY,
                self._onboard_xembed_notify_cb)
        self._gconf_client.notify_add(WORD_PREDICTION_GCONF_KEY,
                self._word_prediction_notify_cb)
        self._gconf_client.notify_add(AUTO_LEARN_GCONF_KEY,
                self._auto_learn_notify_cb)
        self._gconf_client.notify_add(AUTO_PUNCTUATION_GCONF_KEY,
                self._auto_punctuation_notify_cb)
        self._gconf_client.notify_add(FREQUENCY_TIME_RATIO_GCONF_KEY,
                self._frequency_time_ratio_notify_cb)
        self._gconf_client.notify_add(STEALTH_MODE_GCONF_KEY,
                self._stealth_mode_notify_cb)

        self._gconf_client.notify_add(THEME_FILENAME_GCONF_KEY,
                self._theme_filename_notify_cb)
        self._gconf_client.notify_add(COLOR_SCHEME_FILENAME_GCONF_KEY,
                self._color_scheme_filename_notify_cb)
        self._gconf_client.notify_add(KEY_STYLE_GCONF_KEY,
                self._theme_attributes_notify_cb)
        self._gconf_client.notify_add(ROUNDRECT_RADIUS_GCONF_KEY,
                self._theme_attributes_notify_cb)
        self._gconf_client.notify_add(KEY_FILL_GRADIENT_GCONF_KEY,
                self._theme_attributes_notify_cb)
        self._gconf_client.notify_add(KEY_STROKE_GRADIENT_GCONF_KEY,
                self._theme_attributes_notify_cb)
        self._gconf_client.notify_add(KEY_GRADIENT_DIRECTION_GCONF_KEY,
                self._theme_attributes_notify_cb)
        self._gconf_client.notify_add(KEY_LABEL_FONT_GCONF_KEY,
                self._theme_attributes_notify_cb)
        self._gconf_client.notify_add(KEY_LABEL_OVERRIDES_GCONF_KEY,
                self._key_label_overrides_notify_cb)
=======
            # save to gsettings only if theme came from the command line
            save = bool(options.theme)
            self.set_theme_filename(theme_filename, save)
            theme.apply(save)
>>>>>>> 2735ef00

        # misc initializations
        self.xid_mode = options.xid_mode
        self._last_snippets = dict(self.snippets)  # store a copy

        _logger.debug("Leaving _init")

    def _init_keys(self):
        """ Create key descriptions """

        self.gspath = ONBOARD_BASE
        self.sysdef_section = "main"

        self.add_key("use-system-defaults", False)
        self.add_key("x", DEFAULT_X)
        self.add_key("y", DEFAULT_Y)
        self.add_key("width", DEFAULT_WIDTH)
        self.add_key("height", DEFAULT_HEIGHT)
        self.layout_key = \
        self.add_key("layout", DEFAULT_LAYOUT, prop="layout_filename")
        self.theme_key  = \
        self.add_key("theme",  DEFAULT_THEME,  prop="theme_filename")
        self.add_key("enable-scanning", False)
        self.add_key("scanning-interval", DEFAULT_SCANNING_INTERVAL)
        self.add_key("snippets", {})
        self.add_key("show-status-icon", False)
        self.add_key("start-minimized", False)
        self.add_key("xembed-onboard", False, "onboard_xembed_enabled")
        self.add_key("key-label-font", "")      # default font for all themes
        self.add_key("key-label-overrides", {}) # default labels for all themes
        self.add_key("current-settings-page", 0)

        self.theme = ConfigTheme(self)
        self.icp = ConfigICP(self)
        self.gss = ConfigGSS(self)

        self.children = [self.theme, self.icp, self.gss]
 
    ##### handle special keys only valid in system defaults #####
    def read_sysdef_section(self, parser):
        super(self.__class__, self).read_sysdef_section(parser)

        # Convert the simplified superkey_label setting into
        # the more general key_label_overrides setting.
        sds = self.system_defaults
        if "superkey_label" in sds:
            overrides = sds.get( "key_label_overrides", {})
            group = self.SUPERKEY_SIZE_GROUP \
                if sds.get("superkey_label_independent_size") else ""
            for key_id in ["LWIN", "RWIN"]:
                overrides[key_id] = (sds["superkey_label"], group)
            sds["key_label_overrides"] = overrides

    def convert_sysdef_key(self, gskey, sysdef, value):
        # key exclusive to system defaults?
        if sysdef in ["superkey-label", \
                      "superkey-label-independent-size"]:
            return value
        else:
            return super(self.__class__, self). \
                         convert_sysdef_key(gskey, sysdef, value)


    ##### property helpers #####
    def position_notify_add(self, callback):
        self.x_notify_add(callback)
        self.y_notify_add(callback)

    def geometry_notify_add(self, callback):
        self.width_notify_add(callback)
        self.height_notify_add(callback)

    def _can_set_x(self, value):
        return self.width + value > 1

    def _can_set_y(self, value):
        return self.height + value > 1

    def _can_set_width(self, value):
        return value > 0

    def _can_set_height(self, value):
        return value > 0

    def _can_set_layout_filename(self, filename):
        if not os.path.exists(filename):
            _logger.warning(_("layout '%s' does not exist") % filename)
            return False
        return True

    def get_layout_filename(self):
        return self._get_user_sys_filename(
             gskey                = self.layout_key,
             user_filename_func   = lambda x: \
                 os.path.join(self.user_dir,    "layouts", x) + ".onboard",
             system_filename_func = lambda x: \
                 os.path.join(self.install_dir, "layouts", x) + ".onboard",
             final_fallback       = os.path.join(self.install_dir,
                                                "layouts", DEFAULT_LAYOUT +
                                                ".onboard"))

    def get_theme_filename(self):
        return self._get_user_sys_filename(
             gskey                = self.theme_key,
             user_filename_func   = Theme.build_user_filename,
             system_filename_func = Theme.build_system_filename,
             final_fallback       = os.path.join(self.install_dir,
                                                "themes", DEFAULT_THEME +
                                                "." + Theme.extension()))

    def _can_set_theme_filename(self, filename):
        if not os.path.exists(filename):
            _logger.warning(_("theme '%s' does not exist") % filename)
            return False
        return True

    def _gsettings_get_key_label_overrides(self, gskey):
        return self._gsettings_list_to_dict(gskey)

    def _gsettings_set_key_label_overrides(self, gskey, value):
        self._dict_to_gsettings_list(gskey, value)

    def _gsettings_get_snippets(self, gskey):
        return self._gsettings_list_to_dict(gskey, int)

    def _gsettings_set_snippets(self, gskey, value):
        self._dict_to_gsettings_list(gskey, value)


    ####### Snippets editing #######
    def set_snippet(self, index, value):
        """
        Set a snippet in the snippet list.  Enlarge the list if not big
        enough.

        @type  index: int
        @param index: index of the snippet to set.
        @type  value: str
        @param value: Contents of the new snippet.
        """
        if value == None:
            raise TypeError("Snippet text must be str")

        label, text = value
        snippets = self.snippets
        _logger.info("Setting snippet %d to '%s', '%s'" % (index, label, text))
        snippets[index] = (label, text)
        self.snippets = snippets

    def del_snippet(self, index):
        """ 
        Delete a snippet.

        @type  index: int
        @param index: index of the snippet to delete.
        """
        _logger.info("Deleting snippet %d" % index)
        snippets = self.snippets
        del snippets[index]
        self.snippets = snippets

    # Add another callback system for snippets: called once per modified snippet.
    # The automatically provided callback list, the one connected to
    # gsettings changed signals, is still "_snippets_callbacks" (snippet*s*).
    _snippet_callbacks = []
    def snippet_notify_add(self, callback):
        """
        Register callback to be run for each snippet that changes

        Callbacks are called with the snippet index as a parameter.

        @type  callback: function
        @param callback: callback to call on change
        """
        self._snippet_callbacks.append(callback)

    def _post_notify_snippets(self):
        """
        Hook into snippets notification and run single snippet callbacks.
        """
        if self._last_snippets is None:
            return

        snippets = self.snippets

        # If the snippets in the two lists don't have the same value or one
        # list has more items than the other do callbacks for each item that
        # differs
        diff = set(snippets.keys()).symmetric_difference( \
                   self._last_snippets.keys())
        for index in diff:
            for callback in self._snippet_callbacks:
                callback(index)

        self._last_snippets = dict(self.snippets) # store a copy


    ###### gnome-screensaver, xembedding #####
    def is_onboard_in_xembed_command_string(self):
        """
        Checks whether the gsettings key for the embeded application command
        contains the entry defined by onboard.
        Returns True if it is set to onboard and False otherwise.
        """
        if self.gss.embedded_keyboard_command == START_ONBOARD_XEMBED_COMMAND:
            return True
        else:
            return False

    def set_xembed_command_string_to_onboard(self):
        """
        Write command to start the embedded onboard into the corresponding
        gsettings key.
        """
        self.gss.embedded_keyboard_command = START_ONBOARD_XEMBED_COMMAND

    def _get_kbd_render_mixin(self):
        __import__(self._kbd_render_mixin_mod)
        return getattr(sys.modules[self._kbd_render_mixin_mod],
                self._kbd_render_mixin_cls)
    kbd_render_mixin = property(_get_kbd_render_mixin)


    # modeless gksu - disabled until gksu moves to gsettings
    def modeless_gksu_notify_add(self, callback):
        pass
    modeless_gksu = property(lambda self: False)


    def _get_install_dir(self):
        # ../Config.py
        path = os.path.dirname(
            os.path.dirname(os.path.abspath(__file__)))

        # when run uninstalled
        local_data_path = os.path.join(path, "data")
        if os.path.isfile(os.path.join(local_data_path, "onboard.svg")):
            # Add the data directory to the icon search path
            icon_theme = Gtk.IconTheme.get_default()
            icon_theme.append_search_path(local_data_path)
            return path
        # when installed
        elif os.path.isdir(INSTALL_DIR):
            return INSTALL_DIR
    install_dir = property(_get_install_dir)

    def _get_user_dir(self):
        return os.path.join(os.path.expanduser("~"), USER_DIR)
    user_dir = property(_get_user_dir)


class ConfigICP(ConfigObject):
    """ Icon palette configuration """

    def _init_keys(self):
        self.gspath = ICP_BASE
        self.sysdef_section = "icon-palette"

        self.add_key("in-use", False)
        self.add_key("x", DEFAULT_ICP_X)
        self.add_key("y", DEFAULT_ICP_Y)
        self.add_key("width", DEFAULT_ICP_WIDTH)
        self.add_key("height", DEFAULT_ICP_HEIGHT)

    ##### property helpers #####
    def position_notify_add(self, callback):
        self.x_notify_add(callback)
        self.y_notify_add(callback)

    def size_notify_add(self, callback):
        self.width_notify_add(callback)
        self.height_notify_add(callback)

    def _can_set_x(self, value):
        return value >= 0

    def _can_set_y(self, value):
        return value >= 0

    def _can_set_width(self, value):
        return value > 0

    def _can_set_height(self, value):
        return value > 0


class ConfigTheme(ConfigObject):
    """ Theme configuration """

    def _init_keys(self):
        self.gspath = THEME_BASE
        self.sysdef_section = "theme"

        self.add_key("color-scheme", DEFAULT_COLOR_SCHEME,
                     prop="color_scheme_filename")
        self.add_key("key-style", "flat")
        self.add_key("roundrect-radius", 0)
        self.add_key("key-fill-gradient", 0)
        self.add_key("key-stroke-gradient", 0)
        self.add_key("key-gradient-direction", 0)
        self.key_label_font_key = \
        self.add_key("key-label-font", "")      # font for current theme
        self.key_label_overrides_key = \
        self.add_key("key-label-overrides", {}) # labels for current theme

    ##### property helpers #####
    def theme_attributes_notify_add(self, callback):
        self.key_style_notify_add(callback)
        self.roundrect_radius_notify_add(callback)
        self.key_fill_gradient_notify_add(callback)
        self.key_stroke_gradient_notify_add(callback)
        self.key_gradient_direction_notify_add(callback)
        self.key_label_font_notify_add(callback)
        self.key_label_overrides_notify_add(callback)
        self.key_style_notify_add(callback)

    def _can_set_color_scheme_filename(self, filename):
        if not os.path.exists(filename):
            _logger.warning(_("color scheme '%s' does not exist") % filename)
            return False
        return True

    def _gsettings_get_key_label_overrides(self, gskey):
        return self._gsettings_list_to_dict(gskey)

    def _gsettings_set_key_label_overrides(self, gskey, value):
        self._dict_to_gsettings_list(gskey, value)

    def get_key_label_overrides(self):
        gskey = self.key_label_overrides_key

        # merge with default value from onboard base config
        value = dict(self.parent.key_label_overrides)
        value.update(gskey.value)

        return value

    def get_key_label_font(self):
        gskey = self.key_label_font_key

        value = gskey.value
        if not value:
            # get default value from onboard base config instead
            value = self.parent.key_label_font

        return value


class ConfigGSS(ConfigObject):
    """ gnome-screen-saver configuration keys"""

    def _init_keys(self):
        self.gspath = GSS_BASE
        self.sysdef_section = "gnome-screen-saver"

<<<<<<< HEAD
    ####### auto_learn #######
    _auto_learn_callbacks = []
    def _get_auto_learn(self):
        """
        Auto-learn mode getter.
        """
        return self._gconf_client.get_bool(AUTO_LEARN_GCONF_KEY)
    def _set_auto_learn(self, value):
        """
        Auto-learn mode setter.
        """
        return self._gconf_client.set_bool(AUTO_LEARN_GCONF_KEY, value)
    auto_learn = property(_get_auto_learn, _set_auto_learn)

    def auto_learn_notify_add(self, callback):
        """
        Register callback to be run when the auto_learn mode changes.

        Callbacks are called with the new list as a parameter.

        @type  callback: function
        @param callback: callback to call on change
        """
        self._auto_learn_callbacks.append(callback)

    def auto_learn_notify_remove(self, callback):
        """ 
        Remove callback from the list of callbacks 
        """
        self._auto_learn_callbacks.remove(callback)

    def _auto_learn_notify_cb(self, client, cxion_id, entry, 
            user_data):
        """
        Recieve auto_learn mode notifications from gconf and run callbacks.
        """
        for callback in self._auto_learn_callbacks:
            callback(self.auto_learn)

    ####### auto_punctuation #######
    _auto_punctuation_callbacks = []
    def _get_auto_punctuation(self):
        """
        Auto-punctuation mode getter.
        """
        return self._gconf_client.get_bool(AUTO_PUNCTUATION_GCONF_KEY)
    def _set_auto_punctuation(self, value):
        """
        Auto-punctuation mode setter.
        """
        return self._gconf_client.set_bool(AUTO_PUNCTUATION_GCONF_KEY, value)
    auto_punctuation = property(_get_auto_punctuation, _set_auto_punctuation)

    def auto_punctuation_notify_add(self, callback):
        """
        Register callback to be run when the auto_punctuation mode changes.

        Callbacks are called with the new list as a parameter.

        @type  callback: function
        @param callback: callback to call on change
        """
        self._auto_punctuation_callbacks.append(callback)

    def auto_punctuation_notify_remove(self, callback):
        """ 
        Remove callback from the list of callbacks 
        """
        self._auto_punctuation_callbacks.remove(callback)

    def _auto_punctuation_notify_cb(self, client, cxion_id, entry, 
            user_data):
        """
        Recieve auto_punctuation mode notifications from gconf and run callbacks.
        """
        for callback in self._auto_punctuation_callbacks:
            callback(self.auto_punctuation)


    ####### frequency_time_ratio #######
    _frequency_time_ratio_callbacks = []
    def _get_frequency_time_ratio(self):
        """
        frequency_time_ratio getter.
        """
        value = self._gconf_client.get_without_default(FREQUENCY_TIME_RATIO_GCONF_KEY)
        ratio = value.get_int() if value else DEFAULT_FREQUENCY_TIME_RATIO
        if ratio < 0:
            ratio = 0
        if ratio > 100:
            ratio = 100
        return ratio

    def _set_frequency_time_ratio(self, value):
        """
        frequency_time_ratio getter.
        """
        return self._gconf_client.set_int(FREQUENCY_TIME_RATIO_GCONF_KEY, \
                                          int(value))
    frequency_time_ratio = property(_get_frequency_time_ratio, _set_frequency_time_ratio)

    def frequency_time_ratio_notify_add(self, callback):
        """
        Register callback to be run when the frequency_time_ratio changes.

        Callbacks are called with the new list as a parameter.

        @type  callback: function
        @param callback: callback to call on change
        """
        self._frequency_time_ratio_callbacks.append(callback)

    def frequency_time_ratio_notify_remove(self, callback):
        """ 
        Remove callback from the list of callbacks 
        """
        self._frequency_time_ratio_callbacks.remove(callback)

    def _frequency_time_ratio_notify_cb(self, client, cxion_id, entry, 
            user_data):
        """
        Recieve frequency_time_ratio notifications from gconf and run callbacks.
        """
        for callback in self._frequency_time_ratio_callbacks:
            callback(self.frequency_time_ratio)


    ####### word_prediction #######
    _word_prediction_callbacks = []
    def _get_word_prediction(self):
        """
        word_prediction mode getter.
        """
        return self._gconf_client.get_bool(WORD_PREDICTION_GCONF_KEY)
    def _set_word_prediction(self, value):
        """
        word_prediction mode setter.
        """
        return self._gconf_client.set_bool(WORD_PREDICTION_GCONF_KEY, value)
    word_prediction = property(_get_word_prediction, _set_word_prediction)

    def word_prediction_notify_add(self, callback):
        """
        Register callback to be run when the word_prediction mode changes.

        Callbacks are called with the new list as a parameter.

        @type  callback: function
        @param callback: callback to call on change
        """
        self._word_prediction_callbacks.append(callback)

    def word_prediction_notify_remove(self, callback):
        """ 
        Remove callback from the list of callbacks 
        """
        self._word_prediction_callbacks.remove(callback)

    def _word_prediction_notify_cb(self, client, cxion_id, entry, 
            user_data):
        """
        Recieve word_prediction mode notifications from gconf and run callbacks.
        """
        for callback in self._word_prediction_callbacks:
            callback(self.word_prediction)

    ####### stealth_mode #######
    _stealth_mode_callbacks = []
    def _get_stealth_mode(self):
        """
        stealth_mode mode getter.
        """
        return self._gconf_client.get_bool(STEALTH_MODE_GCONF_KEY)
    def _set_stealth_mode(self, value):
        """
        stealth_mode mode setter.
        """
        return self._gconf_client.set_bool(STEALTH_MODE_GCONF_KEY, value)
    stealth_mode = property(_get_stealth_mode, _set_stealth_mode)

    def stealth_mode_notify_add(self, callback):
        """
        Register callback to be run when the stealth_mode mode changes.

        Callbacks are called with the new list as a parameter.

        @type  callback: function
        @param callback: callback to call on change
        """
        self._stealth_mode_callbacks.append(callback)

    def stealth_mode_notify_remove(self, callback):
        """ 
        Remove callback from the list of callbacks 
        """
        self._stealth_mode_callbacks.remove(callback)

    def _stealth_mode_notify_cb(self, client, cxion_id, entry, 
            user_data):
        """
        Recieve stealth_mode mode notifications from gconf and run callbacks.
        """
        for callback in self._stealth_mode_callbacks:
            callback(self.stealth_mode)
=======
        self.add_key("embedded-keyboard-enabled", True)
        self.add_key("embedded-keyboard-command", "")
>>>>>>> 2735ef00
<|MERGE_RESOLUTION|>--- conflicted
+++ resolved
@@ -21,6 +21,7 @@
 ONBOARD_BASE = "apps.onboard"
 THEME_BASE   = "apps.onboard.theme"
 ICP_BASE     = "apps.onboard.icon-palette"
+WP_BASE      = "apps.onboard.word-prediction"
 GSS_BASE     = "org.gnome.desktop.screensaver"
 MODELESS_GKSU_KEY = "/apps/gksu/disable-grab"  # old gconf key, unused
 
@@ -30,85 +31,9 @@
 DEFAULT_HEIGHT             = 800
 DEFAULT_WIDTH              = 300
 
-<<<<<<< HEAD
-from gettext import gettext as _
-from Onboard.utils import pack_name_value_list, unpack_name_value_list
-
-KEYBOARD_WIDTH_GCONF_KEY    = "/apps/onboard/width"
-KEYBOARD_HEIGHT_GCONF_KEY   = "/apps/onboard/height"
-LAYOUT_FILENAME_GCONF_KEY   = "/apps/onboard/layout_filename"
-X_POSITION_GCONF_KEY        = "/apps/onboard/horizontal_position"
-Y_POSITION_GCONF_KEY        = "/apps/onboard/vertical_position"
-SCANNING_GCONF_KEY          = "/apps/onboard/enable_scanning"
-SCANNING_INTERVAL_GCONF_KEY = "/apps/onboard/scanning_interval"
-SNIPPETS_GCONF_KEY          = "/apps/onboard/snippets"
-SNIPPETS2_GCONF_KEY         = "/apps/onboard/snippets2"
-SHOW_STATUS_ICON_GCONF_KEY  = "/apps/onboard/use_status_icon"
-START_MINIMIZED_GCONF_KEY   = "/apps/onboard/start_minimized"
-WORD_PREDICTION_GCONF_KEY   = "/apps/onboard/word_prediction/enabled"
-AUTO_LEARN_GCONF_KEY        = "/apps/onboard/word_prediction/auto_learn"
-AUTO_PUNCTUATION_GCONF_KEY  = "/apps/onboard/word_prediction/auto_punctuation"
-FREQUENCY_TIME_RATIO_GCONF_KEY = "/apps/onboard/word_prediction/frequency_time_ratio"
-STEALTH_MODE_GCONF_KEY      = "/apps/onboard/word_prediction/stealth_mode"
-
-THEME_FILENAME_GCONF_KEY    = "/apps/onboard/theme_filename"
-COLOR_SCHEME_FILENAME_GCONF_KEY = "/apps/onboard/theme/color_scheme_filename"
-KEY_STYLE_GCONF_KEY         = "/apps/onboard/theme/key_style"
-ROUNDRECT_RADIUS_GCONF_KEY  = "/apps/onboard/theme/roundrect_radius"
-KEY_FILL_GRADIENT_GCONF_KEY = "/apps/onboard/theme/key_fill_gradient"
-KEY_STROKE_GRADIENT_GCONF_KEY = "/apps/onboard/theme/key_stroke_gradient"
-KEY_GRADIENT_DIRECTION_GCONF_KEY = "/apps/onboard/theme/key_gradient_direction"
-KEY_LABEL_FONT_GCONF_KEY        = "/apps/onboard/theme/label_font"
-KEY_LABEL_OVERRIDES_GCONF_KEY = "/apps/onboard/theme/key_label_overrides"
-
-CURRENT_SETTINGS_PAGE_GCONF_KEY = "/apps/onboard/current_settings_page"
-
-DEFAULT_LAYOUT              = "Classic onBoard.onboard"
-DEFAULT_THEME               = "Classic onBoard.theme"
-DEFAULT_COLORS              = "Classic onBoard.colors"
-
-KEYBOARD_DEFAULT_HEIGHT   = 800
-KEYBOARD_DEFAULT_WIDTH    = 300
-
-SCANNING_DEFAULT_INTERVAL = 750
-
-GTK_KBD_MIXIN_MOD = "Onboard.KeyboardGTK"
-GTK_KBD_MIXIN_CLS = "KeyboardGTK"
-
-INSTALL_DIR = "/usr/share/onboard"
-USER_DIR = ".sok"
-
-ICP_IN_USE_GCONF_KEY     = "/apps/onboard/icon_palette/in_use"
-ICP_WIDTH_GCONF_KEY      = "/apps/onboard/icon_palette/width"
-ICP_HEIGHT_GCONF_KEY     = "/apps/onboard/icon_palette/height"
-ICP_X_POSITION_GCONF_KEY = "/apps/onboard/icon_palette/horizontal_position"
-ICP_Y_POSITION_GCONF_KEY = "/apps/onboard/icon_palette/vertical_position"
-
-ICP_DEFAULT_HEIGHT   = 80
-ICP_DEFAULT_WIDTH    = 80
-ICP_DEFAULT_X_POSITION = 40
-ICP_DEFAULT_Y_POSITION = 300
-
-MODELESS_GKSU_GCONF_KEY = "/apps/gksu/disable-grab"
-
-ONBOARD_XEMBED_GCONF_KEY      = "/apps/onboard/xembed_onboard"
-START_ONBOARD_XEMBED_COMMAND  = "onboard --xid"
-GSS_XEMBED_ENABLE_GCONF_KEY   = "/apps/gnome-screensaver/embedded_keyboard_enabled"
-GSS_XEMBED_COMMAND_GCONF_KEY  = "/apps/gnome-screensaver/embedded_keyboard_command"
-
-SUPERKEY_SIZE_GROUP = "super"  # layout group for independently sized labels
-
-DEFAULT_FREQUENCY_TIME_RATIO = 75  # 0=100% frequency, 100=100% time (last use)
-
-class Config (object):
-    """
-    Singleton Class to encapsulate the gconf stuff and check values.
-    """
-=======
 DEFAULT_LAYOUT             = "Classic Onboard"
 DEFAULT_THEME              = "Classic Onboard"
 DEFAULT_COLOR_SCHEME       = "Classic Onboard"
->>>>>>> 2735ef00
 
 DEFAULT_SCANNING_INTERVAL  = 750
 
@@ -127,6 +52,8 @@
 
 SYSTEM_DEFAULTS_FILENAME   = "onboard-defaults.conf"
 
+DEFAULT_FREQUENCY_TIME_RATIO = 75  # 0=100% frequency, 100=100% time (last use)
+
 
 
 class Config(ConfigObject):
@@ -136,6 +63,7 @@
 
     # String representation of the module containing the Keyboard mixin
     # used to draw keyboard
+
     _kbd_render_mixin_mod = GTK_KBD_MIXIN_MOD
 
     # String representation of the keyboard mixin used to draw keyboard.
@@ -148,13 +76,10 @@
     # Width of sidebar buttons
     SIDEBARWIDTH = 60
 
-<<<<<<< HEAD
+    # Margin to leave around layouts
     LAYOUT_MARGIN = (1,1)
-    """ Margin to leave around layouts """
-
-=======
+
     # Offset of label from key edge when not specified in layout
->>>>>>> 2735ef00
     DEFAULT_LABEL_OFFSET = (2.0, 0.0)
 
     # Margin to leave around labels
@@ -166,14 +91,12 @@
     # index of currently active pane, not stored in gsettings
     active_pane_index = 0
 
-    WORDLIST_LABEL_MARGIN = (2,2)
-    """ 
-    Margin to leave around wordlist labels; small margins allow for 
-    more prediction choices 
-    """
-
-    WORDLIST_BUTTON_GAP = (1,1)
-    """ Gap between wordlist buttons """
+    # Margin to leave around wordlist labels; small margins allow for 
+    # more prediction choices
+    WORDLIST_LABEL_MARGIN = (2, 2)
+
+    # Gap between wordlist buttons
+    WORDLIST_BUTTON_GAP = (1, 1)
 
     def __new__(cls, *args, **kwargs): 
         """
@@ -255,72 +178,10 @@
         if not theme:
             _logger.error(_("Unable to read theme '{}'").format(theme_filename))
         else:
-<<<<<<< HEAD
-            self._color_scheme_filename  = theme.get_color_scheme_filename()
-            self._key_style              = theme.key_style
-            self._roundrect_radius       = theme.roundrect_radius
-            self._key_fill_gradient      = theme.key_fill_gradient
-            self._key_stroke_gradient    = theme.key_stroke_gradient
-            self._key_gradient_direction = theme.key_gradient_direction
-            if theme.key_label_font:
-                self._key_label_font = theme.key_label_font
-            self._key_label_overrides.update(theme.key_label_overrides)
-
-            if options.theme_filename:
-                theme.apply()  # apply to gconf; make sure everything is in sync
-                self.theme_filename = theme_filename # store in gconf
-
-        self._gconf_client.notify_add(LAYOUT_FILENAME_GCONF_KEY,
-                self._layout_filename_notify_cb)
-        self._gconf_client.notify_add(X_POSITION_GCONF_KEY,
-                self._position_notify_cb)
-        self._gconf_client.notify_add(Y_POSITION_GCONF_KEY,
-                self._position_notify_cb)
-        self._gconf_client.notify_add(SCANNING_GCONF_KEY,
-                self._scanning_notify_cb)
-        self._gconf_client.notify_add(SCANNING_INTERVAL_GCONF_KEY,
-                self._scanning_interval_notify_cb)
-        self._gconf_client.notify_add(SHOW_STATUS_ICON_GCONF_KEY,
-                self._show_status_icon_notify_cb)
-        self._gconf_client.notify_add(MODELESS_GKSU_GCONF_KEY,
-                self._modeless_gksu_notify_cb)
-        self._gconf_client.notify_add(ONBOARD_XEMBED_GCONF_KEY,
-                self._onboard_xembed_notify_cb)
-        self._gconf_client.notify_add(WORD_PREDICTION_GCONF_KEY,
-                self._word_prediction_notify_cb)
-        self._gconf_client.notify_add(AUTO_LEARN_GCONF_KEY,
-                self._auto_learn_notify_cb)
-        self._gconf_client.notify_add(AUTO_PUNCTUATION_GCONF_KEY,
-                self._auto_punctuation_notify_cb)
-        self._gconf_client.notify_add(FREQUENCY_TIME_RATIO_GCONF_KEY,
-                self._frequency_time_ratio_notify_cb)
-        self._gconf_client.notify_add(STEALTH_MODE_GCONF_KEY,
-                self._stealth_mode_notify_cb)
-
-        self._gconf_client.notify_add(THEME_FILENAME_GCONF_KEY,
-                self._theme_filename_notify_cb)
-        self._gconf_client.notify_add(COLOR_SCHEME_FILENAME_GCONF_KEY,
-                self._color_scheme_filename_notify_cb)
-        self._gconf_client.notify_add(KEY_STYLE_GCONF_KEY,
-                self._theme_attributes_notify_cb)
-        self._gconf_client.notify_add(ROUNDRECT_RADIUS_GCONF_KEY,
-                self._theme_attributes_notify_cb)
-        self._gconf_client.notify_add(KEY_FILL_GRADIENT_GCONF_KEY,
-                self._theme_attributes_notify_cb)
-        self._gconf_client.notify_add(KEY_STROKE_GRADIENT_GCONF_KEY,
-                self._theme_attributes_notify_cb)
-        self._gconf_client.notify_add(KEY_GRADIENT_DIRECTION_GCONF_KEY,
-                self._theme_attributes_notify_cb)
-        self._gconf_client.notify_add(KEY_LABEL_FONT_GCONF_KEY,
-                self._theme_attributes_notify_cb)
-        self._gconf_client.notify_add(KEY_LABEL_OVERRIDES_GCONF_KEY,
-                self._key_label_overrides_notify_cb)
-=======
             # save to gsettings only if theme came from the command line
             save = bool(options.theme)
             self.set_theme_filename(theme_filename, save)
             theme.apply(save)
->>>>>>> 2735ef00
 
         # misc initializations
         self.xid_mode = options.xid_mode
@@ -354,8 +215,9 @@
         self.add_key("current-settings-page", 0)
 
         self.theme = ConfigTheme(self)
-        self.icp = ConfigICP(self)
-        self.gss = ConfigGSS(self)
+        self.icp   = ConfigICP(self)
+        self.wp    = ConfigWP(self)
+        self.gss   = ConfigGSS(self)
 
         self.children = [self.theme, self.icp, self.gss]
  
@@ -669,6 +531,19 @@
         return value
 
 
+class ConfigWP(ConfigObject):
+    """ word-prediction configuration keys"""
+
+    def _init_keys(self):
+        self.gspath = WP_BASE
+        self.sysdef_section = "word-prediction"
+
+        self.add_key("enabled", True)
+        self.add_key("auto-learn", True)
+        self.add_key("auto-punctuation", True)
+        self.add_key("stealth-mode", False)
+
+
 class ConfigGSS(ConfigObject):
     """ gnome-screen-saver configuration keys"""
 
@@ -676,212 +551,6 @@
         self.gspath = GSS_BASE
         self.sysdef_section = "gnome-screen-saver"
 
-<<<<<<< HEAD
-    ####### auto_learn #######
-    _auto_learn_callbacks = []
-    def _get_auto_learn(self):
-        """
-        Auto-learn mode getter.
-        """
-        return self._gconf_client.get_bool(AUTO_LEARN_GCONF_KEY)
-    def _set_auto_learn(self, value):
-        """
-        Auto-learn mode setter.
-        """
-        return self._gconf_client.set_bool(AUTO_LEARN_GCONF_KEY, value)
-    auto_learn = property(_get_auto_learn, _set_auto_learn)
-
-    def auto_learn_notify_add(self, callback):
-        """
-        Register callback to be run when the auto_learn mode changes.
-
-        Callbacks are called with the new list as a parameter.
-
-        @type  callback: function
-        @param callback: callback to call on change
-        """
-        self._auto_learn_callbacks.append(callback)
-
-    def auto_learn_notify_remove(self, callback):
-        """ 
-        Remove callback from the list of callbacks 
-        """
-        self._auto_learn_callbacks.remove(callback)
-
-    def _auto_learn_notify_cb(self, client, cxion_id, entry, 
-            user_data):
-        """
-        Recieve auto_learn mode notifications from gconf and run callbacks.
-        """
-        for callback in self._auto_learn_callbacks:
-            callback(self.auto_learn)
-
-    ####### auto_punctuation #######
-    _auto_punctuation_callbacks = []
-    def _get_auto_punctuation(self):
-        """
-        Auto-punctuation mode getter.
-        """
-        return self._gconf_client.get_bool(AUTO_PUNCTUATION_GCONF_KEY)
-    def _set_auto_punctuation(self, value):
-        """
-        Auto-punctuation mode setter.
-        """
-        return self._gconf_client.set_bool(AUTO_PUNCTUATION_GCONF_KEY, value)
-    auto_punctuation = property(_get_auto_punctuation, _set_auto_punctuation)
-
-    def auto_punctuation_notify_add(self, callback):
-        """
-        Register callback to be run when the auto_punctuation mode changes.
-
-        Callbacks are called with the new list as a parameter.
-
-        @type  callback: function
-        @param callback: callback to call on change
-        """
-        self._auto_punctuation_callbacks.append(callback)
-
-    def auto_punctuation_notify_remove(self, callback):
-        """ 
-        Remove callback from the list of callbacks 
-        """
-        self._auto_punctuation_callbacks.remove(callback)
-
-    def _auto_punctuation_notify_cb(self, client, cxion_id, entry, 
-            user_data):
-        """
-        Recieve auto_punctuation mode notifications from gconf and run callbacks.
-        """
-        for callback in self._auto_punctuation_callbacks:
-            callback(self.auto_punctuation)
-
-
-    ####### frequency_time_ratio #######
-    _frequency_time_ratio_callbacks = []
-    def _get_frequency_time_ratio(self):
-        """
-        frequency_time_ratio getter.
-        """
-        value = self._gconf_client.get_without_default(FREQUENCY_TIME_RATIO_GCONF_KEY)
-        ratio = value.get_int() if value else DEFAULT_FREQUENCY_TIME_RATIO
-        if ratio < 0:
-            ratio = 0
-        if ratio > 100:
-            ratio = 100
-        return ratio
-
-    def _set_frequency_time_ratio(self, value):
-        """
-        frequency_time_ratio getter.
-        """
-        return self._gconf_client.set_int(FREQUENCY_TIME_RATIO_GCONF_KEY, \
-                                          int(value))
-    frequency_time_ratio = property(_get_frequency_time_ratio, _set_frequency_time_ratio)
-
-    def frequency_time_ratio_notify_add(self, callback):
-        """
-        Register callback to be run when the frequency_time_ratio changes.
-
-        Callbacks are called with the new list as a parameter.
-
-        @type  callback: function
-        @param callback: callback to call on change
-        """
-        self._frequency_time_ratio_callbacks.append(callback)
-
-    def frequency_time_ratio_notify_remove(self, callback):
-        """ 
-        Remove callback from the list of callbacks 
-        """
-        self._frequency_time_ratio_callbacks.remove(callback)
-
-    def _frequency_time_ratio_notify_cb(self, client, cxion_id, entry, 
-            user_data):
-        """
-        Recieve frequency_time_ratio notifications from gconf and run callbacks.
-        """
-        for callback in self._frequency_time_ratio_callbacks:
-            callback(self.frequency_time_ratio)
-
-
-    ####### word_prediction #######
-    _word_prediction_callbacks = []
-    def _get_word_prediction(self):
-        """
-        word_prediction mode getter.
-        """
-        return self._gconf_client.get_bool(WORD_PREDICTION_GCONF_KEY)
-    def _set_word_prediction(self, value):
-        """
-        word_prediction mode setter.
-        """
-        return self._gconf_client.set_bool(WORD_PREDICTION_GCONF_KEY, value)
-    word_prediction = property(_get_word_prediction, _set_word_prediction)
-
-    def word_prediction_notify_add(self, callback):
-        """
-        Register callback to be run when the word_prediction mode changes.
-
-        Callbacks are called with the new list as a parameter.
-
-        @type  callback: function
-        @param callback: callback to call on change
-        """
-        self._word_prediction_callbacks.append(callback)
-
-    def word_prediction_notify_remove(self, callback):
-        """ 
-        Remove callback from the list of callbacks 
-        """
-        self._word_prediction_callbacks.remove(callback)
-
-    def _word_prediction_notify_cb(self, client, cxion_id, entry, 
-            user_data):
-        """
-        Recieve word_prediction mode notifications from gconf and run callbacks.
-        """
-        for callback in self._word_prediction_callbacks:
-            callback(self.word_prediction)
-
-    ####### stealth_mode #######
-    _stealth_mode_callbacks = []
-    def _get_stealth_mode(self):
-        """
-        stealth_mode mode getter.
-        """
-        return self._gconf_client.get_bool(STEALTH_MODE_GCONF_KEY)
-    def _set_stealth_mode(self, value):
-        """
-        stealth_mode mode setter.
-        """
-        return self._gconf_client.set_bool(STEALTH_MODE_GCONF_KEY, value)
-    stealth_mode = property(_get_stealth_mode, _set_stealth_mode)
-
-    def stealth_mode_notify_add(self, callback):
-        """
-        Register callback to be run when the stealth_mode mode changes.
-
-        Callbacks are called with the new list as a parameter.
-
-        @type  callback: function
-        @param callback: callback to call on change
-        """
-        self._stealth_mode_callbacks.append(callback)
-
-    def stealth_mode_notify_remove(self, callback):
-        """ 
-        Remove callback from the list of callbacks 
-        """
-        self._stealth_mode_callbacks.remove(callback)
-
-    def _stealth_mode_notify_cb(self, client, cxion_id, entry, 
-            user_data):
-        """
-        Recieve stealth_mode mode notifications from gconf and run callbacks.
-        """
-        for callback in self._stealth_mode_callbacks:
-            callback(self.stealth_mode)
-=======
         self.add_key("embedded-keyboard-enabled", True)
         self.add_key("embedded-keyboard-command", "")
->>>>>>> 2735ef00
+
