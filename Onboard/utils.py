--- conflicted
+++ resolved
@@ -1077,8 +1077,6 @@
             return process_name in cmdline
         return False
 
-<<<<<<< HEAD
-=======
 def exists_in_path(basename):
     """
     Does a file with this basename exist anywhere in PATH's directories?
@@ -1088,7 +1086,6 @@
         if os.path.isfile(filename):
             return True
     return False
->>>>>>> fc195b12
 
 def unicode_str(obj, encoding = "utf-8"):
     """
