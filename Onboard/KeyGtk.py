# -*- coding: UTF-8 -*-

from __future__ import division, print_function, unicode_literals

import time
from math import pi, sin, cos

import cairo
from gi.repository import GLib, Gdk, Pango, PangoCairo, GdkPixbuf

from Onboard.KeyCommon   import *
from Onboard.WindowUtils import DwellProgress
from Onboard.utils       import brighten, roundrect_curve, gradient_line, \
                                drop_shadow

### Logging ###
import logging
_logger = logging.getLogger("KeyGTK")
###############

### Config Singleton ###
from Onboard.Config import Config
config = Config()
########################

BASE_FONTDESCRIPTION_SIZE = 10000000
PangoUnscale = 1.0 / Pango.SCALE

class Key(KeyCommon):
    _pango_layout = None
    _label_extents = None  # resolution independent size {mod_mask: (w, h)}

    _shadow_steps  = 0
    _shadow_alpha  = 0
    _shadow_presets = ((1, 0.015), (4, 0.005)) # quality presets (steps, alpha)

    def __init__(self):
        KeyCommon.__init__(self)
        self._label_extents = {}

        # work around memory leak (gnome #599730)
        if Key._pango_layout is None:
            # use PangoCairo.create_layout once it works with gi (pango >= 1.29.1)
            Key._pango_layout = Pango.Layout(context=Gdk.pango_context_get())
            #Key._pango_layout = PangoCairo.create_layout(context)

    def get_extra_render_size(self):
        """ Account for stroke width and antialiasing """
        root = self.get_layout_root()
        return root.context.scale_log_to_canvas((2.0, 2.0))

    def get_best_font_size(self):
        """
        Get the maximum font possible that would not cause the label to
        overflow the boundaries of the key.
        """

        raise NotImplementedError()

    @staticmethod
    def reset_pango_layout():
        Key._pango_layout = None

    @staticmethod
    def get_pango_layout(context, text, font_size):
        layout = Key._pango_layout
        Key.prepare_pango_layout(layout, text, font_size)
        return layout

    @staticmethod
    def prepare_pango_layout(layout, text, font_size):
        if text is None:
            text = ""
        layout.set_text(text, -1)
        layout.set_width(-1) # no wrapping, ellipsization
        font_description = Pango.FontDescription(config.theme_settings.key_label_font)
        font_description.set_size(max(1, font_size))
        layout.set_font_description(font_description)

    @classmethod
    def set_shadow_quality(_class, quality):
        if quality is None:
            quality = 1
        _class._shadow_steps, _class._shadow_alpha = \
                                    _class._shadow_presets[quality]


class RectKey(Key, RectKeyCommon, DwellProgress):

    _image_pixbuf = None
    _requested_image_size = None
    _shadow_surface = None

    def __init__(self, id="", border_rect = None):
        Key.__init__(self)
        RectKeyCommon.__init__(self, id, border_rect)

        _key_surfaces = {}

    def is_key(self):
        """ Is this a key item? """
        return True

    def invalidate_caches(self):
        """
        Clear buffered patterns, e.g. after resizing, change of settings...
        """
        self.invalidate_key()
        self.invalidate_shadow()

    def invalidate_key(self):
        self._key_surfaces = {}

    def invalidate_shadow(self):
        self._shadow_surface = None

    def draw_cached(self, context):
        key = (self.label, self.font_size >> 8)
        #print("draw_cached", self.id, key)
        surface = self._key_surfaces.get(key)
        if surface is None:
            #print("new_surface", self.id, key)
            if self.font_size:
                surface = self._create_key_surface(context)
                self._key_surfaces[key] = surface

        if surface:
            context.set_source_surface(surface, 0, 0)
            context.paint()

<<<<<<< HEAD
    def _get_key_pattern(self, context, canvas_rect):
        pattern = self._key_pattern
        if pattern is None:
            # Create a temporary context of canvas size. For some reason
            # this is faster than using just the key rectangle with a
            # translation matrix.
            target = context.get_target()
            surface = target.create_similar(cairo.CONTENT_COLOR_ALPHA,
                                            canvas_rect.w, canvas_rect.h)
            tmp_cr = cairo.Context(surface)
            pattern = self._create_key_pattern(tmp_cr)

            self._key_pattern = pattern

        return pattern

    def _create_key_pattern(self, context):
=======
    def _create_key_surface(self, base_context):
>>>>>>> eebb63f4
        rect = self.get_canvas_rect()
        clip_rect = rect.inflate(*self.get_extra_render_size()).int()

        # create caching surface
        target = base_context.get_target()
        surface = target.create_similar(cairo.CONTENT_COLOR_ALPHA,
                                        clip_rect.w, clip_rect.h)

<<<<<<< HEAD
        context.push_group_with_content(cairo.CONTENT_COLOR_ALPHA)

        self.draw(context)

        pattern = context.pop_group()
        context.restore()
=======
        context = cairo.Context(surface)
        surface.set_device_offset(-clip_rect.x, -clip_rect.y)
>>>>>>> eebb63f4

        self.draw(context)
        Gdk.flush()   # else tearing artefacts in labels and images
                      # on Nexus 7, Quantal
        return surface

    def draw(self, context, lod = LOD.FULL):
        self.draw_geometry(context, lod)
        self.draw_image(context, lod)
        self.draw_label(context, lod)

    def draw_geometry(self, context, lod):
        if not self.show_face and not self.show_border:
            return

        rect = self.get_canvas_rect()
        if lod == LOD.FULL:
            scale = config.theme_settings.key_stroke_width / 100.0
            if scale:
                root = self.get_layout_root()
                t    = root.context.scale_log_to_canvas((1.0, 1.0))
                line_width = (t[0] + t[1]) / 2.4
                line_width = min(line_width, 3.0) * scale
                line_width = max(line_width, 1.0)
            else:
                line_width = 0
        else:
            line_width = 0

        fill = self.get_fill_color()

        key_style = self.get_style()
        if key_style == "flat":
            self.build_rect_path(context, rect)
<<<<<<< HEAD

            if self.show_face:
                context.set_source_rgba(*fill)
                if self.show_border:
                    context.fill_preserve()
                else:
                    context.fill()

            if self.show_border:
                context.set_source_rgba(*self.get_stroke_color())
                context.set_line_width(line_width)
                context.stroke()
=======
            context.set_source_rgba(*fill)
            if line_width:
                context.fill_preserve()
                context.set_source_rgba(*self.get_stroke_color())
                context.set_line_width(line_width)
                context.stroke()
            else:
                context.fill()
>>>>>>> eebb63f4

        elif key_style == "gradient":
            self.draw_gradient_key(context, rect, fill, line_width, lod)

        elif key_style == "dish":
            self.draw_dish_key(context, rect, fill, line_width, lod)

    def draw_gradient_key(self, context, rect, fill, line_width, lod):
        # simple gradients for fill and stroke
        fill_gradient   = config.theme_settings.key_fill_gradient / 100.0
        stroke_gradient = config.theme_settings.key_stroke_gradient / 100.0
        alpha = self.get_gradient_angle()

        self.build_rect_path(context, rect)
        gline = gradient_line(rect, alpha)

        # fill
        if self.show_face:
            if fill_gradient and lod:
                pat = cairo.LinearGradient (*gline)
                rgba = brighten(+fill_gradient*.5, *fill)
                pat.add_color_stop_rgba(0, *rgba)
                rgba = brighten(-fill_gradient*.5, *fill)
                pat.add_color_stop_rgba(1, *rgba)
                context.set_source (pat)
            else: # take gradient from color scheme (not implemented)
                context.set_source_rgba(*fill)

            if self.show_border:
                context.fill_preserve()
            else:
                context.fill()

        # stroke
        if self.show_border:
            if stroke_gradient:
                if lod:
                    stroke = fill
                    pat = cairo.LinearGradient (*gline)
                    rgba = brighten(+stroke_gradient*.5, *stroke)
                    pat.add_color_stop_rgba(0, *rgba)
                    rgba = brighten(-stroke_gradient*.5, *stroke)
                    pat.add_color_stop_rgba(1, *rgba)
                    context.set_source (pat)
                else:
                    context.set_source_rgba(*fill)
            else:
                context.set_source_rgba(*self.get_stroke_color())

            context.set_line_width(line_width)
            context.stroke()

    def draw_dish_key(self, context, rect, fill, line_width, lod):
        # compensate for smaller size due to missing stroke
        rect = rect.inflate(1.0)

        # parameters for the base rectangle
        w, h = rect.get_size()
        w2, h2 = w * 0.5, h * 0.5
        xc, yc = rect.get_center()
        radius_pct = config.theme_settings.roundrect_radius
        radius_pct = max(radius_pct, 2) # too much +-1 fudging for square corners
        r, k = self.get_curved_rect_params(rect, radius_pct)

        base_rgba = brighten(-0.200, *fill)
        stroke_gradient = config.theme_settings.key_stroke_gradient / 100.0
        light_dir = config.theme_settings.key_gradient_direction / 180.0 * pi

        # parameters for the top rectangle, key face
        scale  = config.theme_settings.key_stroke_width / 100.0
        border = config.DISH_KEY_BORDER
        border = (border[0] * scale, border[1] * scale) 
                 
        border = self.context.scale_log_to_canvas(border)
        offset_top = self.context.scale_log_to_canvas_y(config.DISH_KEY_Y_OFFSET)
        rect_top = rect.deflate(*border).offset(0, -offset_top)
        rect_top.w = max(rect_top.w, 0.0)
        rect_top.h = max(rect_top.h, 0.0)
        top_radius_scale = rect_top.h / float(rect.h)
        r_top, k_top = self.get_curved_rect_params(rect_top,
                                                radius_pct * top_radius_scale)

        # draw key border
        if self.show_border:
            if not lod:
                self.build_rect_path(context, rect)
                context.set_source_rgba(*base_rgba)
                context.fill()
            else:

                # lambert lighting
                edge_colors = []
                for edge in range(4):
                    normal_dir = edge * pi / 2.0   # 0 = light from top
                    I = cos(normal_dir - light_dir) * stroke_gradient * 0.8
                    edge_colors.append(brighten(I, *base_rgba))

                context.save()
                context.translate(xc , yc)

                # edge sections, edge 0 = top
                for edge in range(4):
                    if edge & 1:
                        p = (h2, w2)
                        p_top = [rect_top.h/2.0, rect_top.w/2.0]
                    else:
                        p = (w2, h2)
                        p_top = [rect_top.w/2.0, rect_top.h/2.0]

                    m = cairo.Matrix()
                    m.rotate(edge * pi / 2.0)
                    p0     = m.transform_point(-p[0] + r - 1, -p[1]) # -1 to fill gaps
                    p1     = m.transform_point( p[0] - r + 1, -p[1])
                    p0_top = m.transform_point( p_top[0] - r_top + 1, -p_top[1] + 1)
                    p1_top = m.transform_point(-p_top[0] + r_top - 1, -p_top[1] + 1)
                    p0_top = (p0_top[0], p0_top[1] - offset_top)
                    p1_top = (p1_top[0], p1_top[1] - offset_top)

                    context.set_source_rgba(*edge_colors[edge])
                    context.move_to(p0[0], p0[1])
                    context.line_to(p1[0], p1[1])
                    context.line_to(*p0_top)
                    context.line_to(*p1_top)
                    context.close_path()
                    context.fill()


                # corner sections
                for edge in range(4):
                    if edge & 1:
                        p = (h2, w2)
                        p_top = [rect_top.h/2.0, rect_top.w/2.0]
                    else:
                        p = (w2, h2)
                        p_top = [rect_top.w/2.0, rect_top.h/2.0]

                    m = cairo.Matrix()
                    m.rotate(edge * pi / 2.0)
                    p1     = m.transform_point( p[0] - r, -p[1])
                    p2     = m.transform_point( p[0],     -p[1] + r)
                    pk0    = m.transform_point( p[0] - k, -p[1])
                    pk1    = m.transform_point( p[0],     -p[1] + k)
                    p0_top = m.transform_point( p_top[0] - r_top, -p_top[1])
                    p2_top = m.transform_point( p_top[0],         -p_top[1] + r_top)
                    p0_top = (p0_top[0], p0_top[1] - offset_top)
                    p2_top = (p2_top[0], p2_top[1] - offset_top)

                    # Fake Gouraud shading: draw a gradient between mid points
                    # of the lines connecting the base with the top rectangle.
                    gline = ((p1[0] + p0_top[0]) / 2.0, (p1[1] + p0_top[1]) / 2.0,
                             (p2[0] + p2_top[0]) / 2.0, (p2[1] + p2_top[1]) / 2.0)
                    pat = cairo.LinearGradient (*gline)
                    pat.add_color_stop_rgba(0.0, *edge_colors[edge])
                    pat.add_color_stop_rgba(1.0, *edge_colors[(edge + 1) % 4])
                    context.set_source (pat)

                    context.move_to(*p1)
                    context.curve_to(pk0[0], pk0[1], pk1[0], pk1[1], p2[0], p2[1])
                    context.line_to(*p2_top)
                    context.line_to(*p0_top)
                    context.close_path()
                    context.fill()

                context.restore()

        # Draw the key face, the smaller top rectangle.
        if self.show_face:
            if not lod:
                context.set_source_rgba(*fill)
            else:
                # Simulate the concave key dish with a gradient that has
                # a sligthly brighter middle section.
                if self.id == "SPCE":
                    angle = pi / 2.0  # space has a convex top
                else:
                    angle = 0.0       # all others are concave
                fill_gradient   = config.theme_settings.key_fill_gradient / 100.0
                dark_rgba = brighten(-fill_gradient*.5, *fill)
                bright_rgba = brighten(+fill_gradient*.5, *fill)
                gline = gradient_line(rect, angle)

                pat = cairo.LinearGradient (*gline)
                pat.add_color_stop_rgba(0.0, *dark_rgba)
                pat.add_color_stop_rgba(0.5, *bright_rgba)
                pat.add_color_stop_rgba(1.0, *dark_rgba)
                context.set_source (pat)

            self.build_rect_path(context, rect_top, top_radius_scale)
            context.fill()

    def draw_label(self, context, lod):
        label = self.get_label()
        if not label:
            return

        # Skip cairo errors when drawing labels with font size 0
        # This may happen for hidden keys and keys with bad size groups.
        if self.font_size == 0:
            return

        layout = self.get_pango_layout(context, label, self.font_size)
        log_rect = self.get_label_rect()
        src_size = layout.get_size()
        src_size = (src_size[0] * PangoUnscale, src_size[1] * PangoUnscale)

        for x, y, rgba, last in self._label_iterations(src_size, log_rect, lod):
            # draw dwell progress after fake emboss, before final label
            if last and self.is_dwelling():
                DwellProgress.draw(self, context,
                                   self.get_dwell_progress_canvas_rect(),
                                   self.get_dwell_progress_color())

            context.move_to(x, y)
            context.set_source_rgba(*rgba)
            PangoCairo.show_layout(context, layout)

    def draw_image(self, context, lod):
        """ Draws the keys optional image. """
        if not self.image_filenames:
            return

        log_rect = self.get_label_rect()
        rect = self.context.log_to_canvas_rect(log_rect)
        if rect.w < 1 or rect.h < 1:
            return

        pixbuf = self.get_image(rect.w, rect.h)
        if not pixbuf:
            return

        src_size = (pixbuf.get_width(), pixbuf.get_height())

        for x, y, rgba, last in self._label_iterations(src_size, log_rect, lod):
            # draw dwell progress after fake emboss, before final image
            if last and self.is_dwelling():
                DwellProgress.draw(self, context,
                                   self.get_dwell_progress_canvas_rect(),
                                   self.get_dwell_progress_color())

            # Draw the image in the themes label color.
            # Only the alpha channel of the image is used.
            Gdk.cairo_set_source_pixbuf(context, pixbuf, x, y)
            pattern = context.get_source()
            context.rectangle(*rect)
            context.set_source_rgba(*rgba)
            context.mask(pattern)
            context.new_path()

    def draw_shadow_cached(self, context):
        surface = self._get_shadow_surface(context)
        if surface:
            context.set_source_rgba(0.0, 0.0, 0.0, 1.0)
            context.mask_surface(surface, 0, 0)

    def _get_shadow_surface(self, context):
        surface = self._shadow_surface
        if surface is None:
            if config.theme_settings.key_shadow_strength:
                surface = self.create_shadow_surface(context,
                                              self._shadow_steps,
                                              self._shadow_alpha)
            self._shadow_surface = surface

        return surface

    def create_shadow_surface(self, base_context, shadow_steps, shadow_alpha):
        """
        Draw shadow and shaded halo.
        Somewhat slow, make sure to cache the result.
        Glitchy, if the clip-rect covers only a single button (Precise),
        therefore, draw only with unrestricted clipping rect.
        """
        rect = self.get_canvas_rect()
        root = self.get_layout_root()
        extent = min(root.context.scale_log_to_canvas((1.0, 1.0)))
        direction = config.theme_settings.key_gradient_direction
        alpha = pi / 2 + 2 * pi * direction / 360.0

        shadow_opacity = config.theme_settings.key_shadow_strength * \
                         shadow_alpha
        shadow_scale   = config.theme_settings.key_shadow_size / 20.0
        shadow_radius  = max(extent * shadow_scale, 1.0)
        shadow_displacement = max(extent * shadow_scale * 0.26, 1.0)
        shadow_offset  = (shadow_displacement * cos(alpha),
                          shadow_displacement * sin(alpha))

        has_halo = shadow_steps > 1 and not config.window.transparent_background
        halo_opacity   = shadow_opacity * 0.11
        halo_radius    = max(extent * 8.0, 1.0)

        clip_rect = rect.offset(shadow_offset[0]+1, shadow_offset[1]+1)
        if has_halo:
            clip_rect = clip_rect.inflate(halo_radius * 1.5)
        else:
            clip_rect = clip_rect.inflate(shadow_radius * 1.3)
        clip_rect = clip_rect.int()

        # create caching surface
        target = base_context.get_target()
        surface = target.create_similar(cairo.CONTENT_ALPHA,
                                        clip_rect.w, clip_rect.h)
        context = cairo.Context(surface)
        surface.set_device_offset(-clip_rect.x, -clip_rect.y)

        self.draw_shadow_cached
        # paint the surface
        context.save()
        context.rectangle(*clip_rect)
        context.clip()

        context.push_group_with_content(cairo.CONTENT_ALPHA)
        self.build_rect_path(context, rect)
        context.set_source_rgba(0.0, 0.0, 0.0, 1.0)
        context.fill()
        shape = context.pop_group()

        # shadow
        drop_shadow(context, shape, rect,
                    shadow_radius, shadow_offset, shadow_opacity, shadow_steps)
        # halo
        if has_halo:
            drop_shadow(context, shape, rect,
                        halo_radius, shadow_offset, halo_opacity, shadow_steps)

        # cut out the key area, the key may be transparent
        context.set_operator(cairo.OPERATOR_CLEAR)
        context.set_source_rgba(0.0, 0.0, 0.0, 1.0)
        self.build_rect_path(context, rect)
        context.fill()

        context.restore()

        return surface

    def get_curved_rect_params(self, rect, r_pct):
        w, h = rect.get_size()
        r = min(w, h) * min(r_pct / 100.0, 0.5) # full range at 50%
        k = (r-1) * r_pct/200.0 # position of control points for circular curves
        return r, k

    def build_rect_path(self, context, rect, radius_scale = 1.0):
        roundness = config.theme_settings.roundrect_radius * radius_scale
        if roundness:
            roundrect_curve(context, rect, roundness)
        else:
            context.rectangle(*rect)

    def get_gradient_angle(self):
        return -pi/2.0 + 2*pi * config.theme_settings.key_gradient_direction / 360.0

    def get_best_font_size(self, context, mod_mask):
        """
        Get the maximum font size that would not cause the label to
        overflow the boundaries of the key.
        """
        # Base this on the unpressed rect, so fake physical key action
        # doesn't influence the font_size. Don't cause surface cache
        # misses for that minor wiggle.
        rect = self.get_label_rect(self.get_unpressed_rect())
        label_width, label_height = self._get_label_extents(context, mod_mask)

        size_for_maximum_width  = self.context.scale_log_to_canvas_x(
                                      (rect.w - config.LABEL_MARGIN[0]*2)) \
                                  / label_width

        size_for_maximum_height = self.context.scale_log_to_canvas_y(
                                     (rect.h - config.LABEL_MARGIN[1]*2)) \
                                  / label_height

        if size_for_maximum_width < size_for_maximum_height:
            return int(size_for_maximum_width)
        else:
            return int(size_for_maximum_height)

    def _get_label_extents(self, context, mod_mask):
        """
        Update resolution independent extents of the label layout.
        """
        extents = self._label_extents.get(mod_mask)
        if not extents:
            layout = Pango.Layout(context)
            self.prepare_pango_layout(layout, self.get_label(),
                                              BASE_FONTDESCRIPTION_SIZE)
            w, h = layout.get_size()   # In Pango units
            w = w or 1.0
            h = h or 1.0
            extents = (w / (Pango.SCALE * BASE_FONTDESCRIPTION_SIZE),
                       h / (Pango.SCALE * BASE_FONTDESCRIPTION_SIZE))
            self._label_extents[mod_mask] = extents

        return extents

    def invalidate_Label(self):
        self._label_extents = {}

    def get_image(self, width, height):
        """
        Get the cached image pixbuf object, load image
        and create it if necessary.
        Width and height in canvas coordinates.
        """
        if not self.image_filenames:
            return None

        if self.active and ImageSlot.ACTIVE in self.image_filenames:
            slot = ImageSlot.ACTIVE
        else:
            slot = ImageSlot.NORMAL
        image_filename = self.image_filenames.get(slot)
        if not image_filename:
            return

        if not self._image_pixbuf:
            self._image_pixbuf = {}
            self._requested_image_size = {}

        pixbuf = self._image_pixbuf.get(slot)
        size = self._requested_image_size.get(slot)

        if not pixbuf or \
           size[0] != int(width) or size[1] != int(height):
            pixbuf = None
            filename = config.get_image_filename(image_filename)
            if filename:
                _logger.debug("loading image '{}'".format(filename))
                pixbuf = GdkPixbuf.Pixbuf. \
                           new_from_file_at_size(filename, width, height)
                if pixbuf:
                    self._requested_image_size[slot] = (int(width), int(height))

            self._image_pixbuf[slot] = pixbuf

        return pixbuf

    def _label_iterations(self, src_size, log_rect, lod):
        canvas_rect = self.context.log_to_canvas_rect(log_rect)
        xalign, yalign = self.align_label(src_size,
                                            (canvas_rect.w, canvas_rect.h))
        x = int(canvas_rect.x + xalign)
        y = int(canvas_rect.y + yalign)

        stroke_gradient = config.theme_settings.key_stroke_gradient / 100.0
        if lod == LOD.FULL and \
           config.theme_settings.key_style != "flat" and stroke_gradient:
            root = self.get_layout_root()
            fill = self.get_fill_color()
            d = 0.4  # fake-emboss distance
            #d = max(src_size[1] * 0.02, 0.0)
            max_offset = 2

            alpha = self.get_gradient_angle()
            xo = root.context.scale_log_to_canvas_x(d * cos(alpha))
            yo = root.context.scale_log_to_canvas_y(d * sin(alpha))
            xo = min(int(round(xo)), max_offset)
            yo = min(int(round(yo)), max_offset)

            # shadow
            rgba = brighten(-stroke_gradient*.25, *fill) # darker
            yield x + xo, y + yo, rgba, False

            # highlight
            rgba = brighten(+stroke_gradient*.25, *fill) # brighter
            yield x - xo, y - yo, rgba, False

        # normal
        rgba = self.get_label_color()
        yield x, y, rgba, True


class FixedFontMixin:
    """ Font size independent of text length """

    def get_best_font_size(self):
        return FixedFontMixin.calc_font_size(self.context,
                                             self.get_rect().get_size())

    @staticmethod
    def calc_font_size(key_context, size):
        """ Calculate font size based on the height of the key """
        font_size = int(key_context.scale_log_to_canvas_y(
                                 size[1] * Pango.SCALE) * 0.4)
        return font_size

    @staticmethod
    def calc_text_size(key_context, layout, size, text):
        layout.set_text(text, -1)
        label_width, label_height = layout.get_size()
        log_width  = key_context.scale_canvas_to_log_x(
                                            label_width / Pango.SCALE)
        log_height = key_context.scale_canvas_to_log_y(
                                            label_height / Pango.SCALE)
        return log_width,log_height


class FullSizeKey(RectKey):
    def __init__(self, id="", border_rect = None):
        RectKey.__init__(self, id, border_rect)

    def get_rect(self):
        """ Get bounding box in logical coordinates """
        # Disable key_size, let wordlist creation have complete size control.
        return self.get_fullsize_rect()


class BarKey(FullSizeKey):
    def __init__(self, id="", border_rect = None):
        RectKey.__init__(self, id, border_rect)

    def draw(self, context, lod = LOD.FULL):
        # draw only when pressed to blend in with the word list bar
        if self.pressed or self.active or self.scanned:
            RectKey.draw_geometry(self, context, lod)
        self.draw_image(context, lod)
        self.draw_label(context, lod)

    def draw_drop_shadow(self, context, canvas_rect):
        pass


class WordKey(FixedFontMixin, BarKey):
    def __init__(self, id="", border_rect = None):
        RectKey.__init__(self, id, border_rect)


class InputlineKey(FixedFontMixin, RectKey, InputlineKeyCommon):

    cursor = 0

    def __init__(self, id="", border_rect = None):
        RectKey.__init__(self, id, border_rect)
        self.word_infos = []
        self._xscroll = 0.0

    def set_content(self, line, word_infos, cursor):
        self.line = line
        self.word_infos = word_infos
        self.cursor = cursor
        self.invalidate_key()

        # determine text direction
        dir = Pango.find_base_dir(line, -1)
        self.ltr = dir != Pango.Direction.RTL

    def draw_label(self, context, lod):
        layout, rect, cursor_rect, layout_pos = self._calc_layout_params()
        cursor_width = cursor_rect.h * 0.075
        cursor_width = max(cursor_width, 1.0)
        label_rgba = self.get_label_color()

        context.save()
        context.rectangle(*rect)
        context.clip()

        # draw text
        context.set_source_rgba(*label_rgba)
        context.move_to(*layout_pos)
        PangoCairo.show_layout(context, layout)

        context.restore() # don't clip the caret

        # draw caret
        context.move_to(cursor_rect.x, cursor_rect.y)
        context.rel_line_to(0, cursor_rect.h)
        context.set_source_rgba(*label_rgba)
        context.set_line_width(cursor_width)
        context.stroke()

        # reset attributes; layout is reused by all keys due to memory leak
        layout.set_attributes(Pango.AttrList())

    def get_layout(self):
        text, attrs = self._build_layout_contents()
        layout = self.get_pango_layout(None, text, self.font_size)
        layout.set_attributes(attrs)
        layout.set_auto_dir(True)
        return layout

    def get_canvas_label_rect(self):
        rect = super(InputlineKey, self).get_canvas_label_rect()
        return rect.int()       # else clipping glitches

    def _build_layout_contents(self):
        # Add one char to avoid having to handle RTL corner cases at line end.
        text =  self.line + " "
        attrs = None

        # prepare colors
        color_ignored       = '#00FFFF'
        color_partial_match = '#00AA00'
        color_no_match      = '#00FF00'
        color_error         = '#FF0000'

        # set text colors, highlight unknown words
        #   AttrForeground/pango_attr_foreground_new are still inaccassible
        #   -> use parse_markup instead.
        # https://bugzilla.gnome.org/show_bug.cgi?id=646788
        markup = ""
        wis = self.word_infos
        for i, wi in enumerate(wis):
            cursor_at_word_end = self.cursor == wi.end

            # select colors
            predict_color = None
            spell_color = None
            if 0:  # no more bold, keep it simple
                if wi.ignored:
                    #color = color_ignored
                    pass
                elif not wi.exact_match:
                    if wi.partial_match and cursor_at_word_end:
                        predict_color = color_partial_match
                    else:
                        predict_color = color_no_match

            if wi.spelling_errors:
                spell_color = color_error

            # highlight the word as needed
            word = text[wi.start : wi.end]
            word = GLib.markup_escape_text(word)
            if predict_color or spell_color:
                span = ""
                if predict_color:
                    span += "<b>"
                if spell_color:
                    span += "<span underline_color='" + spell_color + "' " + \
                                 "underline='error'>"
                span += word 

                if spell_color:
                    span += "</span>"
                if predict_color:
                    span += "</b>"

                t = span
            else:
                span = word

            # assemble the escaped pieces
            if i == 0: 
                # add text up to the first word
                intro = text[:wi.start]
                markup += GLib.markup_escape_text(intro)
            else:
                # add gap between words
                wiprev = wis[i-1]
                gap = text[wiprev.end : wi.start]
                markup += GLib.markup_escape_text(gap)

            # add the word
            markup += span

            if i == len(wis) - 1:
                # add remaining text after the last word
                remainder = text[wi.end:]
                markup += GLib.markup_escape_text(remainder)

        result = Pango.parse_markup(markup, -1, "\0")
        if len(result) == 4:
            ok, attrs, text, error = result

        return text, attrs

    def _calc_layout_params(self):
        layout = self.get_layout()

        # get label rect and aligned drawing origin
        rect = self.get_canvas_label_rect()
        text_size = layout.get_pixel_size()
        xalign, yalign = self.align_label(text_size, (rect.w, rect.h), self.ltr)

        # get cursor position
        cursor_index = self.cursor_to_layout_index(layout, self.cursor, self.ltr)
        strong_pos, weak_pos = layout.get_cursor_pos(cursor_index)
        pos = strong_pos
        cursor_rect = Rect(pos.x, pos.y, pos.width, pos.height).scale(1.0 / Pango.SCALE)

        # scroll to cursor
        self._update_scroll_position(rect, text_size, cursor_rect, xalign)

        xlayout = rect.x + xalign + self._xscroll
        ylayout = rect.y + yalign
        cursor_rect.x += xlayout
        cursor_rect.y += ylayout

        return layout, rect, cursor_rect, (xlayout, ylayout)

    def _update_scroll_position(self, label_rect, text_size, 
                                cursor_rect, xalign):
        xscroll = self._xscroll

        # scroll line into view
        gap_begin = xalign + xscroll
        gap_end   = label_rect.w - (xalign + xscroll + text_size[0])
        if gap_begin > 0 or gap_end > 0:
            xscroll = 0

        # scroll cursor into view
        over_begin = -(xalign + cursor_rect.x)
        over_end   =   xalign + cursor_rect.x - label_rect.w
        if over_begin - xscroll > 0.0:
            xscroll = over_begin
        if over_end + xscroll > 0.0:
            xscroll = -over_end

        self._xscroll = xscroll

    @staticmethod
    def cursor_to_layout_index(layout, cursor, ltr = False):
        """ Translate unicode character position to pango byte index. """
        indexes = []
        i = 0
        iter = layout.get_iter()
        while True:
            indexes.append(iter.get_index())
            if not iter.next_char():
                break

        if ltr:
            if len(indexes) == 0:
                cursor_index = 0
            elif cursor < 0:
                cursor_index = 0
            elif cursor >= len(indexes):
                cursor_index = indexes[-1]
            else:
                cursor_index = indexes[cursor]
        else:
            if len(indexes) == 0:
                cursor_index = 0
            elif cursor < 0:
                cursor_index = indexes[-1]
            elif cursor >= len(indexes):
                cursor_index = 0
            else:
                cursor_index = indexes[-(cursor+1)]

        return cursor_index
<|MERGE_RESOLUTION|>--- conflicted
+++ resolved
@@ -95,7 +95,7 @@
         Key.__init__(self)
         RectKeyCommon.__init__(self, id, border_rect)
 
-        _key_surfaces = {}
+        self._key_surfaces = {}
 
     def is_key(self):
         """ Is this a key item? """
@@ -128,27 +128,7 @@
             context.set_source_surface(surface, 0, 0)
             context.paint()
 
-<<<<<<< HEAD
-    def _get_key_pattern(self, context, canvas_rect):
-        pattern = self._key_pattern
-        if pattern is None:
-            # Create a temporary context of canvas size. For some reason
-            # this is faster than using just the key rectangle with a
-            # translation matrix.
-            target = context.get_target()
-            surface = target.create_similar(cairo.CONTENT_COLOR_ALPHA,
-                                            canvas_rect.w, canvas_rect.h)
-            tmp_cr = cairo.Context(surface)
-            pattern = self._create_key_pattern(tmp_cr)
-
-            self._key_pattern = pattern
-
-        return pattern
-
-    def _create_key_pattern(self, context):
-=======
     def _create_key_surface(self, base_context):
->>>>>>> eebb63f4
         rect = self.get_canvas_rect()
         clip_rect = rect.inflate(*self.get_extra_render_size()).int()
 
@@ -157,17 +137,8 @@
         surface = target.create_similar(cairo.CONTENT_COLOR_ALPHA,
                                         clip_rect.w, clip_rect.h)
 
-<<<<<<< HEAD
-        context.push_group_with_content(cairo.CONTENT_COLOR_ALPHA)
-
-        self.draw(context)
-
-        pattern = context.pop_group()
-        context.restore()
-=======
         context = cairo.Context(surface)
         surface.set_device_offset(-clip_rect.x, -clip_rect.y)
->>>>>>> eebb63f4
 
         self.draw(context)
         Gdk.flush()   # else tearing artefacts in labels and images
@@ -184,7 +155,7 @@
             return
 
         rect = self.get_canvas_rect()
-        if lod == LOD.FULL:
+        if lod == LOD.FULL and self.show_border:
             scale = config.theme_settings.key_stroke_width / 100.0
             if scale:
                 root = self.get_layout_root()
@@ -202,29 +173,18 @@
         key_style = self.get_style()
         if key_style == "flat":
             self.build_rect_path(context, rect)
-<<<<<<< HEAD
 
             if self.show_face:
                 context.set_source_rgba(*fill)
-                if self.show_border:
+                if line_width:
                     context.fill_preserve()
                 else:
                     context.fill()
 
-            if self.show_border:
+            if line_width:
                 context.set_source_rgba(*self.get_stroke_color())
                 context.set_line_width(line_width)
                 context.stroke()
-=======
-            context.set_source_rgba(*fill)
-            if line_width:
-                context.fill_preserve()
-                context.set_source_rgba(*self.get_stroke_color())
-                context.set_line_width(line_width)
-                context.stroke()
-            else:
-                context.fill()
->>>>>>> eebb63f4
 
         elif key_style == "gradient":
             self.draw_gradient_key(context, rect, fill, line_width, lod)
@@ -697,7 +657,7 @@
 class FixedFontMixin:
     """ Font size independent of text length """
 
-    def get_best_font_size(self):
+    def get_best_font_size(self, context, mod_mask):
         return FixedFontMixin.calc_font_size(self.context,
                                              self.get_rect().get_size())
 
@@ -720,8 +680,8 @@
 
 
 class FullSizeKey(RectKey):
-    def __init__(self, id="", border_rect = None):
-        RectKey.__init__(self, id, border_rect)
+    def __init__(self, id = "", border_rect = None):
+        super(FullSizeKey, self).__init__(id, border_rect)
 
     def get_rect(self):
         """ Get bounding box in logical coordinates """
@@ -730,13 +690,13 @@
 
 
 class BarKey(FullSizeKey):
-    def __init__(self, id="", border_rect = None):
-        RectKey.__init__(self, id, border_rect)
+    def __init__(self, id = "", border_rect = None):
+        super(BarKey, self).__init__(id, border_rect)
 
     def draw(self, context, lod = LOD.FULL):
         # draw only when pressed to blend in with the word list bar
         if self.pressed or self.active or self.scanned:
-            RectKey.draw_geometry(self, context, lod)
+            self.draw_geometry(context, lod)
         self.draw_image(context, lod)
         self.draw_label(context, lod)
 
@@ -746,7 +706,7 @@
 
 class WordKey(FixedFontMixin, BarKey):
     def __init__(self, id="", border_rect = None):
-        RectKey.__init__(self, id, border_rect)
+        super(WordKey, self).__init__(id, border_rect)
 
 
 class InputlineKey(FixedFontMixin, RectKey, InputlineKeyCommon):
