--- conflicted
+++ resolved
@@ -146,14 +146,8 @@
         x = int(canvas_rect.x + xoffset)
         y = int(canvas_rect.y + yoffset)
 
-<<<<<<< HEAD
-        stroke_gradient   = config.theme_settings.key_stroke_gradient / 100.0
-        key_style = self.get_style()
-        if not key_style in ["flat"] and stroke_gradient:
-=======
         stroke_gradient = config.theme_settings.key_stroke_gradient / 100.0
-        if config.theme_settings.key_style != "flat" and stroke_gradient:
->>>>>>> fc195b12
+        if self.get_style() != "flat" and stroke_gradient:
             root = self.get_layout_root()
             fill = self.get_fill_color()
             d = 0.4  # fake-emboss distance
@@ -213,39 +207,15 @@
         elif key_style == "dish":
             self.draw_dish_key(context, rect, fill, line_width)
 
-<<<<<<< HEAD
-=======
         self.draw_image(context)
         self.draw_label(context)
 
->>>>>>> fc195b12
     def draw_drop_shadow(self, context, canvas_rect):
         pattern = self.get_drop_shadow(context, canvas_rect)
         if pattern:
             context.set_source_rgba(0.0, 0.0, 0.0, 1.0)
             context.mask(pattern)
 
-<<<<<<< HEAD
-    def get_drop_shadow(self, context, canvas_rect):
-        key = (tuple(self.get_canvas_rect()),            # resized, frame_width changed?
-               config.keyboard.show_click_buttons,
-               config.window.transparent_background,
-               config.theme_settings.key_gradient_direction,
-               config.theme_settings.key_size,
-               config.theme_settings.roundrect_radius,
-               config.theme_settings.key_shadow_strength,
-               config.theme_settings.key_shadow_size,
-              )
-
-        entry = self._shadow_cache
-        if not entry or entry.key != key:
-            pattern = None
-            if config.theme_settings.key_shadow_strength:
-                # Create a temporary context of canvas size. Apparently there is
-                # no way to simple reset the clip rect of the paint context.
-                # We need to cache all the shadows even for a small initial
-                # damage rect (like when dwell activating the click-tools button).
-=======
     def invalidate_shadows(self):
         """
         Clear cached shadows, e.g. after resizing, change of shadow settings...
@@ -260,32 +230,15 @@
                 # no way to simply reset the clip rect of the paint context.
                 # We need to make room for the whole shadow, the current
                 # damage rect may not be enough.
->>>>>>> fc195b12
                 target = context.get_target()
                 surface = target.create_similar(cairo.CONTENT_ALPHA,
                                                 canvas_rect.w, canvas_rect.h)
                 tmp_cr = cairo.Context(surface)
                 pattern = self.create_drop_shadow(tmp_cr)
-<<<<<<< HEAD
-            if pattern:
-                class ShadowCacheEntry: pass
-                entry = ShadowCacheEntry()
-                entry.key = key
-                entry.pattern = pattern
-            else:
-                entry = None
-
-            self._shadow_cache = entry
-
-        if entry:
-            return entry.pattern
-        return None
-=======
 
             self._shadow_cache = pattern
 
         return pattern
->>>>>>> fc195b12
 
     def create_drop_shadow(self, context):
         """
