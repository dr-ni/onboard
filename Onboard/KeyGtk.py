# -*- coding: UTF-8 -*-

import cairo
import pango
import colorsys

from math import floor, pi, sin, cos, sqrt

from Onboard.KeyCommon import *

### Logging ###
import logging
_logger = logging.getLogger("KeyGTK")
###############

### Config Singleton ###
from Onboard.Config import Config
config = Config()
########################

BASE_FONTDESCRIPTION_SIZE = 10000000
PangoUnscale = 1.0/pango.SCALE

class Key(KeyCommon):
    pango_layout = None

    def __init__(self):
        KeyCommon.__init__(self)

    def get_best_font_size(self, pane_context, context):
        """
        Get the maximum font possible that would not cause the label to
        overflow the boundaries of the key.
        """

        raise NotImplementedException()

<<<<<<< HEAD
    def paint_font(self, pane_context, location, context):

        context.move_to(pane_context.log_to_canvas_x(
                                          location[0] + self.label_offset[0]),
                        pane_context.log_to_canvas_y(
                                          location[1] + self.label_offset[1]))

        context.set_source_rgba(self.label_rgba[0], self.label_rgba[1],
                                self.label_rgba[2], self.label_rgba[3])

        if self.pango_layout is None: # work around memory leak (gnome #599730)
            self.pango_layout = context.create_layout()
        self.pango_layout.set_text(self.get_label())
        font_description = pango.FontDescription()
        font_description.set_size(self.font_size)
        font_description.set_family("Normal")
        self.pango_layout.set_font_description(font_description)
        context.update_layout(self.pango_layout)
        context.show_layout(self.pango_layout)
=======
    def get_pango_layout(self, context, font_size):
        if self.pango_layout is None: # work around memory leak (gnome #599730)
            self.pango_layout = context.create_layout()
        layout = self.pango_layout

        self.prepare_pango_layout(layout, font_size)
        context.update_layout(layout)
        return layout

    def prepare_pango_layout(self, layout, font_size):
        layout.set_text(self.labels[self.label_index])
        font_description = pango.FontDescription(config.key_label_font)
        font_description.set_size(font_size)
        layout.set_font_description(font_description)

    def paint_font(self, scale, location, context):
        layout = self.get_pango_layout(context, self.font_size)

        #now put it in the centre of the keycap
        w,h=layout.get_size()
        leftmargin=0.5*((self.geometry[0]* scale[0])-(w * PangoUnscale))
        topmargin=0.5*((self.geometry[1]* scale[1])-(h * PangoUnscale))

        context.move_to(location[0] * scale[0] + leftmargin,
                        location[1] * scale[1]+ topmargin)
        context.set_source_rgba(*self.label_rgba)
        context.show_layout(layout)
>>>>>>> 7b417b37


class TabKey(Key, TabKeyCommon):
    def __init__(self, keyboard, width, pane):
        TabKeyCommon.__init__(self, keyboard, width, pane)
        Key.__init__(self)

    def paint(self, context = None):
        TabKeyCommon.paint(self, context)
        context.rectangle(self.keyboard.kbwidth,
                          self.height * self.index + BASE_PANE_TAB_HEIGHT, self.width, self.height)

        if self.pane == self.keyboard.activePane and self.stuckOn:
            context.set_source_rgba(1, 0, 0,1)
        else:
            context.set_source_rgba(float(self.pane.rgba[0]), float(self.pane.rgba[1]),float(self.pane.rgba[2]),float(self.pane.rgba[3]))

        context.fill()


class BaseTabKey(Key, BaseTabKeyCommon):
    def __init__(self, keyboard, width):
        BaseTabKeyCommon.__init__(self, keyboard, width)
        Key.__init__(self)

    ''' this class has no UI-specific code at all. Why? '''
    def paint(self,context):
        #We don't paint anything here because we want it to look like the base pane.
        pass

class LineKey(Key, LineKeyCommon):
    def __init__(self, name, coordList, fontCoord, rgba):
        LineKeyCommon.__init__(self, name, coordList, fontCoord, rgba)
        Key.__init__(self)

    def point_within_key(self, location, pane_context, context):
        """Cairo specific, hopefully fast way of doing this"""

        context = widget.window.cairo_create()
        self.draw_path(pane_context, context)
        return context.in_fill(location[0], location[1])

    def paint(self, pane_context, context):
        self.draw_path(pane_context, context)

<<<<<<< HEAD
        color = self.get_fill_color()
        context.set_source_rgba(color[0], color[1], color[2], color[3])

=======
        context.set_source_rgba(self.get_fill_color())
>>>>>>> 7b417b37
        context.fill_preserve()
        context.set_source_rgb(0, 0, 0)
        context.stroke()

    def draw_path(self, pane_context, context):
        ''' currently this method contains all the LineKey
            painting code. '''

        LineKeyCommon.paint(self, pane_context, context = None)
        c = 2
        context.move_to(pane_context.log_to_canvas_x(self.coordList[0]),
                        pane_context.log_to_canvas_y(self.coordList[1]))

        while not c == len(self.coordList):
            xp1 = pane_context.log_to_canvas_x(self.coordList[c+1])
            yp1 = pane_context.log_to_canvas_y(self.coordList[c+2])
            try:
                if self.coordList[c] == "L":
                    c +=3
                    context.line_to(xp1,yp1)
                else:
                    xp2 = pane_context.log_to_canvas_x(self.coordList[c+3])
                    yp2 = pane_context.log_to_canvas_y(self.coordList[c+4])
                    xp3 = pane_context.log_to_canvas_x(self.coordList[c+5])
                    yp3 = pane_context.log_to_canvas_y(self.coordList[c+6])
                    context.curve_to(xp1,yp1,xp2,yp2,xp3,yp3)
                    c += 7

            except TypeError, (strerror):
                print yp1
                print strerror



    def paint_font(self, pane_context, context = None):
        Key.paint_font(self, pane_context, self.fontCoord, context)



class RectKey(Key, RectKeyCommon):
    def __init__(self, name, location, geometry, rgba):
        RectKeyCommon.__init__(self, name, location, geometry, rgba)

    def point_within_key(self, location, pane_context, context):
        return RectKeyCommon.point_within_key(self, location, pane_context)

<<<<<<< HEAD
    def paint(self, pane_context, context = None):

        context.rectangle(pane_context.log_to_canvas_x(self.location[0]),
                          pane_context.log_to_canvas_y(self.location[1]),
                          pane_context.scale_log_to_canvas_x(self.geometry[0]),
                          pane_context.scale_log_to_canvas_y(self.geometry[1]))

        color = self.get_fill_color()
        context.set_source_rgba(color[0], color[1], color[2], color[3])
=======
    def paint_font(self, scale, context):
        location = self.location

        # Unsuccessful tries to coax cairo into using subpixel positioning
        #context.set_antialias(cairo.ANTIALIAS_SUBPIXEL)

        ## see http://lists.freedesktop.org/archives/cairo/2007-February/009688.html
        #pango_context = layout.get_context()
        #fo = cairo.FontOptions()
        #fo.set_antialias(cairo.ANTIALIAS_DEFAULT)
        #fo.set_hint_style(cairo.HINT_STYLE_NONE)
        #fo.set_hint_metrics(cairo.HINT_METRICS_OFF)
        #pangocairo.context_set_font_options(pango_context, fo)

        layout = self.get_pango_layout(context, self.font_size)

        #now put it in the centre of the keycap
        w,h=layout.get_size()
        leftmargin=0.5*((self.geometry[0]* scale[0])-(w * PangoUnscale))
        topmargin=0.5*((self.geometry[1]* scale[1])-(h * PangoUnscale))

        stroke_gradient   = config.key_stroke_gradient / 100.0
        if config.key_style != "flat" and stroke_gradient:
            fill = self.get_fill_color()
            d = 0.5  # fake emboss distance

            alpha = self.get_gradient_angle()
            xo = d * cos(alpha)
            yo = d * sin(alpha)
            rgba = self.brighten(-stroke_gradient*.5, *fill) # dark
            context.set_source_rgba(*rgba)
            context.move_to((location[0]+xo) * scale[0] + leftmargin, 
                            (location[1]+yo) * scale[1] + topmargin)
            context.show_layout(layout)

            alpha = pi + self.get_gradient_angle()
            xo = d * cos(alpha)
            yo = d * sin(alpha)
            rgba = self.brighten(+stroke_gradient*.5, *fill) # bright
            context.set_source_rgba(*rgba)
            x = (location[0]+xo) * scale[0] + leftmargin
            y = (location[1]+yo) * scale[1] + topmargin

            context.move_to(x,y)
            context.show_layout(layout)

            #context.move_to(x,y)
            #context.line_to(x+5,y+5)
            #context.set_source_rgba(1.0,0.0,0.0,1.0)
            #context.stroke()

        context.move_to(location[0] * scale[0] + leftmargin,
                        location[1] * scale[1] + topmargin)
        context.set_source_rgba(*self.label_rgba)
        context.show_layout(layout)


    def get_gradient_angle(self):
        return -pi/2.0 - 2*pi * config.key_gradient_direction / 360.0

    def paint(self, scale, context = None):

        x0,y0 = self.location[0]*scale[0], self.location[1]*scale[1]
        x1,y1 = x0 + self.geometry[0]*scale[0], y0 +self.geometry[1]*scale[1]
        w, h  = self.geometry[0] * scale[0], self.geometry[1] * scale[1]
        line_width = (scale[0] + scale[1])/4.0
        fill = self.get_fill_color()

        if config.key_style == "flat":
            # old style key
            self.build_rect_path(context, x0, y0, w, h)
            context.set_source_rgba(*fill)
            context.fill_preserve()
            context.set_source_rgba(*self.stroke_rgba)
            context.set_line_width(line_width)
            context.stroke()

        elif config.key_style == "gradient":
            self.paint_gradient_key(context, x0, y0, w, h, fill, line_width)

        elif config.key_style == "dish":
            self.paint_dish_key(context, x0, y0, w, h, fill, line_width)



    def paint_dish_key(self, context, x0, y0, w, h, fill, line_width):
        # simple gradients for fill and stroke
        fill_gradient   = config.key_fill_gradient / 100.0
        stroke_gradient = config.key_stroke_gradient / 100.0
        alpha = self.get_gradient_angle()
        # unfinished

    def paint_gradient_key(self, context, x0, y0, w, h, fill, line_width):
        #if not self.name in ["RTSH", "SPCE"]:
        #    return

        # simple gradients for fill and stroke
        fill_gradient   = config.key_fill_gradient / 100.0
        stroke_gradient = config.key_stroke_gradient / 100.0
        alpha = self.get_gradient_angle()

        self.build_rect_path(context, x0, y0, w, h)
        gline = self.get_gradient_line(x0, y0, w, h, alpha)

        # fill
        if fill_gradient:
            pat = cairo.LinearGradient (*gline)
            rgba = self.brighten(+fill_gradient*.5, *fill)
            pat.add_color_stop_rgba(0, *rgba)
            rgba = self.brighten(-fill_gradient*.5, *fill)
            pat.add_color_stop_rgba(1, *rgba)
            context.set_source (pat)
        else: # take gradient from color scheme (not implemented)
            context.set_source_rgba(*fill)

        context.fill_preserve()

        # stroke
        if stroke_gradient:
            stroke = fill
            pat = cairo.LinearGradient (*gline)
            rgba = self.brighten(+stroke_gradient*.5, *stroke)
            pat.add_color_stop_rgba(0, *rgba)
            rgba = self.brighten(-stroke_gradient*.5, *stroke)
            pat.add_color_stop_rgba(1, *rgba)
            context.set_source (pat)
        else:
            context.set_source_rgba(*self.stroke_rgba)
>>>>>>> 7b417b37

        context.set_line_width(line_width)
        context.stroke()

<<<<<<< HEAD
    def paint_font(self, pane_context, context = None):
        Key.paint_font(self, pane_context, self.location, context)
=======
        #context.move_to(*gline[:2])
        #context.line_to(*gline[2:4])
        #context.set_source_rgba(1.0,0.0,0.0,1.0)
        #context.stroke()

    def build_rect_path(self, context, x0, y0, w, h):
        r = config.roundrect_radius
        if r:
            self.roundrect(context, x0, y0, w, h, r)
        else:
            context.rectangle(x0, y0, w, h)

    def get_gradient_line_(self, x0, y0, w, h, alpha):
        # Find gradient start and end points.
        # Line endpoints follows an ellipse.
        # Rotated gradients cover only the middle part of long keys.
        a = w / 2.0           # radii of ellipse around center
        b = h / 2.0
        k = b * cos(alpha)
        l = a * sin(alpha)
        r = a*b/sqrt(k*k + l*l)  # point on ellipse in polar coords
        return (r * cos(alpha) + x0 + a,
                r * sin(alpha) + y0 + b,
               -r * cos(alpha) + x0 + a,
               -r * sin(alpha) + y0 + b)

    def get_gradient_line(self, x0, y0, w, h, alpha):
        # Find gradient start and end points.
        # Line end points follow the largest extent of the rotated rectangle.
        # The gradient reaches across the entire key.
        a = w / 2.0
        b = h / 2.0
        coords = [(-a, -b), (a, -b), (a, b), (-a, b)]
        vx = [c[0]*cos(alpha)-c[1]*sin(alpha) for c in coords]
        dx = max(vx) - min(vx)
        r = dx / 2.0
        return (r * cos(alpha) + x0 + a,
                r * sin(alpha) + y0 + b,
               -r * cos(alpha) + x0 + a,
               -r * sin(alpha) + y0 + b)

    def brighten(self, amount, r, g, b, a=0.0):
        h, l, s = colorsys.rgb_to_hls(r, g, b)
        l += amount
        if l > 1.0:
            l = 1.0
        if l < 0.0:
            l = 0.0
        return list(colorsys.hls_to_rgb(h, l, s)) + [a]
>>>>>>> 7b417b37

    def get_best_font_size(self, pane_context, context):
        """
        Get the maximum font possible that would not cause the label to
        overflow the boundaries of the key.
        """
        layout = pango.Layout(context)
        self.prepare_pango_layout(layout, BASE_FONTDESCRIPTION_SIZE)
        #font_description = pango.FontDescription()
        #font_description.set_size(BASE_FONTDESCRIPTION_SIZE)
        #font_description.set_family(self.get_font_name())
        #layout.set_font_description(font_description)
        layout.set_text(self.labels[self.label_index])

        # In Pango units
        label_width, label_height = layout.get_size()
        if label_width == 0: label_width = 1

        size_for_maximum_width = pane_context.scale_log_to_canvas_x(
                (self.geometry[0] - config.LABEL_MARGIN[0]) \
                * pango.SCALE \
                * BASE_FONTDESCRIPTION_SIZE) \
            / label_width

        size_for_maximum_height = pane_context.scale_log_to_canvas_y(
                (self.geometry[1] - config.LABEL_MARGIN[1]) \
                * pango.SCALE \
                * BASE_FONTDESCRIPTION_SIZE) \
            / label_height

        if size_for_maximum_width < size_for_maximum_height:
            return int(floor(size_for_maximum_width))
        else:
            return int(floor(size_for_maximum_height))

<<<<<<< HEAD
pango_layout = None
class FixedFontMixin:

    @staticmethod
    def calc_font_size(pane_context, size):
        # font size is based on the height of the template key
        font_size = int(pane_context.scale_log_to_canvas_y(
                                 size[1] * pango.SCALE) * 0.4)
        return font_size

    @staticmethod
    def get_pango_layout(pane_context, context, size):
        """ offset for centered label """
        global pango_layout
        font_size = FixedFontMixin.calc_font_size(pane_context, size)
        if pango_layout is None: # work around memory leak (gnome #599730)
            pango_layout = context.create_layout()
        font_description = pango.FontDescription()
        font_description.set_family("Normal")
        font_description.set_size(font_size)
        pango_layout.set_font_description(font_description)
        context.update_layout(pango_layout)
        return pango_layout

    @staticmethod
    def calc_text_size(pane_context, pane_layout, size, text):
        """ offset for centered label """
        # center text
        pango_layout.set_text(text) # for maximum y-extent
        label_width, label_height = pango_layout.get_size()
        log_width  = pane_context.scale_canvas_to_log_x(
                                            label_width / pango.SCALE)
        log_height = pane_context.scale_canvas_to_log_y(
                                            label_height / pango.SCALE)
        return log_width,log_height

    @staticmethod
    def calc_label_offset(pane_context, pango_layout, size, text ="Tg"):
        """ offset for centered label """
        log_width,log_height = FixedFontMixin.calc_text_size(pane_context,
                                        pango_layout, size, text)
        xoffset = (size[0] - log_width ) / 2
        yoffset = (size[1] - log_height) / 2
        return xoffset,yoffset

    def __init__(self):
        self.initial_paint = True

    def get_best_font_size(self, pane_context, context):
        return FixedFontMixin.calc_font_size(pane_context, self.geometry)

    def paint_font(self, pane_context, context = None):

        # center label vertically
        if self.initial_paint:
            self.initial_paint = False
            pango_layout = FixedFontMixin.get_pango_layout(pane_context, context, self.geometry)
            self.label_offset = (self.label_offset[0],
              WordKey.calc_label_offset(pane_context, pango_layout, self.geometry)[1])



class WordKey(FixedFontMixin, RectKey):
    def __init__(self, name, location, geometry, rgba):
        FixedFontMixin.__init__(self)
        RectKey.__init__(self, name, location, geometry, rgba)

    def paint_font(self, pane_context, context = None):
        FixedFontMixin.paint_font(self, pane_context, context)
        RectKey.paint_font(self, pane_context, context)


class InputLineKey(FixedFontMixin, RectKey, InputLineKeyCommon):

    cursor = 0
    last_cursor = 0

    def __init__(self, name, location, geometry, rgba):
        FixedFontMixin.__init__(self)
        RectKey.__init__(self, name, location, geometry, rgba)
        self.word_infos = []

    def set_content(self, line, word_infos, cursor):
        self.line = line
        self.word_infos = word_infos
        self.last_cursor = self.cursor
        self.cursor = cursor

    def paint_font(self, pc, cr):
        FixedFontMixin.paint_font(self, pc, cr)

        pango_layout = FixedFontMixin.get_pango_layout(pc, cr,
                                                       self.geometry)

        l = pc.log_to_canvas_x(self.location[0] + self.label_offset[0])
        t = pc.log_to_canvas_y(self.location[1] + self.label_offset[1])
        r = pc.log_to_canvas_x(self.location[0] + self.geometry[0] \
                                         - self.label_offset[0])
        b = pc.log_to_canvas_y(self.location[1] + self.geometry[1] \
                                         - self.label_offset[1])

        pango_layout.set_text(self.line)

        # set text colors, highlight unknown words
        attrs = pango.AttrList()
        for wi in self.word_infos:
            # highlight only up to cursor if this is the current word
            cursor_in_word = (wi.start < self.cursor and self.cursor <= wi.end)
            end = wi.end
            if cursor_in_word:
                end = self.cursor
            attr = None
            if wi.ignored:
                attr = pango.AttrForeground(0, 256*256-1, 256*256-1, wi.start, end)
            elif not wi.exact_match:
                if wi.partial_match:
                    attr = pango.AttrForeground(256*256-1, 256*256-1, 0, wi.start, end)
                else:
                    attr = pango.AttrForeground(256*256-1, 0, 0, wi.start, end)
            if attr:
                attrs.insert(attr)
        #print [(wi.exact_match,wi.partial_match,wi.ignored) for wi in self.word_infos]

        pango_layout.set_attributes(attrs)
        #print pango_layout.get_cursor_pos(0)
        #print pango_layout.get_cursor_pos(len(self.line))

        # get x position of every character
        widths = []
        char_x = []
        iter = pango_layout.get_iter()
        while True:
            e = iter.get_char_extents()
            char_x.append(e[0]/pango.SCALE)
            widths.append(e[2]/pango.SCALE)
            if not iter.next_char():
                char_x.append((e[0]+e[2])/pango.SCALE)
                break
        #print "draw",self.cursor,char_x,r - l

        # find first (left-most) character that fits into the available space
        start = 0
        while True:
            cursor_x = char_x[self.cursor - start]
            if cursor_x < r - l:
                break
            start += 1
        #print start, self.cursor,char_x[start]

        # draw text clipped to available rectangle
        cr.set_source_rgba(self.label_rgba[0], self.label_rgba[1],
                           self.label_rgba[2], self.label_rgba[3])
        cr.rectangle(l, t, r-l, b-t)
        cr.save()
        cr.clip()
        cr.move_to(l-char_x[start], t)
        cr.show_layout(pango_layout)
        #cr.reset_clip()
        cr.restore()
=======

    def roundrect(self, context, x, y, w, h, r_pct = 100):
        # Uses B-Splines for less even look than arcs but
        # still allows for approximate circles at r_pct = 100.
        x0,y0 = x,y
        x1,y1 = x+w,y+h

        r = min(w, h) * min(r_pct/100.0, 0.5) # full range at 50%
        k = (r-1) * r_pct/200.0 # position of control points for circular curves

        # top left
        context.move_to(x0+r, y0)

        # top right
        context.line_to(x1-r,y0)
        context.curve_to(x1-k, y0, x1, y0+k, x1, y0+r)

        # bottom right
        context.line_to(x1, y1-r)
        context.curve_to(x1, y1-k, x1-k, y1, x1-r, y1)

        # bottom left
        context.line_to(x0+r, y1)
        context.curve_to(x0+k, y1, x0, y1-k, x0, y1-r)

        # top left
        context.line_to(x0, y0+r)
        context.curve_to(x0, y0+k, x0+k, y0, x0+r, y0)

        context.close_path ()

>>>>>>> 7b417b37
<|MERGE_RESOLUTION|>--- conflicted
+++ resolved
@@ -35,55 +35,34 @@
 
         raise NotImplementedException()
 
-<<<<<<< HEAD
     def paint_font(self, pane_context, location, context):
 
-        context.move_to(pane_context.log_to_canvas_x(
-                                          location[0] + self.label_offset[0]),
-                        pane_context.log_to_canvas_y(
-                                          location[1] + self.label_offset[1]))
-
-        context.set_source_rgba(self.label_rgba[0], self.label_rgba[1],
-                                self.label_rgba[2], self.label_rgba[3])
-
-        if self.pango_layout is None: # work around memory leak (gnome #599730)
-            self.pango_layout = context.create_layout()
-        self.pango_layout.set_text(self.get_label())
-        font_description = pango.FontDescription()
-        font_description.set_size(self.font_size)
-        font_description.set_family("Normal")
-        self.pango_layout.set_font_description(font_description)
-        context.update_layout(self.pango_layout)
-        context.show_layout(self.pango_layout)
-=======
-    def get_pango_layout(self, context, font_size):
-        if self.pango_layout is None: # work around memory leak (gnome #599730)
-            self.pango_layout = context.create_layout()
-        layout = self.pango_layout
-
-        self.prepare_pango_layout(layout, font_size)
+        context.move_to(*pane_context.log_to_canvas(
+                            (location[0] + self.label_offset[0]),
+                             location[1] + self.label_offset[1]))
+
+        layout = self.get_pango_layout(context, self.get_label(), 
+                                                self.font_size)
+        context.set_source_rgba(*self.label_rgba)
+        context.show_layout(layout)
+
+    @staticmethod
+    def get_pango_layout(context, text, font_size):
+        if Key.pango_layout is None: # work around memory leak (gnome #599730)
+            Key.pango_layout = context.create_layout()
+        layout = Key.pango_layout
+
+        Key.prepare_pango_layout(layout, text, font_size)
         context.update_layout(layout)
         return layout
 
-    def prepare_pango_layout(self, layout, font_size):
-        layout.set_text(self.labels[self.label_index])
+    @staticmethod
+    def prepare_pango_layout(layout, text, font_size):
+        if not text is None:
+            layout.set_text(text)
         font_description = pango.FontDescription(config.key_label_font)
         font_description.set_size(font_size)
         layout.set_font_description(font_description)
-
-    def paint_font(self, scale, location, context):
-        layout = self.get_pango_layout(context, self.font_size)
-
-        #now put it in the centre of the keycap
-        w,h=layout.get_size()
-        leftmargin=0.5*((self.geometry[0]* scale[0])-(w * PangoUnscale))
-        topmargin=0.5*((self.geometry[1]* scale[1])-(h * PangoUnscale))
-
-        context.move_to(location[0] * scale[0] + leftmargin,
-                        location[1] * scale[1]+ topmargin)
-        context.set_source_rgba(*self.label_rgba)
-        context.show_layout(layout)
->>>>>>> 7b417b37
 
 
 class TabKey(Key, TabKeyCommon):
@@ -129,13 +108,7 @@
     def paint(self, pane_context, context):
         self.draw_path(pane_context, context)
 
-<<<<<<< HEAD
-        color = self.get_fill_color()
-        context.set_source_rgba(color[0], color[1], color[2], color[3])
-
-=======
         context.set_source_rgba(self.get_fill_color())
->>>>>>> 7b417b37
         context.fill_preserve()
         context.set_source_rgb(0, 0, 0)
         context.stroke()
@@ -182,59 +155,42 @@
     def point_within_key(self, location, pane_context, context):
         return RectKeyCommon.point_within_key(self, location, pane_context)
 
-<<<<<<< HEAD
-    def paint(self, pane_context, context = None):
-
-        context.rectangle(pane_context.log_to_canvas_x(self.location[0]),
-                          pane_context.log_to_canvas_y(self.location[1]),
-                          pane_context.scale_log_to_canvas_x(self.geometry[0]),
-                          pane_context.scale_log_to_canvas_y(self.geometry[1]))
-
-        color = self.get_fill_color()
-        context.set_source_rgba(color[0], color[1], color[2], color[3])
-=======
-    def paint_font(self, scale, context):
+    def paint_font(self, pane_context, context = None):
         location = self.location
 
-        # Unsuccessful tries to coax cairo into using subpixel positioning
-        #context.set_antialias(cairo.ANTIALIAS_SUBPIXEL)
-
-        ## see http://lists.freedesktop.org/archives/cairo/2007-February/009688.html
-        #pango_context = layout.get_context()
-        #fo = cairo.FontOptions()
-        #fo.set_antialias(cairo.ANTIALIAS_DEFAULT)
-        #fo.set_hint_style(cairo.HINT_STYLE_NONE)
-        #fo.set_hint_metrics(cairo.HINT_METRICS_OFF)
-        #pangocairo.context_set_font_options(pango_context, fo)
-
-        layout = self.get_pango_layout(context, self.font_size)
+        layout = self.get_pango_layout(context, self.get_label(), 
+                                                self.font_size)
 
         #now put it in the centre of the keycap
-        w,h=layout.get_size()
-        leftmargin=0.5*((self.geometry[0]* scale[0])-(w * PangoUnscale))
-        topmargin=0.5*((self.geometry[1]* scale[1])-(h * PangoUnscale))
+        #w,h=layout.get_size()
+        #leftmargin=0.5*((self.geometry[0]* scale[0])-(w * PangoUnscale))
+        #topmargin=0.5*((self.geometry[1]* scale[1])-(h * PangoUnscale))
+        position = (location[0] + self.label_offset[0],
+                    location[1] + self.label_offset[1])
 
         stroke_gradient   = config.key_stroke_gradient / 100.0
         if config.key_style != "flat" and stroke_gradient:
             fill = self.get_fill_color()
             d = 0.5  # fake emboss distance
 
+            # shadow
             alpha = self.get_gradient_angle()
             xo = d * cos(alpha)
             yo = d * sin(alpha)
-            rgba = self.brighten(-stroke_gradient*.5, *fill) # dark
+            rgba = self.brighten(-stroke_gradient*.5, *fill) # darker
             context.set_source_rgba(*rgba)
-            context.move_to((location[0]+xo) * scale[0] + leftmargin, 
-                            (location[1]+yo) * scale[1] + topmargin)
+            x,y = pane_context.log_to_canvas((position[0]+xo, position[1]+yo))
+
+            context.move_to(x,y)
             context.show_layout(layout)
 
+            # highlight
             alpha = pi + self.get_gradient_angle()
             xo = d * cos(alpha)
             yo = d * sin(alpha)
-            rgba = self.brighten(+stroke_gradient*.5, *fill) # bright
+            rgba = self.brighten(+stroke_gradient*.5, *fill) # brighter
             context.set_source_rgba(*rgba)
-            x = (location[0]+xo) * scale[0] + leftmargin
-            y = (location[1]+yo) * scale[1] + topmargin
+            x,y = pane_context.log_to_canvas((position[0]+xo, position[1]+yo))
 
             context.move_to(x,y)
             context.show_layout(layout)
@@ -244,21 +200,20 @@
             #context.set_source_rgba(1.0,0.0,0.0,1.0)
             #context.stroke()
 
-        context.move_to(location[0] * scale[0] + leftmargin,
-                        location[1] * scale[1] + topmargin)
+        x,y = pane_context.log_to_canvas(position)
+        context.move_to(x,y)
         context.set_source_rgba(*self.label_rgba)
         context.show_layout(layout)
 
-
     def get_gradient_angle(self):
         return -pi/2.0 - 2*pi * config.key_gradient_direction / 360.0
 
-    def paint(self, scale, context = None):
-
-        x0,y0 = self.location[0]*scale[0], self.location[1]*scale[1]
-        x1,y1 = x0 + self.geometry[0]*scale[0], y0 +self.geometry[1]*scale[1]
-        w, h  = self.geometry[0] * scale[0], self.geometry[1] * scale[1]
-        line_width = (scale[0] + scale[1])/4.0
+    def paint(self, pane_context, context):
+
+        x0,y0 = pane_context.log_to_canvas(self.location)
+        w,h   = pane_context.scale_log_to_canvas(self.geometry)
+        t     = pane_context.scale_log_to_canvas((1.0, 1.0))
+        line_width = (t[0] + t[1]) / 2.0
         fill = self.get_fill_color()
 
         if config.key_style == "flat":
@@ -275,7 +230,6 @@
 
         elif config.key_style == "dish":
             self.paint_dish_key(context, x0, y0, w, h, fill, line_width)
-
 
 
     def paint_dish_key(self, context, x0, y0, w, h, fill, line_width):
@@ -321,15 +275,10 @@
             context.set_source (pat)
         else:
             context.set_source_rgba(*self.stroke_rgba)
->>>>>>> 7b417b37
 
         context.set_line_width(line_width)
         context.stroke()
 
-<<<<<<< HEAD
-    def paint_font(self, pane_context, context = None):
-        Key.paint_font(self, pane_context, self.location, context)
-=======
         #context.move_to(*gline[:2])
         #context.line_to(*gline[2:4])
         #context.set_source_rgba(1.0,0.0,0.0,1.0)
@@ -342,19 +291,35 @@
         else:
             context.rectangle(x0, y0, w, h)
 
-    def get_gradient_line_(self, x0, y0, w, h, alpha):
-        # Find gradient start and end points.
-        # Line endpoints follows an ellipse.
-        # Rotated gradients cover only the middle part of long keys.
-        a = w / 2.0           # radii of ellipse around center
-        b = h / 2.0
-        k = b * cos(alpha)
-        l = a * sin(alpha)
-        r = a*b/sqrt(k*k + l*l)  # point on ellipse in polar coords
-        return (r * cos(alpha) + x0 + a,
-                r * sin(alpha) + y0 + b,
-               -r * cos(alpha) + x0 + a,
-               -r * sin(alpha) + y0 + b)
+    def roundrect(self, context, x, y, w, h, r_pct = 100):
+        # Uses B-Splines for less even look than arcs but
+        # still allows for approximate circles at r_pct = 100.
+        x0,y0 = x,y
+        x1,y1 = x+w,y+h
+
+        r = min(w, h) * min(r_pct/100.0, 0.5) # full range at 50%
+        k = (r-1) * r_pct/200.0 # position of control points for circular curves
+
+        # top left
+        context.move_to(x0+r, y0)
+
+        # top right
+        context.line_to(x1-r,y0)
+        context.curve_to(x1-k, y0, x1, y0+k, x1, y0+r)
+
+        # bottom right
+        context.line_to(x1, y1-r)
+        context.curve_to(x1, y1-k, x1-k, y1, x1-r, y1)
+
+        # bottom left
+        context.line_to(x0+r, y1)
+        context.curve_to(x0+k, y1, x0, y1-k, x0, y1-r)
+
+        # top left
+        context.line_to(x0, y0+r)
+        context.curve_to(x0, y0+k, x0+k, y0, x0+r, y0)
+
+        context.close_path ()
 
     def get_gradient_line(self, x0, y0, w, h, alpha):
         # Find gradient start and end points.
@@ -379,7 +344,6 @@
         if l < 0.0:
             l = 0.0
         return list(colorsys.hls_to_rgb(h, l, s)) + [a]
->>>>>>> 7b417b37
 
     def get_best_font_size(self, pane_context, context):
         """
@@ -387,12 +351,8 @@
         overflow the boundaries of the key.
         """
         layout = pango.Layout(context)
-        self.prepare_pango_layout(layout, BASE_FONTDESCRIPTION_SIZE)
-        #font_description = pango.FontDescription()
-        #font_description.set_size(BASE_FONTDESCRIPTION_SIZE)
-        #font_description.set_family(self.get_font_name())
-        #layout.set_font_description(font_description)
-        layout.set_text(self.labels[self.label_index])
+        self.prepare_pango_layout(layout, self.get_label(), 
+                                          BASE_FONTDESCRIPTION_SIZE)
 
         # In Pango units
         label_width, label_height = layout.get_size()
@@ -415,9 +375,26 @@
         else:
             return int(floor(size_for_maximum_height))
 
-<<<<<<< HEAD
-pango_layout = None
 class FixedFontMixin:
+    """ Font size independent of text length """
+
+    def __init__(self):
+        self.initial_paint = True
+
+    def get_best_font_size(self, pane_context, context):
+        return FixedFontMixin.calc_font_size(pane_context, self.geometry)
+
+    def paint_font(self, pane_context, context = None):
+
+        if self.initial_paint:
+            self.initial_paint = False
+
+            # center label vertically
+            layout = self.get_pango_layout(context, self.get_label(), 
+                                                    self.font_size)
+            self.label_offset = (self.label_offset[0],
+                          WordKey.calc_label_offset(pane_context, layout, 
+                                                    self.geometry)[1])
 
     @staticmethod
     def calc_font_size(pane_context, size):
@@ -427,25 +404,9 @@
         return font_size
 
     @staticmethod
-    def get_pango_layout(pane_context, context, size):
-        """ offset for centered label """
-        global pango_layout
-        font_size = FixedFontMixin.calc_font_size(pane_context, size)
-        if pango_layout is None: # work around memory leak (gnome #599730)
-            pango_layout = context.create_layout()
-        font_description = pango.FontDescription()
-        font_description.set_family("Normal")
-        font_description.set_size(font_size)
-        pango_layout.set_font_description(font_description)
-        context.update_layout(pango_layout)
-        return pango_layout
-
-    @staticmethod
-    def calc_text_size(pane_context, pane_layout, size, text):
-        """ offset for centered label """
-        # center text
-        pango_layout.set_text(text) # for maximum y-extent
-        label_width, label_height = pango_layout.get_size()
+    def calc_text_size(pane_context, layout, size, text):
+        layout.set_text(text)
+        label_width, label_height = layout.get_size()
         log_width  = pane_context.scale_canvas_to_log_x(
                                             label_width / pango.SCALE)
         log_height = pane_context.scale_canvas_to_log_y(
@@ -461,23 +422,6 @@
         yoffset = (size[1] - log_height) / 2
         return xoffset,yoffset
 
-    def __init__(self):
-        self.initial_paint = True
-
-    def get_best_font_size(self, pane_context, context):
-        return FixedFontMixin.calc_font_size(pane_context, self.geometry)
-
-    def paint_font(self, pane_context, context = None):
-
-        # center label vertically
-        if self.initial_paint:
-            self.initial_paint = False
-            pango_layout = FixedFontMixin.get_pango_layout(pane_context, context, self.geometry)
-            self.label_offset = (self.label_offset[0],
-              WordKey.calc_label_offset(pane_context, pango_layout, self.geometry)[1])
-
-
-
 class WordKey(FixedFontMixin, RectKey):
     def __init__(self, name, location, geometry, rgba):
         FixedFontMixin.__init__(self)
@@ -504,20 +448,19 @@
         self.last_cursor = self.cursor
         self.cursor = cursor
 
-    def paint_font(self, pc, cr):
-        FixedFontMixin.paint_font(self, pc, cr)
-
-        pango_layout = FixedFontMixin.get_pango_layout(pc, cr,
-                                                       self.geometry)
-
+    def paint_font(self, pane_context, context):
+        FixedFontMixin.paint_font(self, pane_context, context)
+
+        layout = self.get_pango_layout(context, self.line,
+                                                self.font_size)
+
+        pc = pane_context
         l = pc.log_to_canvas_x(self.location[0] + self.label_offset[0])
         t = pc.log_to_canvas_y(self.location[1] + self.label_offset[1])
         r = pc.log_to_canvas_x(self.location[0] + self.geometry[0] \
                                          - self.label_offset[0])
         b = pc.log_to_canvas_y(self.location[1] + self.geometry[1] \
                                          - self.label_offset[1])
-
-        pango_layout.set_text(self.line)
 
         # set text colors, highlight unknown words
         attrs = pango.AttrList()
@@ -539,14 +482,12 @@
                 attrs.insert(attr)
         #print [(wi.exact_match,wi.partial_match,wi.ignored) for wi in self.word_infos]
 
-        pango_layout.set_attributes(attrs)
-        #print pango_layout.get_cursor_pos(0)
-        #print pango_layout.get_cursor_pos(len(self.line))
+        layout.set_attributes(attrs)
 
         # get x position of every character
         widths = []
         char_x = []
-        iter = pango_layout.get_iter()
+        iter = layout.get_iter()
         while True:
             e = iter.get_char_extents()
             char_x.append(e[0]/pango.SCALE)
@@ -554,7 +495,6 @@
             if not iter.next_char():
                 char_x.append((e[0]+e[2])/pango.SCALE)
                 break
-        #print "draw",self.cursor,char_x,r - l
 
         # find first (left-most) character that fits into the available space
         start = 0
@@ -563,48 +503,15 @@
             if cursor_x < r - l:
                 break
             start += 1
-        #print start, self.cursor,char_x[start]
 
         # draw text clipped to available rectangle
-        cr.set_source_rgba(self.label_rgba[0], self.label_rgba[1],
-                           self.label_rgba[2], self.label_rgba[3])
-        cr.rectangle(l, t, r-l, b-t)
-        cr.save()
-        cr.clip()
-        cr.move_to(l-char_x[start], t)
-        cr.show_layout(pango_layout)
-        #cr.reset_clip()
-        cr.restore()
-=======
-
-    def roundrect(self, context, x, y, w, h, r_pct = 100):
-        # Uses B-Splines for less even look than arcs but
-        # still allows for approximate circles at r_pct = 100.
-        x0,y0 = x,y
-        x1,y1 = x+w,y+h
-
-        r = min(w, h) * min(r_pct/100.0, 0.5) # full range at 50%
-        k = (r-1) * r_pct/200.0 # position of control points for circular curves
-
-        # top left
-        context.move_to(x0+r, y0)
-
-        # top right
-        context.line_to(x1-r,y0)
-        context.curve_to(x1-k, y0, x1, y0+k, x1, y0+r)
-
-        # bottom right
-        context.line_to(x1, y1-r)
-        context.curve_to(x1, y1-k, x1-k, y1, x1-r, y1)
-
-        # bottom left
-        context.line_to(x0+r, y1)
-        context.curve_to(x0+k, y1, x0, y1-k, x0, y1-r)
-
-        # top left
-        context.line_to(x0, y0+r)
-        context.curve_to(x0, y0+k, x0+k, y0, x0+r, y0)
-
-        context.close_path ()
-
->>>>>>> 7b417b37
+        context.set_source_rgba(*self.label_rgba)
+        context.rectangle(l, t, r-l, b-t)
+        context.save()
+        context.clip()
+        context.move_to(l-char_x[start], t)
+        context.show_layout(layout)
+        context.restore()
+
+        # reset attributes; layout is reused by all keys due to memory leak
+        layout.set_attributes(pango.AttrList())
