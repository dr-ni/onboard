--- conflicted
+++ resolved
@@ -177,13 +177,9 @@
         yield x, y, rgba, True
 
     def draw(self, context):
-<<<<<<< HEAD
-
         if not self.show_face and not self.show_border:
             return
 
-=======
->>>>>>> 9d79db77
         rect = self.get_canvas_rect()
         root = self.get_layout_root()
         t    = root.context.scale_log_to_canvas((1.0, 1.0))
@@ -215,8 +211,6 @@
         elif key_style == "dish":
             self.draw_dish_key(context, rect, fill, line_width)
 
-<<<<<<< HEAD
-=======
     def draw_drop_shadow(self, context):
         """
         Draw shadow and shaded halo.
@@ -273,7 +267,6 @@
 
         context.restore()
 
->>>>>>> 9d79db77
     def draw_gradient_key(self, context, rect, fill, line_width):
         # simple gradients for fill and stroke
         fill_gradient   = config.theme_settings.key_fill_gradient / 100.0
@@ -444,32 +437,6 @@
             self.build_rect_path(context, rect_top, top_radius_scale)
             context.fill()
 
-<<<<<<< HEAD
-=======
-        context.restore()
-
-        # Draw the key face, the smaller top rectangle.
-        # Simulate the concave key dish with a gradient that has
-        # a sligthly brighter middle section.
-        if self.id == "SPCE":
-            angle = pi / 2.0  # space has a convex top
-        else:
-            angle = 0.0       # all others are concave
-        fill_gradient   = config.theme_settings.key_fill_gradient / 100.0
-        dark_rgba = brighten(-fill_gradient*.5, *fill)
-        bright_rgba = brighten(+fill_gradient*.5, *fill)
-        gline = gradient_line(rect, angle)
-
-        pat = cairo.LinearGradient (*gline)
-        pat.add_color_stop_rgba(0.0, *dark_rgba)
-        pat.add_color_stop_rgba(0.5, *bright_rgba)
-        pat.add_color_stop_rgba(1.0, *dark_rgba)
-        context.set_source (pat)
-
-        self.build_rect_path(context, rect_top, top_radius_scale)
-        context.fill()
-
->>>>>>> 9d79db77
     def get_curved_rect_params(self, rect, r_pct):
         w, h = rect.get_size()
         r = min(w, h) * min(r_pct / 100.0, 0.5) # full range at 50%
@@ -716,10 +683,5 @@
             PangoCairo.show_layout(context, layout)
             context.restore()
 
-<<<<<<< HEAD
         # reset attributes; layout is reused by all keys due to memory leak
         layout.set_attributes(Pango.AttrList())
-
-=======
-        return self._image_pixbuf
->>>>>>> 9d79db77
