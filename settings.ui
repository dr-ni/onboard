<?xml version="1.0" encoding="UTF-8"?>
<interface>
  <!-- interface-requires gtk+ 3.0 -->
<<<<<<< HEAD
  <object class="GtkAdjustment" id="_background_transparency_adjustment">
=======
  <object class="GtkAdjustment" id="_background_gradient_adjustment">
>>>>>>> fc195b12
    <property name="upper">100</property>
    <property name="step_increment">1</property>
    <property name="page_increment">10</property>
  </object>
  <object class="GtkAdjustment" id="_hover_click_delay_adjustment">
    <property name="lower">0.20000000000000001</property>
    <property name="upper">3</property>
    <property name="step_increment">0.01</property>
    <property name="page_increment">0.10000000000000001</property>
  </object>
  <object class="GtkAdjustment" id="_hover_click_motion_threshold_adjustment">
    <property name="upper">30</property>
    <property name="step_increment">1</property>
    <property name="page_increment">5</property>
  </object>
  <object class="GtkAdjustment" id="_inactive_transparency_adjustment">
    <property name="upper">100</property>
    <property name="step_increment">1</property>
    <property name="page_increment">10</property>
  </object>
  <object class="GtkAdjustment" id="_inactive_transparency_delay_adjustment">
    <property name="upper">10000</property>
    <property name="step_increment">0.10000000000000001</property>
    <property name="page_increment">1</property>
  </object>
  <object class="GtkAdjustment" id="_scanning_interval_adjustment">
    <property name="lower">0.10000000000000001</property>
    <property name="upper">10</property>
    <property name="value">1</property>
    <property name="step_increment">0.10000000000000001</property>
  </object>
  <object class="GtkAdjustment" id="_transparency_adjustment">
    <property name="upper">100</property>
    <property name="step_increment">1</property>
    <property name="page_increment">10</property>
  </object>
  <object class="GtkListStore" id="spell_check_backend_model">
    <columns>
      <!-- column-name Backend -->
      <column type="gchararray"/>
    </columns>
    <data>
      <row>
        <col id="0" translatable="no">hunspell</col>
      </row>
      <row>
        <col id="0" translatable="no">aspell</col>
      </row>
    </data>
  </object>
  <object class="GtkDialog" id="settings_window">
    <property name="can_focus">False</property>
    <property name="border_width">5</property>
    <property name="type_hint">normal</property>
    <child internal-child="vbox">
      <object class="GtkBox" id="dialog-vbox">
        <property name="visible">True</property>
        <property name="can_focus">False</property>
        <property name="orientation">vertical</property>
        <property name="spacing">2</property>
        <child internal-child="action_area">
          <object class="GtkButtonBox" id="dialog-action_area1">
            <property name="visible">True</property>
            <property name="can_focus">False</property>
            <property name="layout_style">end</property>
            <child>
              <object class="GtkButton" id="close_button">
                <property name="label">gtk-close</property>
                <property name="visible">True</property>
                <property name="can_focus">True</property>
                <property name="can_default">True</property>
                <property name="has_default">True</property>
                <property name="receives_default">False</property>
                <property name="use_stock">True</property>
                <signal name="clicked" handler="on_close_button_clicked" swapped="no"/>
              </object>
              <packing>
                <property name="expand">False</property>
                <property name="fill">False</property>
                <property name="pack_type">end</property>
                <property name="position">1</property>
              </packing>
            </child>
          </object>
          <packing>
            <property name="expand">False</property>
            <property name="fill">True</property>
            <property name="pack_type">end</property>
            <property name="position">0</property>
          </packing>
        </child>
        <child>
          <object class="GtkNotebook" id="settings_notebook">
            <property name="visible">True</property>
            <property name="can_focus">False</property>
            <property name="border_width">5</property>
            <signal name="switch-page" handler="on_settings_notebook_switch_page" swapped="no"/>
            <child>
              <object class="GtkBox" id="box2">
                <property name="visible">True</property>
                <property name="can_focus">False</property>
                <property name="border_width">9</property>
                <property name="orientation">vertical</property>
                <property name="spacing">12</property>
                <child>
                  <object class="GtkFrame" id="frame1">
                    <property name="visible">True</property>
                    <property name="can_focus">False</property>
                    <property name="label_xalign">0</property>
                    <property name="shadow_type">none</property>
                    <child>
                      <object class="GtkAlignment" id="alignment9">
                        <property name="visible">True</property>
                        <property name="can_focus">False</property>
                        <property name="top_padding">6</property>
                        <property name="left_padding">12</property>
                        <child>
                          <object class="GtkBox" id="box1">
                            <property name="visible">True</property>
                            <property name="can_focus">False</property>
                            <property name="orientation">vertical</property>
                            <property name="spacing">6</property>
                            <child>
                              <object class="GtkCheckButton" id="auto_show_toggle">
                                <property name="label" translatable="yes">_Auto-show when editing text</property>
                                <property name="visible">True</property>
                                <property name="can_focus">True</property>
                                <property name="receives_default">False</property>
                                <property name="has_tooltip">True</property>
                                <property name="tooltip_text" translatable="yes">Show Onboard when there is a recognized text window in focus. Requires Gnome Accessibility.</property>
                                <property name="use_underline">True</property>
                                <property name="xalign">0</property>
                                <property name="draw_indicator">True</property>
                                <signal name="toggled" handler="on_auto_show_toggled" swapped="no"/>
                              </object>
                              <packing>
                                <property name="expand">False</property>
                                <property name="fill">True</property>
                                <property name="position">0</property>
                              </packing>
                            </child>
                            <child>
                              <object class="GtkCheckButton" id="start_minimized_toggle">
                                <property name="label" translatable="yes">Start Onboard _hidden</property>
                                <property name="visible">True</property>
                                <property name="can_focus">True</property>
                                <property name="receives_default">False</property>
                                <property name="has_tooltip">True</property>
                                <property name="tooltip_markup" translatable="yes">Start Onboard hidden.</property>
                                <property name="tooltip_text" translatable="yes">Start Onboard hidden.</property>
                                <property name="use_underline">True</property>
                                <property name="xalign">0</property>
                                <property name="draw_indicator">True</property>
                                <signal name="toggled" handler="on_start_minimized_toggled" swapped="no"/>
                              </object>
                              <packing>
                                <property name="expand">False</property>
                                <property name="fill">True</property>
                                <property name="position">1</property>
                              </packing>
                            </child>
                            <child>
                              <object class="GtkCheckButton" id="icon_palette_toggle">
                                <property name="label" translatable="yes">Show floating _icon when Onboard is hidden</property>
                                <property name="visible">True</property>
                                <property name="can_focus">True</property>
                                <property name="receives_default">False</property>
                                <property name="has_tooltip">True</property>
                                <property name="tooltip_markup" translatable="yes">Show a floating icon on the desktop when Onboard is hidden. A click on the icon makes Onboard reappear.</property>
                                <property name="tooltip_text" translatable="yes">Show a floating icon on the desktop when Onboard is hidden. A click on the icon makes Onboard reappear.</property>
                                <property name="use_underline">True</property>
                                <property name="xalign">0</property>
                                <property name="draw_indicator">True</property>
                                <signal name="toggled" handler="on_icon_palette_toggled" swapped="no"/>
                              </object>
                              <packing>
                                <property name="expand">False</property>
                                <property name="fill">True</property>
                                <property name="position">2</property>
                              </packing>
                            </child>
                          </object>
                        </child>
                      </object>
                    </child>
                    <child type="label">
                      <object class="GtkLabel" id="label9">
                        <property name="visible">True</property>
                        <property name="can_focus">False</property>
                        <property name="label" translatable="yes">Show/Hide Options</property>
                        <property name="use_markup">True</property>
                        <attributes>
                          <attribute name="weight" value="bold"/>
                        </attributes>
                      </object>
                    </child>
                  </object>
                  <packing>
                    <property name="expand">False</property>
                    <property name="fill">True</property>
                    <property name="position">0</property>
                  </packing>
                </child>
                <child>
                  <object class="GtkFrame" id="frame3">
                    <property name="visible">True</property>
                    <property name="can_focus">False</property>
                    <property name="label_xalign">0</property>
                    <property name="shadow_type">none</property>
                    <child>
                      <object class="GtkAlignment" id="alignment11">
                        <property name="visible">True</property>
                        <property name="can_focus">False</property>
                        <property name="top_padding">6</property>
                        <property name="left_padding">12</property>
                        <child>
                          <object class="GtkBox" id="box4">
                            <property name="visible">True</property>
                            <property name="can_focus">False</property>
                            <property name="orientation">vertical</property>
                            <property name="spacing">6</property>
                            <child>
                              <object class="GtkCheckButton" id="status_icon_toggle">
                                <property name="label" translatable="yes">_Show status icon</property>
                                <property name="visible">True</property>
                                <property name="can_focus">True</property>
                                <property name="receives_default">False</property>
                                <property name="has_tooltip">True</property>
                                <property name="tooltip_markup" translatable="yes">Show the status item. A click on that icon hides or shows Onboard.</property>
                                <property name="tooltip_text" translatable="yes">Show the status item. A click on that icon hides or shows Onboard.</property>
                                <property name="use_underline">True</property>
                                <property name="xalign">0</property>
                                <property name="draw_indicator">True</property>
                                <signal name="toggled" handler="on_status_icon_toggled" swapped="no"/>
                              </object>
                              <packing>
                                <property name="expand">False</property>
                                <property name="fill">True</property>
                                <property name="position">0</property>
                              </packing>
                            </child>
                            <child>
                              <object class="GtkCheckButton" id="onboard_xembed_toggle">
                                <property name="label" translatable="yes">Show when _unlocking the screen</property>
                                <property name="visible">True</property>
                                <property name="can_focus">True</property>
                                <property name="receives_default">False</property>
                                <property name="has_tooltip">True</property>
                                <property name="tooltip_markup" translatable="yes">Show Onboard when the dialog to unlock the screen appears; this way Onboard can be used for example to enter the password to dismiss the screensaver when it is set to ask for it.</property>
                                <property name="tooltip_text" translatable="yes">Show Onboard when the dialog to unlock the screen appears; this way Onboard can be used for example to enter the password to dismiss the screensaver when it is set to ask for it.</property>
                                <property name="use_underline">True</property>
                                <property name="xalign">0</property>
                                <property name="draw_indicator">True</property>
                                <signal name="toggled" handler="on_xembed_onboard_toggled" swapped="no"/>
                              </object>
                              <packing>
                                <property name="expand">False</property>
                                <property name="fill">True</property>
                                <property name="position">1</property>
                              </packing>
                            </child>
                            <child>
                              <object class="GtkCheckButton" id="show_tooltips_toggle">
                                <property name="label" translatable="yes">Show _tooltips</property>
                                <property name="visible">True</property>
                                <property name="can_focus">True</property>
                                <property name="receives_default">False</property>
                                <property name="has_tooltip">True</property>
                                <property name="tooltip_markup" translatable="yes">Show tooltips for the keyboard&amp;apos;s buttons.</property>
                                <property name="tooltip_text" translatable="yes">Show tooltips for the keyboard's buttons.</property>
                                <property name="use_underline">True</property>
                                <property name="xalign">0</property>
                                <property name="draw_indicator">True</property>
                                <signal name="toggled" handler="on_show_tooltips_toggled" swapped="no"/>
                              </object>
                              <packing>
                                <property name="expand">False</property>
                                <property name="fill">True</property>
                                <property name="position">2</property>
                              </packing>
                            </child>
                          </object>
                        </child>
                      </object>
                    </child>
                    <child type="label">
                      <object class="GtkLabel" id="label12">
                        <property name="visible">True</property>
                        <property name="can_focus">False</property>
                        <property name="label" translatable="yes">Desktop Integration</property>
                        <property name="use_markup">True</property>
                        <attributes>
                          <attribute name="weight" value="bold"/>
                        </attributes>
                      </object>
                    </child>
                  </object>
                  <packing>
                    <property name="expand">False</property>
                    <property name="fill">True</property>
                    <property name="position">1</property>
                  </packing>
                </child>
              </object>
            </child>
            <child type="tab">
              <object class="GtkLabel" id="label1">
                <property name="visible">True</property>
                <property name="can_focus">False</property>
                <property name="label" translatable="yes">General</property>
              </object>
              <packing>
                <property name="tab_fill">False</property>
              </packing>
            </child>
            <child>
              <object class="GtkBox" id="box8">
                <property name="visible">True</property>
                <property name="can_focus">False</property>
                <property name="border_width">9</property>
                <property name="orientation">vertical</property>
                <property name="spacing">4</property>
                <child>
                  <object class="GtkFrame" id="frame5">
                    <property name="visible">True</property>
                    <property name="can_focus">False</property>
                    <property name="label_xalign">0</property>
                    <property name="shadow_type">none</property>
                    <child>
                      <object class="GtkAlignment" id="alignment2">
                        <property name="visible">True</property>
                        <property name="can_focus">False</property>
                        <property name="top_padding">6</property>
                        <property name="left_padding">12</property>
                        <child>
                          <object class="GtkBox" id="box9">
                            <property name="visible">True</property>
                            <property name="can_focus">False</property>
                            <property name="orientation">vertical</property>
                            <property name="spacing">2</property>
                            <child>
                              <object class="GtkCheckButton" id="window_decoration_toggle">
                                <property name="label" translatable="yes">Show window _decoration</property>
                                <property name="visible">True</property>
                                <property name="can_focus">True</property>
                                <property name="receives_default">False</property>
                                <property name="has_tooltip">True</property>
                                <property name="tooltip_text" translatable="yes">Show window caption and frame.</property>
                                <property name="use_underline">True</property>
                                <property name="xalign">0</property>
                                <property name="draw_indicator">True</property>
                                <signal name="toggled" handler="on_window_decoration_toggled" swapped="no"/>
                              </object>
                              <packing>
                                <property name="expand">False</property>
                                <property name="fill">True</property>
                                <property name="position">0</property>
                              </packing>
                            </child>
                            <child>
                              <object class="GtkCheckButton" id="window_state_sticky_toggle">
                                <property name="label" translatable="yes">Show always on visible _workspace</property>
                                <property name="visible">True</property>
                                <property name="can_focus">True</property>
                                <property name="receives_default">False</property>
                                <property name="has_tooltip">True</property>
                                <property name="tooltip_markup" translatable="yes">&amp;quot;Sticky&amp;quot; mode for keyboard and floating icon.</property>
                                <property name="tooltip_text" translatable="yes">"Sticky" mode for keyboard and floating icon.</property>
                                <property name="use_underline">True</property>
                                <property name="xalign">0</property>
                                <property name="draw_indicator">True</property>
                                <signal name="toggled" handler="on_window_state_sticky_toggled" swapped="no"/>
                              </object>
                              <packing>
                                <property name="expand">False</property>
                                <property name="fill">True</property>
                                <property name="position">1</property>
                              </packing>
                            </child>
                            <child>
                              <object class="GtkCheckButton" id="force_to_top_toggle">
                                <property name="label" translatable="yes">_Force window to top</property>
                                <property name="visible">True</property>
                                <property name="can_focus">True</property>
                                <property name="receives_default">False</property>
                                <property name="has_tooltip">True</property>
                                <property name="tooltip_text" translatable="yes">Try harder to keep Onboard above anything on-screen.</property>
                                <property name="use_underline">True</property>
                                <property name="xalign">0</property>
                                <property name="draw_indicator">True</property>
                                <signal name="toggled" handler="on_force_to_top_toggled" swapped="no"/>
                              </object>
                              <packing>
                                <property name="expand">False</property>
                                <property name="fill">True</property>
                                <property name="position">2</property>
                              </packing>
                            </child>
                            <child>
                              <object class="GtkCheckButton" id="keep_aspect_ratio_toggle">
                                <property name="label" translatable="yes">Keep _aspect ratio</property>
                                <property name="can_focus">True</property>
                                <property name="receives_default">False</property>
                                <property name="no_show_all">True</property>
                                <property name="has_tooltip">True</property>
                                <property name="tooltip_text" translatable="yes">Constrain window size to the layout's aspect ratio.</property>
                                <property name="use_underline">True</property>
                                <property name="xalign">0</property>
                                <property name="draw_indicator">True</property>
                                <signal name="toggled" handler="on_keep_aspect_ratio_toggled" swapped="no"/>
                              </object>
                              <packing>
                                <property name="expand">False</property>
                                <property name="fill">True</property>
                                <property name="position">3</property>
                              </packing>
                            </child>
                          </object>
                        </child>
                      </object>
                    </child>
                    <child type="label">
                      <object class="GtkLabel" id="label13">
                        <property name="visible">True</property>
                        <property name="can_focus">False</property>
                        <property name="label" translatable="yes">Window Options</property>
                        <property name="use_markup">True</property>
                        <attributes>
                          <attribute name="weight" value="bold"/>
                        </attributes>
                      </object>
                    </child>
                  </object>
                  <packing>
                    <property name="expand">False</property>
                    <property name="fill">True</property>
                    <property name="position">0</property>
                  </packing>
                </child>
                <child>
                  <object class="GtkFrame" id="frame4">
                    <property name="visible">True</property>
                    <property name="can_focus">False</property>
                    <property name="margin_bottom">6</property>
                    <property name="label_xalign">0</property>
                    <property name="shadow_type">none</property>
                    <child>
                      <object class="GtkAlignment" id="alignment1">
                        <property name="visible">True</property>
                        <property name="can_focus">False</property>
                        <property name="top_padding">6</property>
                        <property name="left_padding">12</property>
                        <child>
                          <object class="GtkBox" id="box10">
                            <property name="visible">True</property>
                            <property name="can_focus">False</property>
                            <property name="orientation">vertical</property>
                            <property name="spacing">11</property>
                            <child>
                              <object class="GtkGrid" id="grid1">
                                <property name="visible">True</property>
                                <property name="can_focus">False</property>
                                <property name="row_spacing">6</property>
                                <property name="column_spacing">6</property>
                                <child>
                                  <object class="GtkLabel" id="label14">
                                    <property name="visible">True</property>
                                    <property name="can_focus">False</property>
                                    <property name="xalign">0</property>
                                    <property name="label" translatable="yes">Wind_ow:</property>
                                    <property name="use_underline">True</property>
                                    <property name="mnemonic_widget">transparency_spinbutton</property>
                                    <property name="single_line_mode">True</property>
                                  </object>
                                  <packing>
                                    <property name="left_attach">0</property>
                                    <property name="top_attach">0</property>
                                    <property name="width">1</property>
                                    <property name="height">1</property>
                                  </packing>
                                </child>
                                <child>
                                  <object class="GtkSpinButton" id="transparency_spinbutton">
                                    <property name="visible">True</property>
                                    <property name="can_focus">True</property>
                                    <property name="has_tooltip">True</property>
                                    <property name="tooltip_text" translatable="yes">Transparency of the whole keyboard window. Requires compositing.</property>
                                    <property name="max_length">3</property>
                                    <property name="invisible_char">•</property>
                                    <property name="invisible_char_set">True</property>
                                    <property name="adjustment">_transparency_adjustment</property>
                                    <property name="climb_rate">1</property>
                                    <signal name="value-changed" handler="on_transparency_changed" swapped="no"/>
                                  </object>
                                  <packing>
                                    <property name="left_attach">1</property>
                                    <property name="top_attach">0</property>
                                    <property name="width">1</property>
                                    <property name="height">1</property>
                                  </packing>
                                </child>
                                <child>
                                  <object class="GtkLabel" id="label21">
                                    <property name="visible">True</property>
                                    <property name="can_focus">False</property>
                                    <property name="xalign">0</property>
                                    <property name="label" translatable="yes">_Background:</property>
                                    <property name="use_underline">True</property>
                                    <property name="mnemonic_widget">background_transparency_spinbutton</property>
                                    <property name="single_line_mode">True</property>
                                  </object>
                                  <packing>
                                    <property name="left_attach">0</property>
                                    <property name="top_attach">1</property>
                                    <property name="width">1</property>
                                    <property name="height">1</property>
                                  </packing>
                                </child>
                                <child>
                                  <object class="GtkSpinButton" id="background_transparency_spinbutton">
                                    <property name="visible">True</property>
                                    <property name="can_focus">True</property>
                                    <property name="has_tooltip">True</property>
                                    <property name="tooltip_markup" translatable="yes">Transparency of the keyboard background</property>
                                    <property name="tooltip_text" translatable="yes">Transparency of the keyboard background</property>
                                    <property name="max_length">3</property>
                                    <property name="invisible_char">•</property>
                                    <property name="invisible_char_set">True</property>
                                    <property name="adjustment">_background_gradient_adjustment</property>
                                    <property name="climb_rate">1</property>
                                    <signal name="value-changed" handler="on_background_transparency_spinbutton_changed" swapped="no"/>
                                  </object>
                                  <packing>
                                    <property name="left_attach">1</property>
                                    <property name="top_attach">1</property>
                                    <property name="width">1</property>
                                    <property name="height">1</property>
                                  </packing>
                                </child>
                                <child>
                                  <object class="GtkCheckButton" id="transparent_background_toggle">
                                    <property name="label" translatable="yes">_No background</property>
                                    <property name="visible">True</property>
                                    <property name="can_focus">True</property>
                                    <property name="receives_default">False</property>
                                    <property name="has_tooltip">True</property>
                                    <property name="tooltip_markup" translatable="yes">Show the desktop through the gaps between keys.</property>
                                    <property name="tooltip_text" translatable="yes">Show the desktop through the gaps between keys.</property>
                                    <property name="margin_left">20</property>
                                    <property name="use_underline">True</property>
                                    <property name="xalign">0</property>
                                    <property name="draw_indicator">True</property>
                                    <signal name="toggled" handler="on_transparent_background_toggled" swapped="no"/>
                                  </object>
                                  <packing>
                                    <property name="left_attach">2</property>
                                    <property name="top_attach">1</property>
                                    <property name="width">1</property>
                                    <property name="height">1</property>
                                  </packing>
                                </child>
                                <child>
                                  <placeholder/>
                                </child>
                              </object>
                              <packing>
                                <property name="expand">False</property>
                                <property name="fill">True</property>
                                <property name="position">0</property>
                              </packing>
                            </child>
                          </object>
                        </child>
                      </object>
                    </child>
                    <child type="label">
                      <object class="GtkLabel" id="label7">
                        <property name="visible">True</property>
                        <property name="can_focus">False</property>
                        <property name="label" translatable="yes">Transparency</property>
                        <property name="use_markup">True</property>
                        <attributes>
                          <attribute name="weight" value="bold"/>
                        </attributes>
                      </object>
                    </child>
                  </object>
                  <packing>
                    <property name="expand">False</property>
                    <property name="fill">True</property>
                    <property name="position">1</property>
                  </packing>
                </child>
                <child>
                  <object class="GtkFrame" id="inactive_behavior_frame">
                    <property name="visible">True</property>
                    <property name="can_focus">False</property>
                    <property name="label_xalign">0</property>
                    <property name="shadow_type">none</property>
                    <child>
                      <object class="GtkAlignment" id="alignment7">
                        <property name="visible">True</property>
                        <property name="can_focus">False</property>
                        <property name="top_padding">6</property>
                        <property name="left_padding">12</property>
                        <child>
                          <object class="GtkBox" id="box13">
                            <property name="visible">True</property>
                            <property name="can_focus">False</property>
                            <property name="orientation">vertical</property>
                            <child>
                              <object class="GtkGrid" id="grid2">
                                <property name="visible">True</property>
                                <property name="can_focus">False</property>
                                <property name="column_spacing">6</property>
                                <child>
                                  <object class="GtkCheckButton" id="enable_inactive_transparency_toggle">
                                    <property name="label" translatable="yes">Set _transparency to</property>
                                    <property name="visible">True</property>
                                    <property name="can_focus">True</property>
                                    <property name="receives_default">False</property>
                                    <property name="has_tooltip">True</property>
                                    <property name="tooltip_text" translatable="yes">Enable inactive transparency. Requires compositing.</property>
                                    <property name="use_underline">True</property>
                                    <property name="xalign">0</property>
                                    <property name="draw_indicator">True</property>
                                    <signal name="toggled" handler="on_enable_inactive_transparency_toggled" swapped="no"/>
                                  </object>
                                  <packing>
                                    <property name="left_attach">0</property>
                                    <property name="top_attach">0</property>
                                    <property name="width">1</property>
                                    <property name="height">1</property>
                                  </packing>
                                </child>
                                <child>
                                  <object class="GtkSpinButton" id="inactive_transparency_spinbutton">
                                    <property name="visible">True</property>
                                    <property name="can_focus">True</property>
                                    <property name="has_tooltip">True</property>
                                    <property name="tooltip_text" translatable="yes">Transparency when the pointer leaves the keyboard. Requires compositing.</property>
                                    <property name="max_length">3</property>
                                    <property name="invisible_char">•</property>
                                    <property name="invisible_char_set">True</property>
                                    <property name="adjustment">_inactive_transparency_adjustment</property>
                                    <property name="climb_rate">1</property>
                                    <signal name="value-changed" handler="on_inactive_transparency_changed" swapped="no"/>
                                  </object>
                                  <packing>
                                    <property name="left_attach">1</property>
                                    <property name="top_attach">0</property>
                                    <property name="width">1</property>
                                    <property name="height">1</property>
                                  </packing>
                                </child>
                                <child>
                                  <object class="GtkLabel" id="label17">
                                    <property name="visible">True</property>
                                    <property name="can_focus">False</property>
                                    <property name="label" translatable="yes">after</property>
                                    <property name="wrap">True</property>
                                  </object>
                                  <packing>
                                    <property name="left_attach">2</property>
                                    <property name="top_attach">0</property>
                                    <property name="width">1</property>
                                    <property name="height">1</property>
                                  </packing>
                                </child>
                                <child>
                                  <object class="GtkSpinButton" id="inactive_transparency_delay_spinbutton">
                                    <property name="visible">True</property>
                                    <property name="can_focus">True</property>
                                    <property name="has_tooltip">True</property>
                                    <property name="tooltip_markup" translatable="yes">Delay in seconds until the inactive transparency takes effect.</property>
                                    <property name="tooltip_text" translatable="yes">Delay in seconds until the inactive transparency takes effect.</property>
                                    <property name="max_length">4</property>
                                    <property name="invisible_char">•</property>
                                    <property name="invisible_char_set">True</property>
                                    <property name="adjustment">_inactive_transparency_delay_adjustment</property>
                                    <property name="climb_rate">0.10000000000000001</property>
                                    <property name="digits">1</property>
                                    <property name="numeric">True</property>
                                    <property name="update_policy">if-valid</property>
                                    <signal name="value-changed" handler="on_inactive_transparency_delay_changed" swapped="no"/>
                                  </object>
                                  <packing>
                                    <property name="left_attach">3</property>
                                    <property name="top_attach">0</property>
                                    <property name="width">1</property>
                                    <property name="height">1</property>
                                  </packing>
                                </child>
                                <child>
                                  <object class="GtkLabel" id="label18">
                                    <property name="visible">True</property>
                                    <property name="can_focus">False</property>
                                    <property name="xalign">0</property>
                                    <property name="label" translatable="yes">seconds</property>
                                    <property name="single_line_mode">True</property>
                                  </object>
                                  <packing>
                                    <property name="left_attach">4</property>
                                    <property name="top_attach">0</property>
                                    <property name="width">1</property>
                                    <property name="height">1</property>
                                  </packing>
                                </child>
                              </object>
                              <packing>
                                <property name="expand">False</property>
                                <property name="fill">True</property>
                                <property name="position">0</property>
                              </packing>
                            </child>
                          </object>
                        </child>
                      </object>
                    </child>
                    <child type="label">
                      <object class="GtkLabel" id="label22">
                        <property name="visible">True</property>
                        <property name="can_focus">False</property>
                        <property name="label" translatable="yes">When Inactive</property>
                        <property name="use_markup">True</property>
                        <attributes>
                          <attribute name="weight" value="bold"/>
                        </attributes>
                      </object>
                    </child>
                  </object>
                  <packing>
                    <property name="expand">False</property>
                    <property name="fill">True</property>
                    <property name="position">2</property>
                  </packing>
                </child>
              </object>
              <packing>
                <property name="position">1</property>
              </packing>
            </child>
            <child type="tab">
              <object class="GtkLabel" id="label6">
                <property name="visible">True</property>
                <property name="can_focus">False</property>
                <property name="label" translatable="yes">Window</property>
              </object>
              <packing>
                <property name="position">1</property>
                <property name="tab_fill">False</property>
              </packing>
            </child>
            <child>
              <object class="GtkBox" id="box5">
                <property name="visible">True</property>
                <property name="can_focus">False</property>
                <property name="border_width">9</property>
                <property name="orientation">vertical</property>
                <property name="spacing">6</property>
                <child>
                  <object class="GtkScrolledWindow" id="scrolledwindow4">
                    <property name="visible">True</property>
                    <property name="can_focus">True</property>
                    <property name="shadow_type">in</property>
                    <child>
                      <object class="GtkTreeView" id="layout_view">
                        <property name="visible">True</property>
                        <property name="can_focus">True</property>
                        <property name="events">GDK_BUTTON_RELEASE_MASK</property>
                        <property name="headers_visible">False</property>
                        <signal name="cursor-changed" handler="on_layout_view_cursor_changed" swapped="no"/>
                        <child internal-child="selection">
                          <object class="GtkTreeSelection" id="treeview-selection1"/>
                        </child>
                      </object>
                    </child>
                  </object>
                  <packing>
                    <property name="expand">True</property>
                    <property name="fill">True</property>
                    <property name="position">0</property>
                  </packing>
                </child>
                <child>
                  <object class="GtkButtonBox" id="buttonbox2">
                    <property name="visible">True</property>
                    <property name="can_focus">False</property>
                    <property name="spacing">6</property>
                    <property name="layout_style">start</property>
                    <child>
                      <object class="GtkButton" id="add_button">
                        <property name="label">gtk-add</property>
                        <property name="visible">True</property>
                        <property name="can_focus">True</property>
                        <property name="receives_default">True</property>
                        <property name="use_stock">True</property>
                        <signal name="clicked" handler="on_add_button_clicked" swapped="no"/>
                      </object>
                      <packing>
                        <property name="expand">False</property>
                        <property name="fill">True</property>
                        <property name="position">0</property>
                      </packing>
                    </child>
                    <child>
                      <object class="GtkButton" id="layout_remove_button">
                        <property name="label">gtk-remove</property>
                        <property name="visible">True</property>
                        <property name="can_focus">True</property>
                        <property name="receives_default">True</property>
                        <property name="use_stock">True</property>
                        <signal name="clicked" handler="on_layout_remove_button_clicked" swapped="no"/>
                      </object>
                      <packing>
                        <property name="expand">False</property>
                        <property name="fill">True</property>
                        <property name="position">1</property>
                      </packing>
                    </child>
                    <child>
                      <object class="GtkButton" id="personalise_button">
                        <property name="label" translatable="yes">_Personalize</property>
                        <property name="visible">True</property>
                        <property name="can_focus">True</property>
                        <property name="receives_default">True</property>
                        <property name="use_underline">True</property>
                        <signal name="clicked" handler="on_personalise_button_clicked" swapped="no"/>
                      </object>
                      <packing>
                        <property name="expand">True</property>
                        <property name="fill">True</property>
                        <property name="position">2</property>
                      </packing>
                    </child>
                    <child>
                      <object class="GtkButton" id="layout_folder_button">
                        <property name="label" translatable="yes">_Open layouts folder</property>
                        <property name="visible">True</property>
                        <property name="can_focus">True</property>
                        <property name="receives_default">True</property>
                        <property name="use_underline">True</property>
                        <signal name="clicked" handler="on_layout_folder_button_clicked" swapped="no"/>
                      </object>
                      <packing>
                        <property name="expand">False</property>
                        <property name="fill">False</property>
                        <property name="position">3</property>
                      </packing>
                    </child>
                  </object>
                  <packing>
                    <property name="expand">False</property>
                    <property name="fill">True</property>
                    <property name="position">1</property>
                  </packing>
                </child>
              </object>
              <packing>
                <property name="position">2</property>
              </packing>
            </child>
            <child type="tab">
              <object class="GtkLabel" id="label2">
                <property name="visible">True</property>
                <property name="can_focus">False</property>
                <property name="label" translatable="yes">Layout</property>
              </object>
              <packing>
                <property name="position">2</property>
                <property name="tab_fill">False</property>
              </packing>
            </child>
            <child>
              <object class="GtkBox" id="box6">
                <property name="visible">True</property>
                <property name="can_focus">False</property>
                <property name="border_width">9</property>
                <property name="orientation">vertical</property>
                <property name="spacing">6</property>
                <child>
                  <object class="GtkScrolledWindow" id="scrolledwindow1">
                    <property name="visible">True</property>
                    <property name="can_focus">True</property>
                    <property name="shadow_type">in</property>
                    <child>
                      <object class="GtkTreeView" id="theme_view">
                        <property name="visible">True</property>
                        <property name="can_focus">True</property>
                        <property name="events">GDK_BUTTON_RELEASE_MASK</property>
                        <property name="headers_visible">False</property>
                        <property name="headers_clickable">False</property>
                        <signal name="cursor-changed" handler="on_theme_view_cursor_changed" swapped="no"/>
                        <signal name="row-activated" handler="on_theme_view_row_activated" swapped="no"/>
                        <child internal-child="selection">
                          <object class="GtkTreeSelection" id="treeview-selection2"/>
                        </child>
                      </object>
                    </child>
                  </object>
                  <packing>
                    <property name="expand">True</property>
                    <property name="fill">True</property>
                    <property name="position">0</property>
                  </packing>
                </child>
                <child>
                  <object class="GtkBox" id="box14">
                    <property name="visible">True</property>
                    <property name="can_focus">False</property>
                    <property name="spacing">24</property>
                    <child>
                      <object class="GtkButtonBox" id="buttonbox1">
                        <property name="visible">True</property>
                        <property name="can_focus">False</property>
                        <property name="spacing">6</property>
                        <property name="layout_style">start</property>
                        <child>
                          <object class="GtkButton" id="new_theme_button">
                            <property name="label">gtk-new</property>
                            <property name="visible">True</property>
                            <property name="can_focus">True</property>
                            <property name="receives_default">True</property>
                            <property name="use_stock">True</property>
                            <signal name="clicked" handler="on_new_theme_button_clicked" swapped="no"/>
                          </object>
                          <packing>
                            <property name="expand">False</property>
                            <property name="fill">True</property>
                            <property name="position">0</property>
                          </packing>
                        </child>
                        <child>
                          <object class="GtkButton" id="delete_theme_button">
                            <property name="label">gtk-delete</property>
                            <property name="visible">True</property>
                            <property name="can_focus">True</property>
                            <property name="receives_default">True</property>
                            <property name="use_stock">True</property>
                            <signal name="clicked" handler="on_delete_theme_button_clicked" swapped="no"/>
                          </object>
                          <packing>
                            <property name="expand">False</property>
                            <property name="fill">True</property>
                            <property name="position">1</property>
                          </packing>
                        </child>
                        <child>
                          <object class="GtkButton" id="customize_theme_button">
                            <property name="label" translatable="yes">C_ustomize theme</property>
                            <property name="visible">True</property>
                            <property name="can_focus">True</property>
                            <property name="receives_default">True</property>
                            <property name="use_underline">True</property>
                            <signal name="clicked" handler="on_customize_theme_button_clicked" swapped="no"/>
                          </object>
                          <packing>
                            <property name="expand">False</property>
                            <property name="fill">True</property>
                            <property name="position">2</property>
                          </packing>
                        </child>
                      </object>
                      <packing>
                        <property name="expand">False</property>
                        <property name="fill">True</property>
                        <property name="position">0</property>
                      </packing>
                    </child>
                    <child>
                      <object class="GtkCheckButton" id="system_theme_tracking_enabled_toggle">
                        <property name="label" translatable="yes">Follow _system theme</property>
                        <property name="visible">True</property>
                        <property name="can_focus">True</property>
                        <property name="receives_default">False</property>
                        <property name="has_tooltip">True</property>
                        <property name="tooltip_text" translatable="yes">Remember what Onboard theme was last used for every system theme.</property>
                        <property name="use_underline">True</property>
                        <property name="xalign">0</property>
                        <property name="draw_indicator">True</property>
                        <signal name="toggled" handler="on_system_theme_tracking_enabled_toggled" swapped="no"/>
                      </object>
                      <packing>
                        <property name="expand">False</property>
                        <property name="fill">True</property>
                        <property name="pack_type">end</property>
                        <property name="position">1</property>
                      </packing>
                    </child>
                  </object>
                  <packing>
                    <property name="expand">False</property>
                    <property name="fill">True</property>
                    <property name="position">1</property>
                  </packing>
                </child>
              </object>
              <packing>
                <property name="position">3</property>
              </packing>
            </child>
            <child type="tab">
              <object class="GtkLabel" id="label8">
                <property name="visible">True</property>
                <property name="can_focus">False</property>
                <property name="label" translatable="yes">Theme</property>
              </object>
              <packing>
                <property name="position">3</property>
                <property name="tab_fill">False</property>
              </packing>
            </child>
            <child>
              <object class="GtkBox" id="box16">
                <property name="visible">True</property>
                <property name="can_focus">False</property>
                <property name="border_width">9</property>
                <property name="orientation">vertical</property>
                <property name="spacing">4</property>
                <child>
                  <object class="GtkFrame" id="frame8">
                    <property name="visible">True</property>
                    <property name="can_focus">False</property>
                    <property name="label_xalign">0</property>
                    <property name="shadow_type">none</property>
                    <child>
                      <object class="GtkAlignment" id="alignment4">
                        <property name="visible">True</property>
                        <property name="can_focus">False</property>
                        <property name="top_padding">6</property>
                        <property name="left_padding">12</property>
                        <child>
                          <object class="GtkBox" id="box17">
                            <property name="visible">True</property>
                            <property name="can_focus">False</property>
                            <property name="orientation">vertical</property>
                            <property name="spacing">2</property>
                            <child>
                              <object class="GtkCheckButton" id="enable_word_prediction_toggle">
                                <property name="label" translatable="yes">_Enable word suggestions</property>
                                <property name="use_action_appearance">False</property>
                                <property name="visible">True</property>
                                <property name="can_focus">True</property>
                                <property name="receives_default">False</property>
                                <property name="has_tooltip">True</property>
                                <property name="tooltip_text" translatable="yes">Enable word completion and prediction.</property>
                                <property name="use_action_appearance">False</property>
                                <property name="use_underline">True</property>
                                <property name="xalign">0</property>
                                <property name="draw_indicator">True</property>
                              </object>
                              <packing>
                                <property name="expand">False</property>
                                <property name="fill">True</property>
                                <property name="position">0</property>
                              </packing>
                            </child>
                            <child>
                              <object class="GtkAlignment" id="alignment12">
                                <property name="visible">True</property>
                                <property name="can_focus">False</property>
                                <property name="margin_top">3</property>
                                <property name="left_padding">12</property>
                                <child>
                                  <object class="GtkBox" id="word_prediction_box">
                                    <property name="visible">True</property>
                                    <property name="can_focus">False</property>
                                    <property name="orientation">vertical</property>
                                    <property name="spacing">2</property>
                                    <child>
                                      <object class="GtkCheckButton" id="auto_learn_toggle">
                                        <property name="label" translatable="yes">_Learn from typed text</property>
                                        <property name="use_action_appearance">False</property>
                                        <property name="visible">True</property>
                                        <property name="can_focus">True</property>
                                        <property name="receives_default">False</property>
                                        <property name="has_tooltip">True</property>
                                        <property name="tooltip_text" translatable="yes">Continuously learn words, their frequency and recency, and improve predictions over time.</property>
                                        <property name="use_action_appearance">False</property>
                                        <property name="use_underline">True</property>
                                        <property name="xalign">0</property>
                                        <property name="draw_indicator">True</property>
                                      </object>
                                      <packing>
                                        <property name="expand">False</property>
                                        <property name="fill">True</property>
                                        <property name="position">0</property>
                                      </packing>
                                    </child>
                                    <child>
                                      <object class="GtkCheckButton" id="punctuation_assistence_toggle">
                                        <property name="label" translatable="yes">Assist with _punctuation</property>
                                        <property name="use_action_appearance">False</property>
                                        <property name="visible">True</property>
                                        <property name="can_focus">True</property>
                                        <property name="receives_default">False</property>
                                        <property name="has_tooltip">True</property>
                                        <property name="tooltip_text" translatable="yes">Add and remove spaces when inserting word suggestions followed by punctuation characters.</property>
                                        <property name="use_action_appearance">False</property>
                                        <property name="use_underline">True</property>
                                        <property name="xalign">0</property>
                                        <property name="draw_indicator">True</property>
                                      </object>
                                      <packing>
                                        <property name="expand">False</property>
                                        <property name="fill">True</property>
                                        <property name="position">1</property>
                                      </packing>
                                    </child>
                                    <child>
                                      <object class="GtkCheckButton" id="enable_spell_check_toggle">
                                        <property name="label" translatable="yes">Check _spelling</property>
                                        <property name="use_action_appearance">False</property>
                                        <property name="visible">True</property>
                                        <property name="can_focus">True</property>
                                        <property name="receives_default">False</property>
                                        <property name="has_tooltip">True</property>
                                        <property name="tooltip_markup" translatable="yes">Enable spelling check for the word under the cursor.</property>
                                        <property name="tooltip_text" translatable="yes">Check spelling of the word at or before the cursor.</property>
                                        <property name="use_action_appearance">False</property>
                                        <property name="use_underline">True</property>
                                        <property name="xalign">0</property>
                                        <property name="draw_indicator">True</property>
                                      </object>
                                      <packing>
                                        <property name="expand">False</property>
                                        <property name="fill">True</property>
                                        <property name="position">2</property>
                                      </packing>
                                    </child>
                                    <child>
                                      <object class="GtkBox" id="box15">
                                        <property name="visible">True</property>
                                        <property name="can_focus">False</property>
                                        <property name="orientation">vertical</property>
                                        <property name="spacing">2</property>
                                        <child>
                                          <object class="GtkAlignment" id="alignment13">
                                            <property name="visible">True</property>
                                            <property name="can_focus">False</property>
                                            <property name="left_padding">22</property>
                                            <child>
                                              <object class="GtkBox" id="box20">
                                                <property name="visible">True</property>
                                                <property name="can_focus">False</property>
                                                <property name="orientation">vertical</property>
                                                <child>
                                                  <object class="GtkHBox" id="scanning_box2">
                                                    <property name="visible">True</property>
                                                    <property name="can_focus">False</property>
                                                    <property name="spacing">12</property>
                                                    <child>
                                                      <object class="GtkLabel" id="spell_check_backend_label">
                                                        <property name="visible">True</property>
                                                        <property name="can_focus">False</property>
                                                        <property name="tooltip_text" translatable="yes">The spell check engine to use.</property>
                                                        <property name="label" translatable="yes">Spell check backend:</property>
                                                        <property name="use_underline">True</property>
                                                        <property name="mnemonic_widget">spell_check_backend_combobox</property>
                                                        <accessibility>
                                                          <relation type="label-for" target="spell_check_backend_combobox"/>
                                                        </accessibility>
                                                      </object>
                                                      <packing>
                                                        <property name="expand">False</property>
                                                        <property name="fill">True</property>
                                                        <property name="position">0</property>
                                                      </packing>
                                                    </child>
                                                    <child>
                                                      <object class="GtkComboBox" id="spell_check_backend_combobox">
                                                        <property name="visible">True</property>
                                                        <property name="can_focus">False</property>
                                                        <property name="model">spell_check_backend_model</property>
                                                        <property name="id_column">0</property>
                                                        <accessibility>
                                                          <relation type="labelled-by" target="spell_check_backend_label"/>
                                                        </accessibility>
                                                        <child>
                                                          <object class="GtkCellRendererText" id="cellrenderertext1"/>
                                                          <attributes>
                                                            <attribute name="text">0</attribute>
                                                          </attributes>
                                                        </child>
                                                      </object>
                                                      <packing>
                                                        <property name="expand">False</property>
                                                        <property name="fill">True</property>
                                                        <property name="position">1</property>
                                                      </packing>
                                                    </child>
                                                  </object>
                                                  <packing>
                                                    <property name="expand">False</property>
                                                    <property name="fill">True</property>
                                                    <property name="position">0</property>
                                                  </packing>
                                                </child>
                                              </object>
                                            </child>
                                          </object>
                                          <packing>
                                            <property name="expand">False</property>
                                            <property name="fill">True</property>
                                            <property name="position">0</property>
                                          </packing>
                                        </child>
                                      </object>
                                      <packing>
                                        <property name="expand">False</property>
                                        <property name="fill">True</property>
                                        <property name="position">3</property>
                                      </packing>
                                    </child>
                                    <child>
                                      <object class="GtkButtonBox" id="buttonbox4">
                                        <property name="visible">True</property>
                                        <property name="can_focus">False</property>
                                        <property name="margin_top">12</property>
                                        <property name="spacing">6</property>
                                        <property name="layout_style">start</property>
                                        <child>
                                          <object class="GtkButton" id="add_button1">
                                            <property name="label">Select languages</property>
                                            <property name="use_action_appearance">False</property>
                                            <property name="visible">True</property>
                                            <property name="can_focus">True</property>
                                            <property name="receives_default">True</property>
                                            <property name="use_action_appearance">False</property>
                                          </object>
                                          <packing>
                                            <property name="expand">False</property>
                                            <property name="fill">True</property>
                                            <property name="position">0</property>
                                          </packing>
                                        </child>
                                        <child>
                                          <placeholder/>
                                        </child>
                                        <child>
                                          <placeholder/>
                                        </child>
                                        <child>
                                          <placeholder/>
                                        </child>
                                      </object>
                                      <packing>
                                        <property name="expand">False</property>
                                        <property name="fill">True</property>
                                        <property name="position">4</property>
                                      </packing>
                                    </child>
                                  </object>
                                </child>
                              </object>
                              <packing>
                                <property name="expand">False</property>
                                <property name="fill">True</property>
                                <property name="position">1</property>
                              </packing>
                            </child>
                            <child>
                              <placeholder/>
                            </child>
                            <child>
                              <placeholder/>
                            </child>
                          </object>
                        </child>
                      </object>
                    </child>
                    <child type="label">
                      <object class="GtkLabel" id="label24">
                        <property name="visible">True</property>
                        <property name="can_focus">False</property>
                        <property name="label" translatable="yes">Word Suggestions</property>
                        <property name="use_markup">True</property>
                        <attributes>
                          <attribute name="weight" value="bold"/>
                        </attributes>
                      </object>
                    </child>
                  </object>
                  <packing>
                    <property name="expand">False</property>
                    <property name="fill">True</property>
                    <property name="position">0</property>
                  </packing>
                </child>
                <child>
                  <placeholder/>
                </child>
              </object>
              <packing>
                <property name="position">4</property>
              </packing>
            </child>
            <child type="tab">
              <object class="GtkLabel" id="label23">
                <property name="visible">True</property>
                <property name="can_focus">False</property>
                <property name="label" translatable="yes">Word Suggestions</property>
              </object>
              <packing>
                <property name="position">4</property>
                <property name="tab_fill">False</property>
              </packing>
            </child>
            <child>
              <object class="GtkBox" id="snippet_box">
                <property name="visible">True</property>
                <property name="can_focus">False</property>
                <property name="border_width">9</property>
                <property name="orientation">vertical</property>
                <child>
                  <object class="GtkLabel" id="label11">
                    <property name="visible">True</property>
                    <property name="can_focus">False</property>
                    <property name="xalign">0</property>
                    <property name="label" translatable="yes">Snippets are pieces of text which are entered when the corresponding button in Onboard is pressed.</property>
                    <property name="wrap">True</property>
                  </object>
                  <packing>
                    <property name="expand">False</property>
                    <property name="fill">True</property>
                    <property name="position">0</property>
                  </packing>
                </child>
                <child>
                  <object class="GtkScrolledWindow" id="snippet_scrolled_window">
                    <property name="visible">True</property>
                    <property name="can_focus">True</property>
                    <property name="shadow_type">in</property>
                    <child>
                      <placeholder/>
                    </child>
                  </object>
                  <packing>
                    <property name="expand">True</property>
                    <property name="fill">True</property>
                    <property name="padding">5</property>
                    <property name="position">1</property>
                  </packing>
                </child>
                <child>
                  <object class="GtkButtonBox" id="buttonbox3">
                    <property name="visible">True</property>
                    <property name="can_focus">False</property>
                    <property name="spacing">6</property>
                    <property name="layout_style">start</property>
                    <child>
                      <object class="GtkButton" id="snippet_add_button">
                        <property name="label">gtk-add</property>
                        <property name="visible">True</property>
                        <property name="can_focus">True</property>
                        <property name="receives_default">True</property>
                        <property name="use_stock">True</property>
                        <signal name="clicked" handler="on_snippet_add_button_clicked" swapped="no"/>
                      </object>
                      <packing>
                        <property name="expand">False</property>
                        <property name="fill">True</property>
                        <property name="position">0</property>
                      </packing>
                    </child>
                    <child>
                      <object class="GtkButton" id="snippet_remove_button">
                        <property name="label">gtk-remove</property>
                        <property name="visible">True</property>
                        <property name="can_focus">True</property>
                        <property name="receives_default">True</property>
                        <property name="use_stock">True</property>
                        <signal name="clicked" handler="on_snippet_remove_button_clicked" swapped="no"/>
                      </object>
                      <packing>
                        <property name="expand">False</property>
                        <property name="fill">True</property>
                        <property name="position">1</property>
                      </packing>
                    </child>
                  </object>
                  <packing>
                    <property name="expand">False</property>
                    <property name="fill">True</property>
                    <property name="position">2</property>
                  </packing>
                </child>
              </object>
              <packing>
                <property name="position">5</property>
              </packing>
            </child>
            <child type="tab">
              <object class="GtkLabel" id="label3">
                <property name="visible">True</property>
                <property name="can_focus">False</property>
                <property name="label" translatable="yes">Snippets</property>
              </object>
              <packing>
                <property name="position">5</property>
                <property name="tab_fill">False</property>
              </packing>
            </child>
            <child>
              <object class="GtkBox" id="box7">
                <property name="visible">True</property>
                <property name="can_focus">False</property>
                <property name="border_width">9</property>
                <property name="orientation">vertical</property>
                <property name="spacing">12</property>
                <child>
                  <object class="GtkFrame" id="frame6">
                    <property name="visible">True</property>
                    <property name="can_focus">False</property>
                    <property name="label_xalign">0</property>
                    <property name="shadow_type">none</property>
                    <child>
                      <object class="GtkAlignment" id="alignment3">
                        <property name="visible">True</property>
                        <property name="can_focus">False</property>
                        <property name="top_padding">6</property>
                        <property name="left_padding">12</property>
                        <child>
                          <object class="GtkBox" id="box11">
                            <property name="visible">True</property>
                            <property name="can_focus">False</property>
                            <property name="orientation">vertical</property>
                            <property name="spacing">6</property>
                            <child>
                              <object class="GtkCheckButton" id="scanner_enabled">
                                <property name="label" translatable="yes">Enable  keyboard _scanning</property>
                                <property name="visible">True</property>
                                <property name="can_focus">True</property>
                                <property name="receives_default">False</property>
                                <property name="use_underline">True</property>
                                <property name="xalign">0</property>
                                <property name="draw_indicator">True</property>
                                <signal name="toggled" handler="on_scanner_enabled_toggled" swapped="no"/>
                              </object>
                              <packing>
                                <property name="expand">False</property>
                                <property name="fill">True</property>
                                <property name="position">0</property>
                              </packing>
                            </child>
                            <child>
                              <object class="GtkButton" id="scanner_settings">
                                <property name="visible">True</property>
                                <property name="can_focus">True</property>
                                <property name="receives_default">True</property>
                                <property name="halign">start</property>
                                <property name="use_underline">True</property>
                                <signal name="clicked" handler="on_scanner_settings_clicked" swapped="no"/>
                                <child>
                                  <object class="GtkLabel" id="label16">
                                    <property name="visible">True</property>
                                    <property name="can_focus">False</property>
                                    <property name="xpad">6</property>
                                    <property name="label" translatable="yes">Sc_anner Settings</property>
                                    <property name="use_underline">True</property>
                                    <property name="mnemonic_widget">scanner_settings</property>
                                  </object>
                                </child>
                              </object>
                              <packing>
                                <property name="expand">False</property>
                                <property name="fill">True</property>
                                <property name="position">1</property>
                              </packing>
                            </child>
                          </object>
                        </child>
                      </object>
                    </child>
                    <child type="label">
                      <object class="GtkLabel" id="label19">
                        <property name="visible">True</property>
                        <property name="can_focus">False</property>
                        <property name="label" translatable="yes">Keyboard Scanning</property>
                        <property name="use_markup">True</property>
                        <attributes>
                          <attribute name="weight" value="bold"/>
                        </attributes>
                      </object>
                    </child>
                  </object>
                  <packing>
                    <property name="expand">False</property>
                    <property name="fill">True</property>
                    <property name="position">0</property>
                  </packing>
                </child>
                <child>
                  <object class="GtkFrame" id="hover_click_frame">
                    <property name="visible">True</property>
                    <property name="can_focus">False</property>
                    <property name="label_xalign">0</property>
                    <property name="shadow_type">none</property>
                    <child>
                      <object class="GtkAlignment" id="alignment5">
                        <property name="visible">True</property>
                        <property name="can_focus">False</property>
                        <property name="top_padding">6</property>
                        <property name="left_padding">12</property>
                        <child>
                          <object class="GtkBox" id="box12">
                            <property name="visible">True</property>
                            <property name="can_focus">False</property>
                            <property name="orientation">vertical</property>
                            <child>
                              <object class="GtkGrid" id="grid6">
                                <property name="visible">True</property>
                                <property name="can_focus">False</property>
                                <property name="row_spacing">6</property>
                                <property name="column_spacing">12</property>
                                <child>
                                  <object class="GtkLabel" id="label20">
                                    <property name="visible">True</property>
                                    <property name="can_focus">False</property>
                                    <property name="xalign">0</property>
                                    <property name="label" translatable="yes">_Delay:</property>
                                    <property name="use_underline">True</property>
                                  </object>
                                  <packing>
                                    <property name="left_attach">0</property>
                                    <property name="top_attach">0</property>
                                    <property name="width">1</property>
                                    <property name="height">1</property>
                                  </packing>
                                </child>
                                <child>
                                  <object class="GtkLabel" id="label23">
                                    <property name="visible">True</property>
                                    <property name="can_focus">False</property>
                                    <property name="xalign">0</property>
                                    <property name="label" translatable="yes">_Motion threshold:</property>
                                    <property name="use_underline">True</property>
                                  </object>
                                  <packing>
                                    <property name="left_attach">0</property>
                                    <property name="top_attach">1</property>
                                    <property name="width">1</property>
                                    <property name="height">1</property>
                                  </packing>
                                </child>
                                <child>
                                  <object class="GtkSpinButton" id="hover_click_delay_spinbutton">
                                    <property name="visible">True</property>
                                    <property name="can_focus">True</property>
                                    <property name="has_tooltip">True</property>
                                    <property name="tooltip_markup" translatable="yes">Time in seconds before a click is triggered.</property>
                                    <property name="tooltip_text" translatable="yes">Time in seconds before a click is triggered.</property>
                                    <property name="invisible_char">•</property>
                                    <property name="invisible_char_set">True</property>
                                    <property name="input_purpose">number</property>
                                    <property name="adjustment">_hover_click_delay_adjustment</property>
                                    <property name="digits">2</property>
                                    <property name="numeric">True</property>
                                  </object>
                                  <packing>
                                    <property name="left_attach">1</property>
                                    <property name="top_attach">0</property>
                                    <property name="width">1</property>
                                    <property name="height">1</property>
                                  </packing>
                                </child>
                                <child>
                                  <object class="GtkSpinButton" id="hover_click_motion_threshold_spinbutton">
                                    <property name="visible">True</property>
                                    <property name="can_focus">True</property>
                                    <property name="has_tooltip">True</property>
                                    <property name="tooltip_markup" translatable="yes">Distance in pixels before movement will be recognized.</property>
                                    <property name="tooltip_text" translatable="yes">Distance in pixels before movement will be recognized.</property>
                                    <property name="invisible_char">•</property>
                                    <property name="invisible_char_set">True</property>
                                    <property name="input_purpose">number</property>
                                    <property name="adjustment">_hover_click_motion_threshold_adjustment</property>
                                    <property name="numeric">True</property>
                                    <property name="update_policy">if-valid</property>
                                  </object>
                                  <packing>
                                    <property name="left_attach">1</property>
                                    <property name="top_attach">1</property>
                                    <property name="width">1</property>
                                    <property name="height">1</property>
                                  </packing>
                                </child>
                              </object>
                              <packing>
                                <property name="expand">False</property>
                                <property name="fill">True</property>
                                <property name="position">0</property>
                              </packing>
                            </child>
                            <child>
                              <object class="GtkCheckButton" id="hide_click_type_window_toggle">
                                <property name="label" translatable="yes">Hide hover click window</property>
                                <property name="visible">True</property>
                                <property name="can_focus">True</property>
                                <property name="receives_default">False</property>
                                <property name="has_tooltip">True</property>
                                <property name="tooltip_text" translatable="yes">Hide the system-provided hover click window while Onboard is running.</property>
                                <property name="margin_top">4</property>
                                <property name="use_underline">True</property>
                                <property name="xalign">0</property>
                                <property name="draw_indicator">True</property>
                                <signal name="toggled" handler="on_hide_click_type_window_toggled" swapped="no"/>
                              </object>
                              <packing>
                                <property name="expand">False</property>
                                <property name="fill">True</property>
                                <property name="position">1</property>
                              </packing>
                            </child>
                            <child>
                              <object class="GtkCheckButton" id="enable_click_type_window_on_exit_toggle">
                                <property name="label" translatable="yes">Enable click type window on exit</property>
                                <property name="can_focus">True</property>
                                <property name="receives_default">False</property>
                                <property name="no_show_all">True</property>
                                <property name="has_tooltip">True</property>
                                <property name="tooltip_text" translatable="yes">Always enable the system-provided hover click window when exiting Onboard.</property>
                                <property name="use_underline">True</property>
                                <property name="xalign">0</property>
                                <property name="draw_indicator">True</property>
                                <signal name="toggled" handler="on_enable_click_type_window_on_exit_toggle" swapped="no"/>
                              </object>
                              <packing>
                                <property name="expand">False</property>
                                <property name="fill">True</property>
                                <property name="position">2</property>
                              </packing>
                            </child>
                          </object>
                        </child>
                      </object>
                    </child>
                    <child type="label">
                      <object class="GtkLabel" id="label5">
                        <property name="visible">True</property>
                        <property name="can_focus">False</property>
                        <property name="label" translatable="yes">Hover Click</property>
                        <property name="use_markup">True</property>
                        <attributes>
                          <attribute name="weight" value="bold"/>
                        </attributes>
                      </object>
                    </child>
                  </object>
                  <packing>
                    <property name="expand">False</property>
                    <property name="fill">True</property>
                    <property name="position">1</property>
                  </packing>
                </child>
                <child>
                  <object class="GtkFrame" id="frame2">
                    <property name="visible">True</property>
                    <property name="can_focus">False</property>
                    <property name="label_xalign">0</property>
                    <property name="shadow_type">none</property>
                    <child>
                      <object class="GtkAlignment" id="alignment6">
                        <property name="visible">True</property>
                        <property name="can_focus">False</property>
                        <property name="top_padding">6</property>
                        <property name="left_padding">12</property>
                        <child>
                          <object class="GtkBox" id="box3">
                            <property name="visible">True</property>
                            <property name="can_focus">False</property>
                            <property name="orientation">vertical</property>
                            <child>
                              <object class="GtkHBox" id="scanning_box1">
                                <property name="visible">True</property>
                                <property name="can_focus">False</property>
                                <property name="spacing">12</property>
                                <child>
                                  <object class="GtkLabel" id="label15">
                                    <property name="visible">True</property>
                                    <property name="can_focus">False</property>
                                    <property name="label" translatable="yes">_Frame resize handles:</property>
                                    <property name="use_underline">True</property>
                                    <property name="mnemonic_widget">num_resize_handles_combobox</property>
                                  </object>
                                  <packing>
                                    <property name="expand">False</property>
                                    <property name="fill">True</property>
                                    <property name="position">0</property>
                                  </packing>
                                </child>
                                <child>
                                  <object class="GtkComboBox" id="num_resize_handles_combobox">
                                    <property name="visible">True</property>
                                    <property name="can_focus">False</property>
                                    <signal name="changed" handler="on_num_resize_handles_combobox_changed" swapped="no"/>
                                  </object>
                                  <packing>
                                    <property name="expand">False</property>
                                    <property name="fill">True</property>
                                    <property name="position">1</property>
                                  </packing>
                                </child>
                              </object>
                              <packing>
                                <property name="expand">False</property>
                                <property name="fill">True</property>
                                <property name="position">0</property>
                              </packing>
                            </child>
                          </object>
                        </child>
                      </object>
                    </child>
                    <child type="label">
                      <object class="GtkLabel" id="label10">
                        <property name="visible">True</property>
                        <property name="can_focus">False</property>
                        <property name="label" translatable="yes">Resize Protection</property>
                        <property name="use_markup">True</property>
                        <attributes>
                          <attribute name="weight" value="bold"/>
                        </attributes>
                      </object>
                    </child>
                  </object>
                  <packing>
                    <property name="expand">False</property>
                    <property name="fill">True</property>
                    <property name="position">2</property>
                  </packing>
                </child>
              </object>
              <packing>
                <property name="position">6</property>
              </packing>
            </child>
            <child type="tab">
              <object class="GtkLabel" id="label4">
                <property name="visible">True</property>
                <property name="can_focus">False</property>
                <property name="label" translatable="yes">Universal Access</property>
              </object>
              <packing>
                <property name="position">6</property>
                <property name="tab_fill">False</property>
              </packing>
            </child>
          </object>
          <packing>
            <property name="expand">True</property>
            <property name="fill">True</property>
            <property name="position">1</property>
          </packing>
        </child>
      </object>
    </child>
    <action-widgets>
      <action-widget response="0">close_button</action-widget>
    </action-widgets>
  </object>
  <object class="GtkSizeGroup" id="universal_access_sizegroup">
    <widgets>
      <widget name="label20"/>
      <widget name="label23"/>
      <widget name="label15"/>
    </widgets>
  </object>
</interface><|MERGE_RESOLUTION|>--- conflicted
+++ resolved
@@ -1,11 +1,7 @@
 <?xml version="1.0" encoding="UTF-8"?>
 <interface>
   <!-- interface-requires gtk+ 3.0 -->
-<<<<<<< HEAD
-  <object class="GtkAdjustment" id="_background_transparency_adjustment">
-=======
   <object class="GtkAdjustment" id="_background_gradient_adjustment">
->>>>>>> fc195b12
     <property name="upper">100</property>
     <property name="step_increment">1</property>
     <property name="page_increment">10</property>
@@ -1304,7 +1300,7 @@
               </packing>
             </child>
             <child type="tab">
-              <object class="GtkLabel" id="label23">
+              <object class="GtkLabel" id="label25">
                 <property name="visible">True</property>
                 <property name="can_focus">False</property>
                 <property name="label" translatable="yes">Word Suggestions</property>
